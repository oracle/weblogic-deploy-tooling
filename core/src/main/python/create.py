"""
Copyright (c) 2017, 2020, Oracle Corporation and/or its affiliates.
Licensed under the Universal Permissive License v 1.0 as shown at https://oss.oracle.com/licenses/upl.

The main module for the WLSDeploy tool to create empty domains.
"""
import os
import sys
from java.io import IOException
from java.lang import IllegalArgumentException
from java.lang import String
from java.lang import System
from oracle.weblogic.deploy.create import CreateException
from oracle.weblogic.deploy.deploy import DeployException
from oracle.weblogic.deploy.util import CLAException
from oracle.weblogic.deploy.util import FileUtils
from oracle.weblogic.deploy.util import WLSDeployArchiveIOException
from oracle.weblogic.deploy.util import WebLogicDeployToolingVersion

sys.path.insert(0, os.path.dirname(os.path.realpath(sys.argv[0])))

# imports from local packages start here
from wlsdeploy.aliases.aliases import Aliases
from wlsdeploy.aliases import model_constants
from wlsdeploy.aliases.model_constants import DEFAULT_WLS_DOMAIN_NAME
from wlsdeploy.aliases.model_constants import DOMAIN_NAME
from wlsdeploy.aliases.model_constants import TOPOLOGY
from wlsdeploy.aliases.wlst_modes import WlstModes
from wlsdeploy.exception import exception_helper
from wlsdeploy.exception.expection_types import ExceptionType
from wlsdeploy.logging.platform_logger import PlatformLogger
from wlsdeploy.tool.create.rcudbinfo_helper import RcuDbInfo
from wlsdeploy.tool.create.domain_creator import DomainCreator
from wlsdeploy.tool.create.domain_typedef import CREATE_DOMAIN
from wlsdeploy.tool.util import model_context_helper
from wlsdeploy.tool.util.archive_helper import ArchiveHelper
from wlsdeploy.tool.util.wlst_helper import WlstHelper
from wlsdeploy.tool.util import wlst_helper
from wlsdeploy.util import cla_helper
from wlsdeploy.util import getcreds
from wlsdeploy.util import tool_exit
from wlsdeploy.util.cla_utils import CommandLineArgUtil
from wlsdeploy.util.cla_utils import TOOL_TYPE_CREATE
from wlsdeploy.util.weblogic_helper import WebLogicHelper
from wlsdeploy.tool.create import atp_helper

wlst_helper.wlst_functions = globals()

_program_name = CREATE_DOMAIN

_class_name = 'create'
__logger = PlatformLogger('wlsdeploy.create')
__wlst_mode = WlstModes.OFFLINE
__version = WebLogicHelper(__logger).get_actual_weblogic_version()

__required_arguments = [
    CommandLineArgUtil.ORACLE_HOME_SWITCH
]

__optional_arguments = [
    CommandLineArgUtil.ARCHIVE_FILE_SWITCH,
    CommandLineArgUtil.DOMAIN_HOME_SWITCH,
    CommandLineArgUtil.DOMAIN_PARENT_SWITCH,
    CommandLineArgUtil.DOMAIN_TYPE_SWITCH,
    CommandLineArgUtil.JAVA_HOME_SWITCH,
    CommandLineArgUtil.MODEL_FILE_SWITCH,
    CommandLineArgUtil.RUN_RCU_SWITCH,
    CommandLineArgUtil.RCU_SYS_PASS_SWITCH,
    CommandLineArgUtil.RCU_DB_SWITCH,
    CommandLineArgUtil.RCU_DB_USER_SWITCH,
    CommandLineArgUtil.RCU_PREFIX_SWITCH,
    CommandLineArgUtil.RCU_SCHEMA_PASS_SWITCH,
    CommandLineArgUtil.VARIABLE_FILE_SWITCH,
    CommandLineArgUtil.USE_ENCRYPTION_SWITCH,
    CommandLineArgUtil.PASSPHRASE_SWITCH,
    CommandLineArgUtil.OPSS_WALLET_SWITCH,
    CommandLineArgUtil.OPSS_WALLET_PASSPHRASE,
    CommandLineArgUtil.UPDATE_RCU_SCHEMA_PASS_SWITCH
]


def __process_args(args):
    """
    Process the command-line arguments and prompt the user for any missing information
    :param args: the command-line arguments list
    :raises CLAException: if an error occurs while validating and processing the command-line arguments
    """
    cla_util = CommandLineArgUtil(_program_name, __required_arguments, __optional_arguments)
    cla_util.set_allow_multiple_models(True)
    argument_map = cla_util.process_args(args, TOOL_TYPE_CREATE)
    __process_java_home_arg(argument_map)
    __process_domain_location_args(argument_map)

    # don't verify that the archive is valid until it is needed.
    # this requirement is specific to create, other tools will verify it.
    cla_helper.validate_model_present(_program_name, argument_map)
    cla_helper.validate_variable_file_exists(_program_name, argument_map)

    #
    # Verify that the domain type is a known type and load its typedef.
    #
    domain_typedef = model_context_helper.create_typedef(_program_name, argument_map)

    __process_rcu_args(argument_map, domain_typedef.get_domain_type(), domain_typedef)
    cla_helper.process_encryption_args(argument_map)
    __process_opss_args(argument_map)

    return model_context_helper.create_context(_program_name, argument_map, domain_typedef)


def __process_java_home_arg(optional_arg_map):
    """
    Verify that java_home is set.  If not, set it.
    :param optional_arg_map: the optional arguments map
    :raises CLAException: if the java home argument is not valid
    """
    _method_name = '__process_java_home_arg'

    if CommandLineArgUtil.JAVA_HOME_SWITCH not in optional_arg_map:
        java_home_name = os.environ.get('JAVA_HOME')
        try:
            java_home = FileUtils.validateExistingDirectory(java_home_name)
        except IllegalArgumentException, iae:
            ex = exception_helper.create_cla_exception('WLSDPLY-12400', _program_name, java_home_name,
                                                       iae.getLocalizedMessage(), error=iae)
            ex.setExitCode(CommandLineArgUtil.ARG_VALIDATION_ERROR_EXIT_CODE)
            __logger.throwing(ex, class_name=_class_name, method_name=_method_name)
            raise ex
        optional_arg_map[CommandLineArgUtil.JAVA_HOME_SWITCH] = java_home.getAbsolutePath()
    return


def __process_domain_location_args(optional_arg_map):
    """
    Verify that either the domain_home or domain_parent was specified, and not both.
    Their values were already checked in the process_args call.
    :param optional_arg_map: the optional arguments map
    :raises CLAException: if the arguments are invalid or an error occurs extracting the model from the archive
    """
    _method_name = '__process_domain_location_args'

    has_home = CommandLineArgUtil.DOMAIN_HOME_SWITCH in optional_arg_map
    has_parent = CommandLineArgUtil.DOMAIN_PARENT_SWITCH in optional_arg_map

    if (has_home and has_parent) or (not has_home and not has_parent):
        ex = exception_helper.create_cla_exception('WLSDPLY-20025', _program_name,
                                                   CommandLineArgUtil.DOMAIN_PARENT_SWITCH,
                                                   CommandLineArgUtil.DOMAIN_HOME_SWITCH)
        ex.setExitCode(CommandLineArgUtil.USAGE_ERROR_EXIT_CODE)
        __logger.throwing(ex, class_name=_class_name, method_name=_method_name)
        raise ex
    return


def __process_rcu_args(optional_arg_map, domain_type, domain_typedef):
    """
    Determine if the RCU is needed and validate/prompt for any missing information
    :param optional_arg_map: the optional arguments map
    :param domain_type:      the domain type
    :param domain_typedef:   the domain_typedef data structure
    :raises CLAException:    if an error occurs getting the passwords from the user or arguments are missing
    """
    _method_name = '__process_rcu_args'

    rcu_schema_count = len(domain_typedef.get_rcu_schemas())
    run_rcu = False
    if CommandLineArgUtil.RUN_RCU_SWITCH in optional_arg_map:
        run_rcu = optional_arg_map[CommandLineArgUtil.RUN_RCU_SWITCH]
        if rcu_schema_count == 0:
            __logger.info('WLSDPLY-12402', _program_name, CommandLineArgUtil.RUN_RCU_SWITCH, domain_type)
            del optional_arg_map[CommandLineArgUtil.RUN_RCU_SWITCH]
            return

    if rcu_schema_count > 0:
        if CommandLineArgUtil.RCU_DB_SWITCH in optional_arg_map:
            if CommandLineArgUtil.RCU_PREFIX_SWITCH in optional_arg_map:
                if run_rcu and CommandLineArgUtil.RCU_SYS_PASS_SWITCH not in optional_arg_map:
                    try:
                        password = getcreds.getpass('WLSDPLY-12403')
                    except IOException, ioe:
                        ex = exception_helper.create_cla_exception('WLSDPLY-12404', ioe.getLocalizedMessage(),
                                                                   error=ioe)
                        ex.setExitCode(CommandLineArgUtil.ARG_VALIDATION_ERROR_EXIT_CODE)
                        __logger.throwing(ex, class_name=_class_name, method_name=_method_name)
                        raise ex
                    optional_arg_map[CommandLineArgUtil.RCU_SYS_PASS_SWITCH] = String(password)
                if CommandLineArgUtil.RCU_SCHEMA_PASS_SWITCH not in optional_arg_map:
                    try:
                        password = getcreds.getpass('WLSDPLY-12405')
                    except IOException, ioe:
                        ex = exception_helper.create_cla_exception('WLSDPLY-12406', ioe.getLocalizedMessage(),
                                                                   error=ioe)
                        ex.setExitCode(CommandLineArgUtil.ARG_VALIDATION_ERROR_EXIT_CODE)
                        __logger.throwing(ex, class_name=_class_name, method_name=_method_name)
                        raise ex
                    optional_arg_map[CommandLineArgUtil.RCU_SCHEMA_PASS_SWITCH] = String(password)
            else:
                ex = exception_helper.create_cla_exception('WLSDPLY-12407', _program_name,
                                                           CommandLineArgUtil.RCU_DB_SWITCH,
                                                           CommandLineArgUtil.RCU_PREFIX_SWITCH)
                ex.setExitCode(CommandLineArgUtil.USAGE_ERROR_EXIT_CODE)
                __logger.throwing(ex, class_name=_class_name, method_name=_method_name)
                raise ex

        # Delay the checking later for rcu related parameters

    return


def __process_opss_args(optional_arg_map):
    """
    Determine if the user is using opss wallet and if so, get the passphrase.
    :param optional_arg_map: the optional arguments map
    :raises CLAException: if getting the passphrase from the user fails
    """
    _method_name = '__process_opss_args'

    if CommandLineArgUtil.OPSS_WALLET_SWITCH in optional_arg_map and \
            CommandLineArgUtil.OPSS_WALLET_PASSPHRASE not in optional_arg_map:
        try:
            passphrase = getcreds.getpass('WLSDPLY-20027')
        except IOException, ioe:
            ex = exception_helper.create_cla_exception('WLSDPLY-20028', ioe.getLocalizedMessage(),
                                                       error=ioe)
            ex.setExitCode(CommandLineArgUtil.ARG_VALIDATION_ERROR_EXIT_CODE)
            __logger.throwing(ex, class_name=_class_name, method_name=_method_name)
            raise ex
        optional_arg_map[CommandLineArgUtil.OPSS_WALLET_PASSPHRASE] = String(passphrase)
    return


def validate_rcu_args_and_model(model_context, model, archive_helper, aliases):
    _method_name = 'validate_rcu_args_and_model'

    has_atpdbinfo = 0
    domain_info = model[model_constants.DOMAIN_INFO]
    if domain_info is not None:
        if model_constants.RCU_DB_INFO in domain_info:
<<<<<<< HEAD
            rcu_db_info = RcuDbInfo(aliases, domain_info[model_constants.RCU_DB_INFO])
=======
            rcu_db_info = RcuDbInfo(model_context, alias_helper, domain_info[model_constants.RCU_DB_INFO])
>>>>>>> cd7baa4b
            has_tns_admin = rcu_db_info.has_tns_admin()
            has_regular_db = rcu_db_info.is_regular_db()
            has_atpdbinfo = rcu_db_info.has_atpdbinfo()

            if archive_helper and not has_regular_db:
                System.setProperty('oracle.jdbc.fanEnabled', 'false')

                # 1. If it does not have the oracle.net.tns_admin specified, then extract to domain/atpwallet
                # 2. If it is plain old regular oracle db, do nothing
                # 3. If it deos not have tns_admin in the model, then the wallet must be in the archive
                if not has_tns_admin:
                    wallet_path = archive_helper.extract_atp_wallet()
                    if wallet_path:
                        # update the model to add the tns_admin
                        model[model_constants.DOMAIN_INFO][model_constants.RCU_DB_INFO][
                            model_constants.DRIVER_PARAMS_NET_TNS_ADMIN] = wallet_path
                    else:
                        __logger.severe('WLSDPLY-12411', error=None, class_name=_class_name, method_name=_method_name)
                        cla_helper.clean_up_temp_files()
                        tool_exit.end(model_context, CommandLineArgUtil.PROG_ERROR_EXIT_CODE)

        else:
            if model_context.get_domain_typedef().required_rcu():
                if not model_context.get_rcu_database() or not model_context.get_rcu_prefix():
                    __logger.severe('WLSDPLY-12408', model_context.get_domain_type(), CommandLineArgUtil.RCU_DB_SWITCH,
                                    CommandLineArgUtil.RCU_PREFIX_SWITCH)
                    cla_helper.clean_up_temp_files()
                    tool_exit.end(model_context, CommandLineArgUtil.PROG_ERROR_EXIT_CODE)

    return has_atpdbinfo


def _get_domain_path(model_context, model):
    """
    Returns the domain home path.
    :param model_context: the model context
    :param model: the model
    :return: the domain path
    """
    domain_parent = model_context.get_domain_parent_dir()
    if domain_parent is None:
        return model_context.get_domain_home()
    elif TOPOLOGY in model and DOMAIN_NAME in model[TOPOLOGY]:
        return domain_parent + os.sep + model[TOPOLOGY][DOMAIN_NAME]
    else:
        return domain_parent + os.sep + DEFAULT_WLS_DOMAIN_NAME


def main(args):
    """
    The entry point for the create domain tool.

    :param args:
    :return:
    """
    _method_name = 'main'

    __logger.entering(args[0], class_name=_class_name, method_name=_method_name)
    for index, arg in enumerate(args):
        __logger.finer('sys.argv[{0}] = {1}', str(index), str(arg), class_name=_class_name, method_name=_method_name)

    WlstHelper(ExceptionType.CREATE).silence()

    exit_code = CommandLineArgUtil.PROG_OK_EXIT_CODE

    try:
        model_context = __process_args(args)
    except CLAException, ex:
        exit_code = ex.getExitCode()
        if exit_code != CommandLineArgUtil.HELP_EXIT_CODE:
            __logger.severe('WLSDPLY-20008', _program_name, ex.getLocalizedMessage(), error=ex,
                            class_name=_class_name, method_name=_method_name)
        cla_helper.clean_up_temp_files()

        # create a minimal model for summary logging
        model_context = model_context_helper.create_exit_context(_program_name)
        tool_exit.end(model_context, exit_code)

    aliases = Aliases(model_context, wlst_mode=__wlst_mode, exception_type=ExceptionType.CREATE)

    model_dictionary = cla_helper.load_model(_program_name, model_context, aliases, "create", __wlst_mode)

    try:
        archive_helper = None
        archive_file_name = model_context.get_archive_file_name()
        if archive_file_name:
            domain_path = _get_domain_path(model_context, model_dictionary)
            archive_helper = ArchiveHelper(archive_file_name, domain_path, __logger, ExceptionType.CREATE)

        has_atp = validate_rcu_args_and_model(model_context, model_dictionary, archive_helper, aliases)

        # check if there is an atpwallet and extract in the domain dir
        # it is to support non JRF domain but user wants to use ATP database
        if not has_atp and archive_helper:
            archive_helper.extract_atp_wallet()

        creator = DomainCreator(model_dictionary, model_context, aliases)
        creator.create()

        if has_atp:
            rcu_properties_map = model_dictionary[model_constants.DOMAIN_INFO][model_constants.RCU_DB_INFO]
<<<<<<< HEAD
            rcu_db_info = RcuDbInfo(aliases, rcu_properties_map)
=======
            rcu_db_info = RcuDbInfo(model_context, alias_helper, rcu_properties_map)
>>>>>>> cd7baa4b
            atp_helper.fix_jps_config(rcu_db_info, model_context)

    except WLSDeployArchiveIOException, ex:
        __logger.severe('WLSDPLY-12409', _program_name, ex.getLocalizedMessage(), error=ex,
                        class_name=_class_name, method_name=_method_name)
        cla_helper.clean_up_temp_files()
        tool_exit.end(model_context, CommandLineArgUtil.PROG_ERROR_EXIT_CODE)

    except CreateException, ex:
        __logger.severe('WLSDPLY-12409', _program_name, ex.getLocalizedMessage(), error=ex,
                        class_name=_class_name, method_name=_method_name)
        cla_helper.clean_up_temp_files()
        tool_exit.end(model_context, CommandLineArgUtil.PROG_ERROR_EXIT_CODE)

    except IOException, ex:
        __logger.severe('WLSDPLY-12409', _program_name, ex.getLocalizedMessage(), error=ex,
                        class_name=_class_name, method_name=_method_name)
        cla_helper.clean_up_temp_files()
        tool_exit.end(model_context, CommandLineArgUtil.PROG_ERROR_EXIT_CODE)

    except DeployException, ex:
        __logger.severe('WLSDPLY-12410', _program_name, ex.getLocalizedMessage(), error=ex,
                        class_name=_class_name, method_name=_method_name)
        cla_helper.clean_up_temp_files()
        tool_exit.end(model_context, CommandLineArgUtil.PROG_ERROR_EXIT_CODE)

    cla_helper.clean_up_temp_files()

    tool_exit.end(model_context, exit_code)
    return


if __name__ == '__main__' or __name__ == 'main':
    WebLogicDeployToolingVersion.logVersionInfo(_program_name)
    main(sys.argv)<|MERGE_RESOLUTION|>--- conflicted
+++ resolved
@@ -236,11 +236,7 @@
     domain_info = model[model_constants.DOMAIN_INFO]
     if domain_info is not None:
         if model_constants.RCU_DB_INFO in domain_info:
-<<<<<<< HEAD
-            rcu_db_info = RcuDbInfo(aliases, domain_info[model_constants.RCU_DB_INFO])
-=======
-            rcu_db_info = RcuDbInfo(model_context, alias_helper, domain_info[model_constants.RCU_DB_INFO])
->>>>>>> cd7baa4b
+            rcu_db_info = RcuDbInfo(model_context, aliases, domain_info[model_constants.RCU_DB_INFO])
             has_tns_admin = rcu_db_info.has_tns_admin()
             has_regular_db = rcu_db_info.is_regular_db()
             has_atpdbinfo = rcu_db_info.has_atpdbinfo()
@@ -342,11 +338,7 @@
 
         if has_atp:
             rcu_properties_map = model_dictionary[model_constants.DOMAIN_INFO][model_constants.RCU_DB_INFO]
-<<<<<<< HEAD
-            rcu_db_info = RcuDbInfo(aliases, rcu_properties_map)
-=======
-            rcu_db_info = RcuDbInfo(model_context, alias_helper, rcu_properties_map)
->>>>>>> cd7baa4b
+            rcu_db_info = RcuDbInfo(model_context, aliases, rcu_properties_map)
             atp_helper.fix_jps_config(rcu_db_info, model_context)
 
     except WLSDeployArchiveIOException, ex:
