"""
Copyright (c) 2017, 2022, Oracle Corporation and/or its affiliates.
Licensed under the Universal Permissive License v 1.0 as shown at https://oss.oracle.com/licenses/upl.

The main module for the WLSDeploy tool to create empty domains.
"""
import exceptions
import os
import sys

from java.io import IOException
from java.lang import IllegalArgumentException
from java.lang import String
from java.lang import System
from oracle.weblogic.deploy.create import CreateException
from oracle.weblogic.deploy.deploy import DeployException
from oracle.weblogic.deploy.logging import WLSDeployLoggingConfig
from oracle.weblogic.deploy.util import CLAException
from oracle.weblogic.deploy.util import FileUtils
from oracle.weblogic.deploy.util import WLSDeployArchiveIOException
from oracle.weblogic.deploy.util import WebLogicDeployToolingVersion

sys.path.insert(0, os.path.dirname(os.path.realpath(sys.argv[0])))

# imports from local packages start here
from wlsdeploy.aliases.aliases import Aliases
from wlsdeploy.aliases import model_constants
from wlsdeploy.aliases.model_constants import DEFAULT_WLS_DOMAIN_NAME
from wlsdeploy.aliases.model_constants import DOMAIN_NAME
from wlsdeploy.aliases.model_constants import TOPOLOGY
from wlsdeploy.aliases.wlst_modes import WlstModes
from wlsdeploy.exception import exception_helper
from wlsdeploy.exception.expection_types import ExceptionType
from wlsdeploy.logging.platform_logger import PlatformLogger
from wlsdeploy.tool.create.rcudbinfo_helper import RcuDbInfo
from wlsdeploy.tool.create.domain_creator import DomainCreator
from wlsdeploy.tool.create.domain_typedef import CREATE_DOMAIN
from wlsdeploy.tool.util import model_context_helper
from wlsdeploy.tool.util.archive_helper import ArchiveHelper
from wlsdeploy.tool.util.wlst_helper import WlstHelper
from wlsdeploy.tool.util import wlst_helper
from wlsdeploy.util import cla_helper
from wlsdeploy.util import getcreds
from wlsdeploy.util import tool_exit
from wlsdeploy.util.cla_utils import CommandLineArgUtil
from wlsdeploy.util.cla_utils import TOOL_TYPE_CREATE
from wlsdeploy.util.exit_code import ExitCode
from wlsdeploy.util.weblogic_helper import WebLogicHelper
from wlsdeploy.tool.create import atp_helper
from wlsdeploy.tool.create import ssl_helper

wlst_helper.wlst_functions = globals()

_program_name = CREATE_DOMAIN

_class_name = 'create'
__logger = PlatformLogger('wlsdeploy.create')
__wlst_mode = WlstModes.OFFLINE
__version = WebLogicHelper(__logger).get_actual_weblogic_version()

__required_arguments = [
    CommandLineArgUtil.ORACLE_HOME_SWITCH
]

__optional_arguments = [
    CommandLineArgUtil.ARCHIVE_FILE_SWITCH,
    CommandLineArgUtil.DOMAIN_HOME_SWITCH,
    CommandLineArgUtil.DOMAIN_PARENT_SWITCH,
    CommandLineArgUtil.DOMAIN_TYPE_SWITCH,
    CommandLineArgUtil.JAVA_HOME_SWITCH,
    CommandLineArgUtil.MODEL_FILE_SWITCH,
    CommandLineArgUtil.RUN_RCU_SWITCH,
    CommandLineArgUtil.RCU_SYS_PASS_SWITCH,
    CommandLineArgUtil.RCU_DB_SWITCH,
    CommandLineArgUtil.RCU_DB_USER_SWITCH,
    CommandLineArgUtil.RCU_PREFIX_SWITCH,
    CommandLineArgUtil.RCU_SCHEMA_PASS_SWITCH,
    CommandLineArgUtil.VARIABLE_FILE_SWITCH,
    CommandLineArgUtil.USE_ENCRYPTION_SWITCH,
    CommandLineArgUtil.PASSPHRASE_SWITCH,
    CommandLineArgUtil.PASSPHRASE_ENV_SWITCH,
    CommandLineArgUtil.PASSPHRASE_FILE_SWITCH,
    CommandLineArgUtil.OPSS_WALLET_SWITCH,
    CommandLineArgUtil.OPSS_WALLET_PASSPHRASE,
    CommandLineArgUtil.OPSS_WALLET_FILE_PASSPHRASE,
    CommandLineArgUtil.OPSS_WALLET_ENV_PASSPHRASE,
    CommandLineArgUtil.UPDATE_RCU_SCHEMA_PASS_SWITCH
]


def __process_args(args):
    """
    Process the command-line arguments and prompt the user for any missing information
    :param args: the command-line arguments list
    :raises CLAException: if an error occurs while validating and processing the command-line arguments
    """
    cla_util = CommandLineArgUtil(_program_name, __required_arguments, __optional_arguments)
    cla_util.set_allow_multiple_models(True)
    argument_map = cla_util.process_args(args, TOOL_TYPE_CREATE)
    __process_java_home_arg(argument_map)
    __process_domain_location_args(argument_map)

    # don't verify that the archive is valid until it is needed.
    # this requirement is specific to create, other tools will verify it.
    cla_helper.validate_model_present(_program_name, argument_map)
    cla_helper.validate_variable_file_exists(_program_name, argument_map)

    #
    # Verify that the domain type is a known type and load its typedef.
    #
    domain_typedef = model_context_helper.create_typedef(_program_name, argument_map)

    __process_rcu_args(argument_map, domain_typedef.get_domain_type(), domain_typedef)
    cla_helper.process_encryption_args(argument_map)
    __process_opss_args(argument_map)

    return model_context_helper.create_context(_program_name, argument_map, domain_typedef)


def __process_java_home_arg(optional_arg_map):
    """
    Verify that java_home is set.  If not, set it.
    :param optional_arg_map: the optional arguments map
    :raises CLAException: if the java home argument is not valid
    """
    _method_name = '__process_java_home_arg'

    if CommandLineArgUtil.JAVA_HOME_SWITCH not in optional_arg_map:
        java_home_name = os.environ.get('JAVA_HOME')
        try:
            java_home = FileUtils.validateExistingDirectory(java_home_name)
        except IllegalArgumentException, iae:
            ex = exception_helper.create_cla_exception(ExitCode.ARG_VALIDATION_ERROR,
                                                       'WLSDPLY-12400', _program_name, java_home_name,
                                                       iae.getLocalizedMessage(), error=iae)
            __logger.throwing(ex, class_name=_class_name, method_name=_method_name)
            raise ex
        optional_arg_map[CommandLineArgUtil.JAVA_HOME_SWITCH] = java_home.getAbsolutePath()


def __process_domain_location_args(optional_arg_map):
    """
    Verify that either the domain_home or domain_parent was specified, and not both.
    Their values were already checked in the process_args call.
    :param optional_arg_map: the optional arguments map
    :raises CLAException: if the arguments are invalid or an error occurs extracting the model from the archive
    """
    _method_name = '__process_domain_location_args'

    has_home = CommandLineArgUtil.DOMAIN_HOME_SWITCH in optional_arg_map
    has_parent = CommandLineArgUtil.DOMAIN_PARENT_SWITCH in optional_arg_map

    if (has_home and has_parent) or (not has_home and not has_parent):
        ex = exception_helper.create_cla_exception(ExitCode.USAGE_ERROR,
                                                   'WLSDPLY-20025', _program_name,
                                                   CommandLineArgUtil.DOMAIN_PARENT_SWITCH,
                                                   CommandLineArgUtil.DOMAIN_HOME_SWITCH)
        __logger.throwing(ex, class_name=_class_name, method_name=_method_name)
        raise ex


def __process_rcu_args(optional_arg_map, domain_type, domain_typedef):
    """
    Determine if the RCU is needed and validate/prompt for any missing information
    :param optional_arg_map: the optional arguments map
    :param domain_type:      the domain type
    :param domain_typedef:   the domain_typedef data structure
    :raises CLAException:    if an error occurs getting the passwords from the user or arguments are missing
    """
    _method_name = '__process_rcu_args'

    rcu_schema_count = len(domain_typedef.get_rcu_schemas())
    run_rcu = False
    if CommandLineArgUtil.RUN_RCU_SWITCH in optional_arg_map:
        run_rcu = optional_arg_map[CommandLineArgUtil.RUN_RCU_SWITCH]
        if rcu_schema_count == 0:
            __logger.info('WLSDPLY-12402', _program_name, CommandLineArgUtil.RUN_RCU_SWITCH, domain_type)
            del optional_arg_map[CommandLineArgUtil.RUN_RCU_SWITCH]
            return

    if rcu_schema_count > 0:
        if CommandLineArgUtil.RCU_DB_SWITCH in optional_arg_map:
            if CommandLineArgUtil.RCU_PREFIX_SWITCH in optional_arg_map:
                if run_rcu and CommandLineArgUtil.RCU_SYS_PASS_SWITCH not in optional_arg_map:
                    try:
                        password = getcreds.getpass('WLSDPLY-12403')
                    except IOException, ioe:
                        ex = exception_helper.create_cla_exception(ExitCode.ARG_VALIDATION_ERROR,
                                                                   'WLSDPLY-12404', ioe.getLocalizedMessage(),
                                                                   error=ioe)
                        __logger.throwing(ex, class_name=_class_name, method_name=_method_name)
                        raise ex
                    optional_arg_map[CommandLineArgUtil.RCU_SYS_PASS_SWITCH] = String(password)
                if CommandLineArgUtil.RCU_SCHEMA_PASS_SWITCH not in optional_arg_map:
                    try:
                        password = getcreds.getpass('WLSDPLY-12405')
                    except IOException, ioe:
                        ex = exception_helper.create_cla_exception(ExitCode.ARG_VALIDATION_ERROR,
                                                                   'WLSDPLY-12406', ioe.getLocalizedMessage(),
                                                                   error=ioe)
                        __logger.throwing(ex, class_name=_class_name, method_name=_method_name)
                        raise ex
                    optional_arg_map[CommandLineArgUtil.RCU_SCHEMA_PASS_SWITCH] = String(password)
            else:
                ex = exception_helper.create_cla_exception(ExitCode.USAGE_ERROR,
                                                           'WLSDPLY-12407', _program_name,
                                                           CommandLineArgUtil.RCU_DB_SWITCH,
                                                           CommandLineArgUtil.RCU_PREFIX_SWITCH)
                __logger.throwing(ex, class_name=_class_name, method_name=_method_name)
                raise ex

        # Delay the checking later for rcu related parameters


def __process_opss_args(optional_arg_map):
    """
    Determine if the user is using opss wallet and if so, get the passphrase.
    :param optional_arg_map: the optional arguments map
    :raises CLAException: if getting the passphrase from the user fails
    """
    _method_name = '__process_opss_args'

    if CommandLineArgUtil.OPSS_WALLET_SWITCH in optional_arg_map and \
            CommandLineArgUtil.OPSS_WALLET_PASSPHRASE not in optional_arg_map:
        try:
            passphrase = getcreds.getpass('WLSDPLY-20027')
        except IOException, ioe:
            ex = exception_helper.create_cla_exception(ExitCode.ARG_VALIDATION_ERROR,
                                                       'WLSDPLY-20028', ioe.getLocalizedMessage(), error=ioe)
            __logger.throwing(ex, class_name=_class_name, method_name=_method_name)
            raise ex
        optional_arg_map[CommandLineArgUtil.OPSS_WALLET_PASSPHRASE] = String(passphrase)


def validate_rcu_args_and_model(model_context, model, archive_helper, aliases):
    _method_name = 'validate_rcu_args_and_model'

    has_atpdbinfo = 0
    has_ssldbinfo = 0
    domain_info = model[model_constants.DOMAIN_INFO]
    if domain_info is not None:
        if model_constants.RCU_DB_INFO in domain_info:
            rcu_db_info = RcuDbInfo(model_context, aliases, domain_info[model_constants.RCU_DB_INFO])
            has_tns_admin = rcu_db_info.has_tns_admin()
            has_regular_db = rcu_db_info.is_regular_db()
            has_atpdbinfo = rcu_db_info.has_atpdbinfo()
            has_ssldbinfo = rcu_db_info.has_ssldbinfo()

            if archive_helper and not has_regular_db:
                System.setProperty('oracle.jdbc.fanEnabled', 'false')

                # 1. If it does not have the oracle.net.tns_admin specified, then extract to domain/atpwallet
                # 2. If it is plain old regular oracle db, do nothing
                # 3. If it deos not have tns_admin in the model, then the wallet must be in the archive
                if not has_tns_admin:
                    wallet_path = archive_helper.extract_atp_wallet()
                    if wallet_path:
                        # update the model to add the tns_admin
                        model[model_constants.DOMAIN_INFO][model_constants.RCU_DB_INFO][
                            model_constants.DRIVER_PARAMS_NET_TNS_ADMIN] = wallet_path
                    else:
                        __logger.severe('WLSDPLY-12411', error=None, class_name=_class_name, method_name=_method_name)
                        cla_helper.clean_up_temp_files()
                        tool_exit.end(model_context, ExitCode.ERROR)

        else:
            if model_context.get_domain_typedef().required_rcu():
                if not model_context.get_rcu_database() or not model_context.get_rcu_prefix():
                    __logger.severe('WLSDPLY-12408', model_context.get_domain_type(), CommandLineArgUtil.RCU_DB_SWITCH,
                                    CommandLineArgUtil.RCU_PREFIX_SWITCH)
                    cla_helper.clean_up_temp_files()
                    tool_exit.end(model_context, ExitCode.ERROR)

    return has_atpdbinfo, has_ssldbinfo


def _get_domain_path(model_context, model):
    """
    Returns the domain home path.
    :param model_context: the model context
    :param model: the model
    :return: the domain path
    """
    domain_parent = model_context.get_domain_parent_dir()
    if domain_parent is None:
        return model_context.get_domain_home()
    elif TOPOLOGY in model and DOMAIN_NAME in model[TOPOLOGY]:
        return domain_parent + os.sep + model[TOPOLOGY][DOMAIN_NAME]
    else:
        return domain_parent + os.sep + DEFAULT_WLS_DOMAIN_NAME


def main(args):
    """
    The entry point for the create domain tool.

    :param args:
    :return:
    """
    _method_name = 'main'

    __logger.entering(args[0], class_name=_class_name, method_name=_method_name)
    for index, arg in enumerate(args):
        __logger.finer('sys.argv[{0}] = {1}', str(index), str(arg), class_name=_class_name, method_name=_method_name)

    WlstHelper(ExceptionType.CREATE).silence()

    exit_code = ExitCode.OK

    try:
        model_context = __process_args(args)
    except CLAException, ex:
        exit_code = ex.getExitCode()
        if exit_code != ExitCode.HELP:
            __logger.severe('WLSDPLY-20008', _program_name, ex.getLocalizedMessage(), error=ex,
                            class_name=_class_name, method_name=_method_name)
        cla_helper.clean_up_temp_files()

        # create a minimal model for summary logging
        model_context = model_context_helper.create_exit_context(_program_name)
        tool_exit.end(model_context, exit_code)

    aliases = Aliases(model_context, wlst_mode=__wlst_mode, exception_type=ExceptionType.CREATE)

    model_dictionary = cla_helper.load_model(_program_name, model_context, aliases, "create", __wlst_mode)

    try:
        archive_helper = None
        archive_file_name = model_context.get_archive_file_name()
        if archive_file_name:
            domain_path = _get_domain_path(model_context, model_dictionary)
            archive_helper = ArchiveHelper(archive_file_name, domain_path, __logger, ExceptionType.CREATE)

        has_atp, has_ssl = validate_rcu_args_and_model(model_context, model_dictionary, archive_helper, aliases)

        # check if there is an atpwallet and extract in the domain dir
        # it is to support non JRF domain but user wants to use ATP database
        if not has_atp and archive_helper:
            archive_helper.extract_atp_wallet()

        creator = DomainCreator(model_dictionary, model_context, aliases)
        creator.create()

        if has_atp:
            rcu_properties_map = model_dictionary[model_constants.DOMAIN_INFO][model_constants.RCU_DB_INFO]
            rcu_db_info = RcuDbInfo(model_context, aliases, rcu_properties_map)
            atp_helper.fix_jps_config(rcu_db_info, model_context)
        elif has_ssl:
            rcu_properties_map = model_dictionary[model_constants.DOMAIN_INFO][model_constants.RCU_DB_INFO]
            rcu_db_info = RcuDbInfo(model_context, aliases, rcu_properties_map)
            ssl_helper.fix_jps_config(rcu_db_info, model_context)
    except WLSDeployArchiveIOException, ex:
        __logger.severe('WLSDPLY-12409', _program_name, ex.getLocalizedMessage(), error=ex,
                        class_name=_class_name, method_name=_method_name)
        cla_helper.clean_up_temp_files()
        tool_exit.end(model_context, ExitCode.ERROR)

    except CreateException, ex:
        __logger.severe('WLSDPLY-12409', _program_name, ex.getLocalizedMessage(), error=ex,
                        class_name=_class_name, method_name=_method_name)
        cla_helper.clean_up_temp_files()
        tool_exit.end(model_context, ExitCode.ERROR)

    except IOException, ex:
        __logger.severe('WLSDPLY-12409', _program_name, ex.getLocalizedMessage(), error=ex,
                        class_name=_class_name, method_name=_method_name)
        cla_helper.clean_up_temp_files()
        tool_exit.end(model_context, ExitCode.ERROR)

    except DeployException, ex:
        __logger.severe('WLSDPLY-12410', _program_name, ex.getLocalizedMessage(), error=ex,
                        class_name=_class_name, method_name=_method_name)
        cla_helper.clean_up_temp_files()
        tool_exit.end(model_context, ExitCode.ERROR)

    cla_helper.clean_up_temp_files()

    tool_exit.end(model_context, exit_code)


if __name__ == '__main__' or __name__ == 'main':
    WebLogicDeployToolingVersion.logVersionInfo(_program_name)
<<<<<<< HEAD
    WLSDeployLoggingConfig.logLoggingDirectory(_program_name)
=======
>>>>>>> e80b8169
    try:
        main(sys.argv)
    except exceptions.SystemExit, ex:
        raise ex
    except (exceptions.Exception, java.lang.Exception), ex:
        exception_helper.__handle_unexpected_exception(ex, _program_name, _class_name, __logger)<|MERGE_RESOLUTION|>--- conflicted
+++ resolved
@@ -380,10 +380,7 @@
 
 if __name__ == '__main__' or __name__ == 'main':
     WebLogicDeployToolingVersion.logVersionInfo(_program_name)
-<<<<<<< HEAD
     WLSDeployLoggingConfig.logLoggingDirectory(_program_name)
-=======
->>>>>>> e80b8169
     try:
         main(sys.argv)
     except exceptions.SystemExit, ex:
