"""
Copyright (c) 2017, 2023, Oracle Corporation and/or its affiliates.
Licensed under the Universal Permissive License v 1.0 as shown at https://oss.oracle.com/licenses/upl.

The entry point for the discoverDomain tool.
"""
import os
import sys

from java.io import File
from java.io import IOException
from java.lang import IllegalArgumentException
from java.lang import IllegalStateException
from oracle.weblogic.deploy.aliases import AliasException
from oracle.weblogic.deploy.discover import DiscoverException
from oracle.weblogic.deploy.json import JsonException
from oracle.weblogic.deploy.util import FileUtils
from oracle.weblogic.deploy.util import PyOrderedDict
from oracle.weblogic.deploy.util import PyWLSTException
from oracle.weblogic.deploy.util import TranslateException
from oracle.weblogic.deploy.util import WLSDeployArchive
from oracle.weblogic.deploy.util import WLSDeployArchiveIOException
from oracle.weblogic.deploy.validate import ValidateException

sys.path.insert(0, os.path.dirname(os.path.realpath(sys.argv[0])))

from wlsdeploy.aliases import model_constants
from wlsdeploy.aliases.aliases import Aliases
from wlsdeploy.aliases.location_context import LocationContext
from wlsdeploy.aliases.wlst_modes import WlstModes
from wlsdeploy.exception import exception_helper
from wlsdeploy.exception.expection_types import ExceptionType
from wlsdeploy.json import json_translator
from wlsdeploy.logging.platform_logger import PlatformLogger
from wlsdeploy.tool.discover import discoverer
from wlsdeploy.tool.discover.deployments_discoverer import DeploymentsDiscoverer
from wlsdeploy.tool.discover.domain_info_discoverer import DomainInfoDiscoverer
from wlsdeploy.tool.discover.multi_tenant_discoverer import MultiTenantDiscoverer
from wlsdeploy.tool.discover.resources_discoverer import ResourcesDiscoverer
from wlsdeploy.tool.discover.topology_discoverer import TopologyDiscoverer
from wlsdeploy.tool.util import filter_helper
from wlsdeploy.tool.util import model_context_helper
from wlsdeploy.tool.util.credential_injector import CredentialInjector
from wlsdeploy.tool.util.variable_injector import VariableInjector
from wlsdeploy.tool.util import wlst_helper
from wlsdeploy.tool.util.wlst_helper import WlstHelper
from wlsdeploy.tool.validate.validator import Validator
from wlsdeploy.util import cla_helper
from wlsdeploy.util import cla_utils
from wlsdeploy.util import model_translator
from wlsdeploy.util import path_utils
from wlsdeploy.util import tool_main
from wlsdeploy.util.cla_utils import CommandLineArgUtil
from wlsdeploy.util.cla_utils import TOOL_TYPE_DISCOVER
from wlsdeploy.util.exit_code import ExitCode
from wlsdeploy.util.model import Model
from wlsdeploy.util.weblogic_helper import WebLogicHelper
from wlsdeploy.util import target_configuration_helper

wlst_helper.wlst_functions = globals()

_program_name = 'discoverDomain'
_class_name = 'discover'
__logger = PlatformLogger(discoverer.get_discover_logger_name())
__wlst_mode = WlstModes.OFFLINE

_store_result_environment_variable = '__WLSDEPLOY_STORE_RESULT__'

__required_arguments = [
    CommandLineArgUtil.ORACLE_HOME_SWITCH,
    CommandLineArgUtil.DOMAIN_HOME_SWITCH,
    CommandLineArgUtil.MODEL_FILE_SWITCH
]

__optional_arguments = [
    # Used by shell script to locate WLST
    CommandLineArgUtil.ARCHIVE_FILE_SWITCH,
    CommandLineArgUtil.SKIP_ARCHIVE_FILE_SWITCH,
    CommandLineArgUtil.DOMAIN_TYPE_SWITCH,
    CommandLineArgUtil.JAVA_HOME_SWITCH,
    CommandLineArgUtil.VARIABLE_FILE_SWITCH,
    CommandLineArgUtil.ADMIN_URL_SWITCH,
    CommandLineArgUtil.ADMIN_USER_SWITCH,
    CommandLineArgUtil.ADMIN_PASS_SWITCH,
    CommandLineArgUtil.ADMIN_PASS_FILE_SWITCH,
    CommandLineArgUtil.ADMIN_PASS_ENV_SWITCH,
    CommandLineArgUtil.TARGET_MODE_SWITCH,
    CommandLineArgUtil.OUTPUT_DIR_SWITCH,
    CommandLineArgUtil.TARGET_SWITCH,
    CommandLineArgUtil.REMOTE_SWITCH
]


def __process_args(args):
    """
    Process the command-line arguments and prompt the user for any missing information
    :param args: the command-line arguments list
    :raises CLAException: if an error occurs while validating and processing the command-line arguments
    """
    global __wlst_mode

    cla_util = CommandLineArgUtil(_program_name, __required_arguments, __optional_arguments)
    argument_map = cla_util.process_args(args, TOOL_TYPE_DISCOVER)

    __wlst_mode = cla_helper.process_online_args(argument_map)
    target_configuration_helper.process_target_arguments(argument_map)
    __process_model_arg(argument_map)
    __process_archive_filename_arg(argument_map)
    __process_variable_filename_arg(argument_map)
    __process_java_home(argument_map)
    __process_domain_home(argument_map, __wlst_mode)

    return model_context_helper.create_context(_program_name, argument_map)


def __process_model_arg(argument_map):
    """
    Verify that specified model file's parent directory exists.
    :param argument_map: containing the CLA arguments
    """
    _method_name = '__process_model_arg'

    model_file_name = argument_map[CommandLineArgUtil.MODEL_FILE_SWITCH]
    model_dir_name = path_utils.get_parent_directory(model_file_name)
    if os.path.exists(model_dir_name) is False:
        ex = exception_helper.create_cla_exception(ExitCode.ARG_VALIDATION_ERROR,
                                                   'WLSDPLY-06037', model_file_name)
        __logger.throwing(ex, class_name=_class_name, method_name=_method_name)
        raise ex


def __process_archive_filename_arg(argument_map):
    """
    Validate the archive file name and load the archive file object.
    :param argument_map: the optional arguments map
    :raises CLAException: if a validation error occurs while loading the archive file object
    """
    _method_name = '__process_archive_filename_arg'

<<<<<<< HEAD
    if CommandLineArgUtil.ARCHIVE_FILE_SWITCH not in argument_map:
        archive_file = None
        if CommandLineArgUtil.SKIP_ARCHIVE_FILE_SWITCH not in argument_map and \
                CommandLineArgUtil.REMOTE_SWITCH not in argument_map:
            ex = exception_helper.create_cla_exception(ExitCode.USAGE_ERROR, 'WLSDPLY-06028')
=======
    if CommandLineArgUtil.SKIP_ARCHIVE_FILE_SWITCH in argument_map or CommandLineArgUtil.REMOTE_SWITCH in argument_map:
        if CommandLineArgUtil.ARCHIVE_FILE_SWITCH in argument_map:
            ex = exception_helper.create_cla_exception(ExitCode.ARG_VALIDATION_ERROR,
                                                       'WLSDPLY-06033')
>>>>>>> 38af23de
            __logger.throwing(ex, class_name=_class_name, method_name=_method_name)
            raise ex
    elif CommandLineArgUtil.SKIP_ARCHIVE_FILE_SWITCH in argument_map or\
            CommandLineArgUtil.REMOTE_SWITCH in argument_map:
        ex = exception_helper.create_cla_exception(ExitCode.ARG_VALIDATION_ERROR,
                                                   'WLSDPLY-06033')
        __logger.throwing(ex, class_name=_class_name, method_name=_method_name)
        raise ex
    else:
        archive_file_name = argument_map[CommandLineArgUtil.ARCHIVE_FILE_SWITCH]
        archive_dir_name = path_utils.get_parent_directory(archive_file_name)
        if os.path.exists(archive_dir_name) is False:
            ex = exception_helper.create_cla_exception(ExitCode.ARG_VALIDATION_ERROR,
                                                       'WLSDPLY-06026', archive_file_name)
            __logger.throwing(ex, class_name=_class_name, method_name=_method_name)
            raise ex
        try:
            archive_file = WLSDeployArchive(archive_file_name)
        except (IllegalArgumentException, IllegalStateException), ie:
            ex = exception_helper.create_cla_exception(ExitCode.ARG_VALIDATION_ERROR,
                                                       'WLSDPLY-06013', _program_name, archive_file_name,
                                                       ie.getLocalizedMessage(), error=ie)
            __logger.throwing(ex, class_name=_class_name, method_name=_method_name)
            raise ex
        argument_map[CommandLineArgUtil.ARCHIVE_FILE] = archive_file


def __process_variable_filename_arg(optional_arg_map):
    """
    If the variable filename argument is present, the required model variable injector json file must exist in
    the WLSDEPLOY lib directory.
    :param optional_arg_map: containing the variable file name
    :raises: CLAException: if this argument is present but the model variable injector json does not exist
    """
    _method_name = '__process_variable_filename_arg'

    if CommandLineArgUtil.VARIABLE_FILE_SWITCH in optional_arg_map:
        variable_injector_file_name = optional_arg_map[CommandLineArgUtil.VARIABLE_FILE_SWITCH]
        try:
            FileUtils.validateWritableFile(variable_injector_file_name)
        except IllegalArgumentException, ie:
            ex = exception_helper.create_cla_exception(ExitCode.ARG_VALIDATION_ERROR,
                                                       'WLSDPLY-06021',
                                                       optional_arg_map[CommandLineArgUtil.VARIABLE_FILE_SWITCH],
                                                       variable_injector_file_name,
                                                       ie.getLocalizedMessage(), error=ie)
            __logger.throwing(ex, class_name=_class_name, method_name=_method_name)
            raise ex


def __process_java_home(optional_arg_map):
    _method_name = '__process_java_home'
    if CommandLineArgUtil.JAVA_HOME_SWITCH in optional_arg_map:
        java_home_name = optional_arg_map[CommandLineArgUtil.JAVA_HOME_SWITCH]
    else:
        java_home_name = os.environ.get('JAVA_HOME')

    try:
        FileUtils.validateExistingDirectory(java_home_name)
    except IllegalArgumentException, iae:
        # this value is used for java home global token in attributes.
        # If this was passed as command line, it might no longer exist.
        # The JAVA_HOME environment variable was validated by script.
        __logger.info('WLSDPLY-06027', java_home_name, iae.getLocalizedMessage(),
                      class_name=_class_name, method_name=_method_name)


def __process_domain_home(arg_map, wlst_mode):
    domain_home = None
    if CommandLineArgUtil.DOMAIN_HOME_SWITCH not in arg_map:
        return
    domain_home = arg_map[CommandLineArgUtil.DOMAIN_HOME_SWITCH]
    skip_archive = False
    if CommandLineArgUtil.SKIP_ARCHIVE_FILE_SWITCH in arg_map or CommandLineArgUtil.REMOTE_SWITCH in arg_map:
        skip_archive = True
    if wlst_mode == WlstModes.OFFLINE or not skip_archive:
        full_path = cla_utils.validate_domain_home_arg(domain_home)
        arg_map[CommandLineArgUtil.DOMAIN_HOME_SWITCH] = full_path


def __discover(model_context, aliases, credential_injector, helper, extra_tokens):
    """
    Populate the model from the domain.
    :param model_context: the model context
    :param aliases: aliases instance for discover
    :param credential_injector: credential injector instance
    :param helper: wlst_helper instance
    :param extra_tokens: dictionary to store non-credential tokens during credential search
    :return: the fully-populated model
    :raises DiscoverException: if an error occurred while discover the domain
    """
    _method_name = '__discover'
    model = Model()
    base_location = LocationContext()
    __connect_to_domain(model_context, helper)
    try:
        _add_domain_name(base_location, aliases, helper)
        _establish_production_mode(aliases, helper)

        DomainInfoDiscoverer(model_context, model.get_model_domain_info(), base_location, wlst_mode=__wlst_mode,
                             aliases=aliases, credential_injector=credential_injector).discover()
        TopologyDiscoverer(model_context, model.get_model_topology(), base_location, wlst_mode=__wlst_mode,
                           aliases=aliases, credential_injector=credential_injector).discover()
        ResourcesDiscoverer(model_context, model.get_model_resources(), base_location, wlst_mode=__wlst_mode,
                            aliases=aliases, credential_injector=credential_injector).discover()
        DeploymentsDiscoverer(model_context, model.get_model_app_deployments(), base_location, wlst_mode=__wlst_mode,
                              aliases=aliases, credential_injector=credential_injector,
                              extra_tokens=extra_tokens).discover()
        __discover_multi_tenant(model, model_context, base_location, aliases, credential_injector)
    except AliasException, ae:
        wls_version = WebLogicHelper(__logger).get_actual_weblogic_version()
        wlst_mode = WlstModes.from_value(__wlst_mode)
        ex = exception_helper.create_discover_exception('WLSDPLY-06000', model_context.get_domain_name(),
                                                        model_context.get_domain_home(), wls_version, wlst_mode,
                                                        ae.getLocalizedMessage(), error=ae)
        __logger.throwing(ex, class_name=_class_name, method_name=_method_name)
        raise ex
    __disconnect_domain(helper)

    return model


def _add_domain_name(location, aliases, helper):
    _method_name = '_get_domain_name'
    try:
        helper.cd('/')
        domain_name = helper.get(model_constants.DOMAIN_NAME)
    except PyWLSTException, pe:
        de = exception_helper.create_discover_exception('WLSDPLY-06020', pe.getLocalizedMessage())
        __logger.throwing(class_name=_class_name, method_name=_method_name, error=de)
        raise de
    if domain_name is not None:
        location.add_name_token(aliases.get_name_token(location), domain_name)
        __logger.info('WLSDPLY-06022', domain_name, class_name=_class_name, method_name=_method_name)
    else:
        de = exception_helper.create_discover_exception('WLSDPLY-WLSDPLY-06023')
        __logger.throwing(class_name=_class_name, method_name=_method_name, error=de)
        raise de


def _establish_production_mode(aliases, helper):
    """
    Determine if production mode is enabled for the domain, and set it in the aliases.
    :param aliases: aliases instance for discover
    :param helper: wlst_helper instance
    :raises DiscoverException: if an error occurs during discovery
    """
    _method_name = '_establish_production_mode'
    try:
        helper.cd('/')
        production_mode_enabled = helper.get(model_constants.PRODUCTION_MODE_ENABLED)
        aliases.set_production_mode(production_mode_enabled)
    except PyWLSTException, pe:
        de = exception_helper.create_discover_exception('WLSDPLY-06036', pe.getLocalizedMessage())
        __logger.throwing(class_name=_class_name, method_name=_method_name, error=de)
        raise de


def __discover_multi_tenant(model, model_context, base_location, aliases, injector):
    """
    Discover the multi-tenant-related parts of the domain, if they exist.
    :param model: the model object to populate
    :param model_context: the model context object
    :raises DiscoverException: if an error occurs during discovery
    """
    MultiTenantDiscoverer(model, model_context, base_location,
                          wlst_mode=__wlst_mode, aliases=aliases, credential_injector=injector).discover()


def __connect_to_domain(model_context, helper):
    """
    Connects WLST to the domain by either connecting to the Admin Server or reading the domain from disk.
    :param model_context: the model context
    :param helper: wlst helper instance
    :raises DiscoverException: if a WLST error occurs while connecting to or reading the domain
    """
    _method_name = '__connect_to_domain'

    __logger.entering(class_name=_class_name, method_name=_method_name)
    if __wlst_mode == WlstModes.ONLINE:
        try:
            helper.connect(model_context.get_admin_user(), model_context.get_admin_password(),
                           model_context.get_admin_url(), model_context.get_model_config().get_connect_timeout())
        except PyWLSTException, wlst_ex:
            ex = exception_helper.create_discover_exception('WLSDPLY-06001', model_context.get_admin_url(),
                                                            model_context.get_admin_user(),
                                                            wlst_ex.getLocalizedMessage(), error=wlst_ex)
            __logger.throwing(ex, class_name=_class_name, method_name=_method_name)
            raise ex
    else:
        try:
            helper.read_domain(model_context.get_domain_home())
        except PyWLSTException, wlst_ex:
            wls_version = WebLogicHelper(__logger).get_actual_weblogic_version()
            ex = exception_helper.create_discover_exception('WLSDPLY-06002', model_context.get_domain_home(),
                                                            wls_version, wlst_ex.getLocalizedMessage(), error=wlst_ex)
            __logger.throwing(ex, class_name=_class_name, method_name=_method_name)
            raise ex

    __logger.exiting(class_name=_class_name, method_name=_method_name)


def __clear_archive_file(model_context):
    """
    Remove any binaries already in the archive file.
    :param model_context: the model context
    :raises DiscoverException: if an error occurs while removing the binaries
    """
    _method_name = '__clear_archive_file'
    __logger.entering(class_name=_class_name, method_name=_method_name)

    archive_file = model_context.get_archive_file()

    if not model_context.skip_archive() and not model_context.is_remote():
        if archive_file is not None:
            try:
                archive_file.removeAllBinaries()
            except WLSDeployArchiveIOException, wioe:
                de = exception_helper.create_discover_exception('WLSDPLY-06005', wioe.getLocalizedMessage())
                __logger.throwing(class_name=_class_name, method_name=_method_name, error=de)
                raise de
        else:
            de = exception_helper.create_discover_exception('WLSDPLY-06004', model_context.get_archive_file_name())
            __logger.throwing(class_name=_class_name, method_name=_method_name, error=de)
            raise de

    __logger.exiting(class_name=_class_name, method_name=_method_name)


def __close_archive(model_context):
    """
    Close the archive object
    :param model_context: the model context
    """
    _method_name = '__close_archive'

    __logger.entering(_class_name=_class_name, method_name=_method_name)
    archive_file = model_context.get_archive_file()
    if archive_file is not None:
        archive_file.close()
    __logger.exiting(class_name=_class_name, method_name=_method_name)


def __disconnect_domain(helper):
    """
    Disconnects WLST from the domain by either disconnecting from the Admin Server or closing the domain read from disk.
    :param helper: wlst_helper instance
    :raises DiscoverException: if a WLST error occurred while disconnecting or closing the domain
    """
    _method_name = '__disconnect_domain'

    __logger.entering(class_name=_class_name, method_name=_method_name)

    if __wlst_mode == WlstModes.ONLINE:
        try:
            helper.disconnect()
        except PyWLSTException, wlst_ex:
            ex = exception_helper.create_discover_exception('WLSDPLY-06006',
                                                            wlst_ex.getLocalizedMessage(), error=wlst_ex)
            __logger.throwing(ex, class_name=_class_name, method_name=_method_name)
            raise ex
    else:
        try:
            helper.close_domain()
        except PyWLSTException, wlst_ex:
            ex = exception_helper.create_discover_exception('WLSDPLY-06007',
                                                            wlst_ex.getLocalizedMessage(), error=wlst_ex)
            __logger.throwing(ex, class_name=_class_name, method_name=_method_name)
            raise ex

    __logger.exiting(class_name=_class_name, method_name=_method_name)


def __persist_model(model, model_context):
    """
    Save the model to the specified model file name.
    :param model: the model to save
    :param model_context: the model context
    :raises DiscoverException: if an error occurs while create a temporary file for the model
                               or while adding it to the archive
    :raises TranslateException: if an error occurs while serializing the model or writing it to disk
    """
    _method_name = '__persist_model'

    __logger.entering(class_name=_class_name, method_name=_method_name)

    model_file_name = model_context.get_model_file()
    model_file = FileUtils.getCanonicalFile(File(model_file_name))
    model_translator.PythonToFile(model.get_model()).write_to_file(model_file.getAbsolutePath())

    __logger.exiting(class_name=_class_name, method_name=_method_name)


def __check_and_customize_model(model, model_context, aliases, credential_injector, extra_tokens):
    """
    Customize the model dictionary before persisting. Validate the model after customization for informational
    purposes. Any validation errors will not stop the discovered model to be persisted.
    :param model: completely discovered model, before any tokenization
    :param model_context: configuration from command-line
    :param aliases: used for validation if model changes are made
    :param credential_injector: injector created to collect and tokenize credentials, possibly None
    :param extra_tokens: dictionary to handle non-credential tokenized arguments
    """
    _method_name = '__check_and_customize_model'
    __logger.entering(class_name=_class_name, method_name=_method_name)

    if filter_helper.apply_filters(model.get_model(), "discover", model_context):
        __logger.info('WLSDPLY-06014', _class_name=_class_name, method_name=_method_name)

    # target config always present in model context, default config if not declared
    target_configuration = model_context.get_target_configuration()

    credential_cache = None
    if credential_injector is not None:
        # filter variables or secrets that are no longer in the model
        credential_injector.filter_unused_credentials(model.get_model())

        credential_cache = credential_injector.get_variable_cache()

        target_configuration_helper.generate_all_output_files(model, aliases, credential_injector, model_context,
                                                              ExceptionType.DISCOVER)

        # if target handles credential configuration, clear property cache to keep out of variables file.
        if model_context.get_target_configuration().manages_credentials():
            credential_cache.clear()

    # Apply the injectors specified in model_variable_injector.json, or in the target configuration.
    # Include the variable mappings that were collected in credential_cache.

    variable_injector = VariableInjector(_program_name, model.get_model(), model_context,
                                         WebLogicHelper(__logger).get_actual_weblogic_version(), credential_cache)

    variable_injector.add_to_cache(dictionary=extra_tokens)

    inserted, variable_model, variable_file_name = variable_injector.inject_variables_keyword_file()

    if inserted:
        model = Model(variable_model)
    try:
        validator = Validator(model_context, aliases, wlst_mode=__wlst_mode)

        # no variables are generated by the discover tool
        validator.validate_in_tool_mode(model.get_model(), variables_file_name=variable_file_name,
                                        archive_file_name=model_context.get_archive_file_name())
    except ValidateException, ex:
        __logger.warning('WLSDPLY-06015', ex.getLocalizedMessage(), class_name=_class_name, method_name=_method_name)
    __logger.exiting(_class_name, _method_name)
    return model


def __remote_report(model_context):
    _method_name = '__remote_report'

    if not model_context.is_remote():
        return

    remote_map = discoverer.remote_dict

    # write JSON output if the __WLSDEPLOY_STORE_RESULT__ environment variable is set.
    # write to the file before the stdout so any logging messages come first.
    if os.environ.has_key(_store_result_environment_variable):
        store_path = os.environ.get(_store_result_environment_variable)
        __logger.info('WLSDPLY-06034', store_path, class_name=_class_name, method_name=_method_name)
        missing_archive_entries = []
        for key in remote_map:
            archive_map = remote_map[key]
            missing_archive_entries.append({
                'sourceFile': key,
                'path': archive_map[discoverer.REMOTE_ARCHIVE_PATH],
                'type': archive_map[discoverer.REMOTE_TYPE]
            })
        result_root = PyOrderedDict()
        result_root['missingArchiveEntries'] = missing_archive_entries
        try:
            json_translator.PythonToJson(result_root).write_to_json_file(store_path)
        except JsonException, ex:
            __logger.warning('WLSDPLY-06035', _store_result_environment_variable, ex.getLocalizedMessage(),
                             class_name=_class_name, method_name=_method_name)

    # write to stdout
    print('')
    if len(remote_map) == 0:
        message = exception_helper.get_message('WLSDPLY-06030')
    else:
        message = exception_helper.get_message('WLSDPLY-06031')
    print(message)
    print('')
    for key in remote_map:
        other_map = remote_map[key]
        wls_archive = other_map[discoverer.REMOTE_ARCHIVE_PATH]
        print(key, ' ', wls_archive)
    print('')


def main(model_context):
    """
    The main entry point for the discoverDomain tool.

    :param model_context: the model context object
    :return: exit code
    """
    _method_name = 'main'
    __logger.entering(class_name=_class_name, method_name=_method_name)

    helper = WlstHelper(ExceptionType.DISCOVER)
    helper.silence()

    _exit_code = ExitCode.OK

    try:
        __clear_archive_file(model_context)
    except DiscoverException, ex:
        __logger.severe('WLSDPLY-06010', _program_name, model_context.get_archive_file_name(),
                        ex.getLocalizedMessage(), error=ex, class_name=_class_name, method_name=_method_name)
        _exit_code = ExitCode.ERROR

    model = None
    if _exit_code == ExitCode.OK:
        aliases = Aliases(model_context, wlst_mode=__wlst_mode, exception_type=ExceptionType.DISCOVER)
        credential_injector = None
        if model_context.get_variable_file() is not None or model_context.get_target() is not None:
            credential_injector = CredentialInjector(_program_name, dict(), model_context,
                                                     WebLogicHelper(__logger).get_actual_weblogic_version())

            __logger.info('WLSDPLY-06025', class_name=_class_name, method_name=_method_name)
        else:
            __logger.info('WLSDPLY-06024', class_name=_class_name, method_name=_method_name)

        extra_tokens = {}
        try:
            model = __discover(model_context, aliases, credential_injector, helper, extra_tokens)

            model = __check_and_customize_model(model, model_context, aliases, credential_injector, extra_tokens)

            __remote_report(model_context)
        except DiscoverException, ex:
            __logger.severe('WLSDPLY-06011', _program_name, model_context.get_domain_name(),
                            model_context.get_domain_home(), ex.getLocalizedMessage(),
                            error=ex, class_name=_class_name, method_name=_method_name)
            _exit_code = ExitCode.ERROR

    if _exit_code == ExitCode.OK:
        try:
            __persist_model(model, model_context)

        except TranslateException, ex:
            __logger.severe('WLSDPLY-20024', _program_name, model_context.get_archive_file_name(), ex.getLocalizedMessage(),
                            error=ex, class_name=_class_name, method_name=_method_name)
            _exit_code = ExitCode.ERROR

    __close_archive(model_context)
    __logger.exiting(class_name=_class_name, method_name=_method_name, result=_exit_code)
    return _exit_code


if __name__ == '__main__' or __name__ == 'main':
    tool_main.run_tool(main, __process_args, sys.argv, _program_name, _class_name, __logger)<|MERGE_RESOLUTION|>--- conflicted
+++ resolved
@@ -137,18 +137,11 @@
     """
     _method_name = '__process_archive_filename_arg'
 
-<<<<<<< HEAD
     if CommandLineArgUtil.ARCHIVE_FILE_SWITCH not in argument_map:
         archive_file = None
         if CommandLineArgUtil.SKIP_ARCHIVE_FILE_SWITCH not in argument_map and \
                 CommandLineArgUtil.REMOTE_SWITCH not in argument_map:
             ex = exception_helper.create_cla_exception(ExitCode.USAGE_ERROR, 'WLSDPLY-06028')
-=======
-    if CommandLineArgUtil.SKIP_ARCHIVE_FILE_SWITCH in argument_map or CommandLineArgUtil.REMOTE_SWITCH in argument_map:
-        if CommandLineArgUtil.ARCHIVE_FILE_SWITCH in argument_map:
-            ex = exception_helper.create_cla_exception(ExitCode.ARG_VALIDATION_ERROR,
-                                                       'WLSDPLY-06033')
->>>>>>> 38af23de
             __logger.throwing(ex, class_name=_class_name, method_name=_method_name)
             raise ex
     elif CommandLineArgUtil.SKIP_ARCHIVE_FILE_SWITCH in argument_map or\
