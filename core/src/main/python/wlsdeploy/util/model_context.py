"""
Copyright (c) 2017, 2020, Oracle Corporation and/or its affiliates.
Licensed under the Universal Permissive License v 1.0 as shown at https://oss.oracle.com/licenses/upl.
"""

import copy
import os
import tempfile

import java.lang.Long as Long
import java.net.URI as URI

from wlsdeploy.aliases.wlst_modes import WlstModes
from wlsdeploy.logging import platform_logger
from wlsdeploy.util.cla_utils import CommandLineArgUtil
from wlsdeploy.util import path_utils
from wlsdeploy.util import string_utils
from wlsdeploy.util.target_configuration import TargetConfiguration
from wlsdeploy.util.weblogic_helper import WebLogicHelper


class ModelContext(object):
    """
    This class contains fields derived from the command-line parameters and external configuration files,
    excluding the model file.
    """
    _class_name = "ModelContext"

    ORACLE_HOME_TOKEN = '@@ORACLE_HOME@@'
    WL_HOME_TOKEN = '@@WL_HOME@@'
    DOMAIN_HOME_TOKEN = '@@DOMAIN_HOME@@'
    JAVA_HOME_TOKEN = '@@JAVA_HOME@@'
    CURRENT_DIRECTORY_TOKEN = '@@PWD@@'
    TEMP_DIRECTORY_TOKEN = '@@TMP@@'

    def __init__(self, program_name, arg_map):
        """
        Create a new model context instance.
        Tools should use model_context_helper.create_context(), to ensure that the typedef is initialized correctly.
        Unit tests should use this constructor directly, since typedef files are not deployed.
        :param program_name: the program name, used for logging
        :param arg_map: all the arguments passed to the tool
        """
        self._program_name = program_name
        self._logger = platform_logger.PlatformLogger('wlsdeploy.util')
        self._wls_helper = WebLogicHelper(self._logger)

        self._oracle_home = None
        self._wl_home = None
        self._java_home = None
        self._domain_home = None
        self._domain_name = None
        self._domain_parent_dir = None
        self._domain_type = 'WLS'
        self._domain_typedef = None
        self._admin_url = None
        self._admin_user = None
        self._admin_password = None
        self._archive_file_name = None
        self._archive_file = None
        self._model_file = None
        self._previous_model_file = None
        self._variable_file_name = None
        self._run_rcu = False
        self._rcu_database = None
        self._rcu_prefix = None
        self._rcu_sys_pass = None
        self._rcu_schema_pass = None
        self._encryption_passphrase = None
        self._encrypt_manual = False
        self._encrypt_one_pass = None
        self._use_encryption = False
        self._wl_version = None
        self._wlst_mode = None
        self._recursive = False
        self._attributes_only = False
        self._folders_only = False
        self._opss_wallet_passphrase = None
        self._opss_wallet = None
        self._update_rcu_schema_pass = False
        self._validation_method = None
        self._rollback_if_restart_required = None
        self._domain_resource_file = None
        self._output_dir = None
        self._target = None
        self._target_configuration = None
        self._variable_injector_file = None
        self._variable_keywords_file = None
        self._variable_properties_file = None
        self._rcu_db_user = 'SYS'
<<<<<<< HEAD
        self._connect_timeout = CommandLineArgUtil.CONNECT_TIMEOUT_DEFAULT
        self._activate_timeout = CommandLineArgUtil.ACTIVATE_TIMEOUT_DEFAULT
        self._deploy_timeout = CommandLineArgUtil.DEPLOY_TIMEOUT_DEFAULT
        self._redeploy_timeout = CommandLineArgUtil.REDEPLOY_TIMEOUT_DEFAULT
        self._undeploy_timeout = CommandLineArgUtil.UNDEPLOY_TIMEOUT_DEFAULT
        self._start_app_timeout = CommandLineArgUtil.START_APP_TIMEOUT_DEFAULT
        self._stop_app_timeout = CommandLineArgUtil.STOP_APP_TIMEOUT_DEFAULT
        self._set_server_grps_timeout = CommandLineArgUtil.SET_SERVER_GRPS_TIMEOUT_DEFAULT
=======
        self._discard_current_edit = False
>>>>>>> 9ff7597f

        self._trailing_args = []

        if self._wl_version is None:
            self._wl_version = self._wls_helper.get_actual_weblogic_version()

        if self._wlst_mode is None:
            self._wlst_mode = WlstModes.OFFLINE

        self.__copy_from_args(arg_map)

        return

    def __copy_from_args(self, arg_map):
        if CommandLineArgUtil.ORACLE_HOME_SWITCH in arg_map:
            self._oracle_home = arg_map[CommandLineArgUtil.ORACLE_HOME_SWITCH]
            self._wl_home = self._wls_helper.get_weblogic_home(self._oracle_home)

        if CommandLineArgUtil.JAVA_HOME_SWITCH in arg_map:
            self._java_home = arg_map[CommandLineArgUtil.JAVA_HOME_SWITCH]

        if CommandLineArgUtil.DOMAIN_HOME_SWITCH in arg_map:
            self._domain_home = arg_map[CommandLineArgUtil.DOMAIN_HOME_SWITCH]
            self._domain_name = os.path.basename(self._domain_home)

        if CommandLineArgUtil.DOMAIN_PARENT_SWITCH in arg_map:
            self._domain_parent_dir = arg_map[CommandLineArgUtil.DOMAIN_PARENT_SWITCH]

        if CommandLineArgUtil.DOMAIN_TYPE_SWITCH in arg_map:
            self._domain_type = arg_map[CommandLineArgUtil.DOMAIN_TYPE_SWITCH]

        if CommandLineArgUtil.ADMIN_URL_SWITCH in arg_map:
            self._admin_url = arg_map[CommandLineArgUtil.ADMIN_URL_SWITCH]

        if CommandLineArgUtil.ADMIN_USER_SWITCH in arg_map:
            self._admin_user = arg_map[CommandLineArgUtil.ADMIN_USER_SWITCH]

        if CommandLineArgUtil.ADMIN_PASS_SWITCH in arg_map:
            self._admin_password = arg_map[CommandLineArgUtil.ADMIN_PASS_SWITCH]

        if CommandLineArgUtil.ARCHIVE_FILE_SWITCH in arg_map:
            self._archive_file_name = arg_map[CommandLineArgUtil.ARCHIVE_FILE_SWITCH]

        if CommandLineArgUtil.MODEL_FILE_SWITCH in arg_map:
            self._model_file = arg_map[CommandLineArgUtil.MODEL_FILE_SWITCH]

        if CommandLineArgUtil.DISCARD_CURRENT_EDIT_SWITCH in arg_map:
            self._discard_current_edit = arg_map[CommandLineArgUtil.DISCARD_CURRENT_EDIT_SWITCH]

        if CommandLineArgUtil.PREVIOUS_MODEL_FILE_SWITCH in arg_map:
            self._previous_model_file = arg_map[CommandLineArgUtil.PREVIOUS_MODEL_FILE_SWITCH]

        if CommandLineArgUtil.ATTRIBUTES_ONLY_SWITCH in arg_map:
            self._attributes_only = arg_map[CommandLineArgUtil.ATTRIBUTES_ONLY_SWITCH]

        if CommandLineArgUtil.FOLDERS_ONLY_SWITCH in arg_map:
            self._folders_only = arg_map[CommandLineArgUtil.FOLDERS_ONLY_SWITCH]

        if CommandLineArgUtil.RECURSIVE_SWITCH in arg_map:
            self._recursive = arg_map[CommandLineArgUtil.RECURSIVE_SWITCH]

        if CommandLineArgUtil.VARIABLE_FILE_SWITCH in arg_map:
            self._variable_file_name = arg_map[CommandLineArgUtil.VARIABLE_FILE_SWITCH]

        if CommandLineArgUtil.RUN_RCU_SWITCH in arg_map:
            self._run_rcu = arg_map[CommandLineArgUtil.RUN_RCU_SWITCH]

        if CommandLineArgUtil.RCU_DB_SWITCH in arg_map:
            self._rcu_database = arg_map[CommandLineArgUtil.RCU_DB_SWITCH]

        if CommandLineArgUtil.RCU_PREFIX_SWITCH in arg_map:
            self._rcu_prefix = arg_map[CommandLineArgUtil.RCU_PREFIX_SWITCH]

        if CommandLineArgUtil.RCU_SYS_PASS_SWITCH in arg_map:
            self._rcu_sys_pass = arg_map[CommandLineArgUtil.RCU_SYS_PASS_SWITCH]

        if CommandLineArgUtil.RCU_DB_USER_SWITCH in arg_map:
            self._rcu_db_user = arg_map[CommandLineArgUtil.RCU_DB_USER_SWITCH]

        if CommandLineArgUtil.RCU_SCHEMA_PASS_SWITCH in arg_map:
            self._rcu_schema_pass = arg_map[CommandLineArgUtil.RCU_SCHEMA_PASS_SWITCH]

        if CommandLineArgUtil.DOMAIN_TYPEDEF in arg_map:
            self._domain_typedef = arg_map[CommandLineArgUtil.DOMAIN_TYPEDEF]

        if CommandLineArgUtil.PASSPHRASE_SWITCH in arg_map:
            self._encryption_passphrase = arg_map[CommandLineArgUtil.PASSPHRASE_SWITCH]

        if CommandLineArgUtil.ENCRYPT_MANUAL_SWITCH in arg_map:
            self._encrypt_manual = arg_map[CommandLineArgUtil.ENCRYPT_MANUAL_SWITCH]

        if CommandLineArgUtil.ONE_PASS_SWITCH in arg_map:
            self._encrypt_one_pass = arg_map[CommandLineArgUtil.ONE_PASS_SWITCH]

        if CommandLineArgUtil.ROLLBACK_IF_RESTART_REQ_SWITCH in arg_map:
            self._rollback_if_restart_required = arg_map[CommandLineArgUtil.ROLLBACK_IF_RESTART_REQ_SWITCH]

        if CommandLineArgUtil.USE_ENCRYPTION_SWITCH in arg_map:
            self._use_encryption = arg_map[CommandLineArgUtil.USE_ENCRYPTION_SWITCH]

        if CommandLineArgUtil.ARCHIVE_FILE in arg_map:
            self._archive_file = arg_map[CommandLineArgUtil.ARCHIVE_FILE]

        if CommandLineArgUtil.OPSS_WALLET_PASSPHRASE in arg_map:
            self._opss_wallet_passphrase = arg_map[CommandLineArgUtil.OPSS_WALLET_PASSPHRASE]

        if CommandLineArgUtil.OPSS_WALLET_SWITCH in arg_map:
            self._opss_wallet = arg_map[CommandLineArgUtil.OPSS_WALLET_SWITCH]

        if CommandLineArgUtil.UPDATE_RCU_SCHEMA_PASS_SWITCH in arg_map:
            self._update_rcu_schema_pass = True

        if CommandLineArgUtil.VALIDATION_METHOD in arg_map:
            self._validation_method = arg_map[CommandLineArgUtil.VALIDATION_METHOD]

        if CommandLineArgUtil.TARGET_VERSION_SWITCH in arg_map:
            self._wl_version = arg_map[CommandLineArgUtil.TARGET_VERSION_SWITCH]

        if CommandLineArgUtil.DOMAIN_RESOURCE_FILE_SWITCH in arg_map:
            self._domain_resource_file = arg_map[CommandLineArgUtil.DOMAIN_RESOURCE_FILE_SWITCH]

        if CommandLineArgUtil.TRAILING_ARGS_SWITCH in arg_map:
            self._trailing_args = arg_map[CommandLineArgUtil.TRAILING_ARGS_SWITCH]

        if CommandLineArgUtil.TARGET_SWITCH in arg_map:
            self._target = arg_map[CommandLineArgUtil.TARGET_SWITCH]

        if CommandLineArgUtil.TARGET_MODE_SWITCH in arg_map:
            wlst_mode_string = arg_map[CommandLineArgUtil.TARGET_MODE_SWITCH]
            if type(wlst_mode_string) == int:
                self._wlst_mode = wlst_mode_string
            else:
                if wlst_mode_string.lower() == 'online':
                    self._wlst_mode = WlstModes.ONLINE
                else:
                    self._wlst_mode = WlstModes.OFFLINE

        if CommandLineArgUtil.OUTPUT_DIR_SWITCH in arg_map:
            self._output_dir = arg_map[CommandLineArgUtil.OUTPUT_DIR_SWITCH]

        if CommandLineArgUtil.VARIABLE_INJECTOR_FILE_SWITCH in arg_map:
            self._variable_injector_file = arg_map[CommandLineArgUtil.VARIABLE_INJECTOR_FILE_SWITCH]

        if CommandLineArgUtil.VARIABLE_KEYWORDS_FILE_SWITCH in arg_map:
            self._variable_keywords_file = arg_map[CommandLineArgUtil.VARIABLE_KEYWORDS_FILE_SWITCH]

        if CommandLineArgUtil.VARIABLE_PROPERTIES_FILE_SWITCH in arg_map:
            self._variable_properties_file = arg_map[CommandLineArgUtil.VARIABLE_PROPERTIES_FILE_SWITCH]

        # Now process the tool properties loaded into the arg map from the tool properties file.
        if CommandLineArgUtil.CONNECT_TIMEOUT_PROP in arg_map:
            self._connect_timeout = Long(arg_map[CommandLineArgUtil.CONNECT_TIMEOUT_PROP]).longValue()

        if CommandLineArgUtil.ACTIVATE_TIMEOUT_PROP in arg_map:
            self._activate_timeout = Long(arg_map[CommandLineArgUtil.ACTIVATE_TIMEOUT_PROP]).longValue()

        if CommandLineArgUtil.DEPLOY_TIMEOUT_PROP in arg_map:
            self._deploy_timeout = Long(arg_map[CommandLineArgUtil.DEPLOY_TIMEOUT_PROP]).longValue()

        if CommandLineArgUtil.UNDEPLOY_TIMEOUT_PROP in arg_map:
            self._undeploy_timeout = Long(arg_map[CommandLineArgUtil.UNDEPLOY_TIMEOUT_PROP]).longValue()

        if CommandLineArgUtil.REDEPLOY_TIMEOUT_PROP in arg_map:
            self._redeploy_timeout = Long(arg_map[CommandLineArgUtil.REDEPLOY_TIMEOUT_PROP]).longValue()

        if CommandLineArgUtil.START_APP_TIMEOUT_PROP in arg_map:
            self._start_app_timeout = Long(arg_map[CommandLineArgUtil.START_APP_TIMEOUT_PROP]).longValue()

        if CommandLineArgUtil.STOP_APP_TIMEOUT_PROP in arg_map:
            self._stop_app_timeout = Long(arg_map[CommandLineArgUtil.STOP_APP_TIMEOUT_PROP]).longValue()

        if CommandLineArgUtil.SET_SERVER_GRPS_TIMEOUT_PROP in arg_map:
            self._set_server_grps_timeout = Long(arg_map[CommandLineArgUtil.SET_SERVER_GRPS_TIMEOUT_PROP]).longValue()

    def __copy__(self):
        arg_map = dict()
        if self._oracle_home is not None:
            arg_map[CommandLineArgUtil.ORACLE_HOME_SWITCH] = self._oracle_home
        if self._java_home is not None:
            arg_map[CommandLineArgUtil.JAVA_HOME_SWITCH] = self._java_home
        if self._domain_home is not None:
            arg_map[CommandLineArgUtil.DOMAIN_HOME_SWITCH] = self._domain_home
        if self._domain_parent_dir is not None:
            arg_map[CommandLineArgUtil.DOMAIN_PARENT_SWITCH] = self._domain_parent_dir
        if self._domain_type is not None:
            arg_map[CommandLineArgUtil.DOMAIN_TYPE_SWITCH] = self._domain_type
        if self._admin_url is not None:
            arg_map[CommandLineArgUtil.ADMIN_URL_SWITCH] = self._admin_url
        if self._admin_user is not None:
            arg_map[CommandLineArgUtil.ADMIN_USER_SWITCH] = self._admin_user
        if self._admin_password is not None:
            arg_map[CommandLineArgUtil.ADMIN_PASS_SWITCH] = self._admin_password
        if self._archive_file_name is not None:
            arg_map[CommandLineArgUtil.ARCHIVE_FILE_SWITCH] = self._archive_file_name
        if self._model_file is not None:
            arg_map[CommandLineArgUtil.MODEL_FILE_SWITCH] = self._model_file
        if self._previous_model_file is not None:
            arg_map[CommandLineArgUtil.PREVIOUS_MODEL_FILE_SWITCH] = self._previous_model_file
        if self._attributes_only is not None:
            arg_map[CommandLineArgUtil.ATTRIBUTES_ONLY_SWITCH] = self._attributes_only
        if self._folders_only is not None:
            arg_map[CommandLineArgUtil.FOLDERS_ONLY_SWITCH] = self._folders_only
        if self._recursive is not None:
            arg_map[CommandLineArgUtil.RECURSIVE_SWITCH] = self._recursive
        if self._variable_file_name is not None:
            arg_map[CommandLineArgUtil.VARIABLE_FILE_SWITCH] = self._variable_file_name
        if self._run_rcu is not None:
            arg_map[CommandLineArgUtil.RUN_RCU_SWITCH]= self._run_rcu
        if self._discard_current_edit is not None:
            arg_map[CommandLineArgUtil.DISCARD_CURRENT_EDIT_SWITCH]= self._discard_current_edit
        if self._rcu_database is not None:
            arg_map[CommandLineArgUtil.RCU_DB_SWITCH] = self._rcu_database
        if self._rcu_prefix is not None:
            arg_map[CommandLineArgUtil.RCU_PREFIX_SWITCH] = self._rcu_prefix
        if self._rcu_sys_pass is not None:
            arg_map[CommandLineArgUtil.RCU_SYS_PASS_SWITCH] = self._rcu_sys_pass
        if self._rcu_db_user is not None:
            arg_map[CommandLineArgUtil.RCU_DB_USER_SWITCH] = self._rcu_db_user
        if self._rcu_schema_pass is not None:
            arg_map[CommandLineArgUtil.RCU_SCHEMA_PASS_SWITCH] = self._rcu_schema_pass
        if self._domain_typedef is not None:
            arg_map[CommandLineArgUtil.DOMAIN_TYPEDEF] = self._domain_typedef
        if self._encryption_passphrase is not None:
            arg_map[CommandLineArgUtil.PASSPHRASE_SWITCH] = self._encryption_passphrase
        if self._encrypt_manual is not None:
            arg_map[CommandLineArgUtil.ENCRYPT_MANUAL_SWITCH] = self._encrypt_manual
        if self._encrypt_one_pass is not None:
            arg_map[CommandLineArgUtil.ONE_PASS_SWITCH] = self._encrypt_one_pass
        if self._rollback_if_restart_required is not None:
            arg_map[CommandLineArgUtil.ROLLBACK_IF_RESTART_REQ_SWITCH] = self._rollback_if_restart_required
        if self._use_encryption is not None:
            arg_map[CommandLineArgUtil.USE_ENCRYPTION_SWITCH] = self._use_encryption
        if self._archive_file is not None:
            arg_map[CommandLineArgUtil.ARCHIVE_FILE] = self._archive_file
        if self._opss_wallet_passphrase is not None:
            arg_map[CommandLineArgUtil.OPSS_WALLET_PASSPHRASE] = self._opss_wallet_passphrase
        if self._opss_wallet is not None:
            arg_map[CommandLineArgUtil.OPSS_WALLET_SWITCH] = self._opss_wallet
        if self._update_rcu_schema_pass is not None:
            arg_map[CommandLineArgUtil.UPDATE_RCU_SCHEMA_PASS_SWITCH] = self._update_rcu_schema_pass
        if self._validation_method is not None:
            arg_map[CommandLineArgUtil.VALIDATION_METHOD] = self._validation_method
        if self._wl_version is not None:
            arg_map[CommandLineArgUtil.TARGET_VERSION_SWITCH] = self._wl_version
        if self._domain_resource_file is not None:
            arg_map[CommandLineArgUtil.DOMAIN_RESOURCE_FILE_SWITCH] = self._domain_resource_file
        if self._trailing_args is not None:
            arg_map[CommandLineArgUtil.TRAILING_ARGS_SWITCH] = self._trailing_args
        if self._target is not None:
            arg_map[CommandLineArgUtil.TARGET_SWITCH] = self._target
        if self._wlst_mode is not None:
            arg_map[CommandLineArgUtil.TARGET_MODE_SWITCH] = self._wlst_mode
        if self._output_dir is not None:
            arg_map[CommandLineArgUtil.OUTPUT_DIR_SWITCH] = self._output_dir
        if self._variable_injector_file is not None:
            arg_map[CommandLineArgUtil.VARIABLE_INJECTOR_FILE_SWITCH] = self._variable_injector_file
        if self._variable_keywords_file is not None:
            arg_map[CommandLineArgUtil.VARIABLE_KEYWORDS_FILE_SWITCH] = self._variable_keywords_file
        if self._variable_properties_file is not None:
            arg_map[CommandLineArgUtil.VARIABLE_PROPERTIES_FILE_SWITCH] = self._variable_properties_file
        if self._connect_timeout is not None:
            arg_map[CommandLineArgUtil.CONNECT_TIMEOUT_PROP] = self._connect_timeout
        if self._activate_timeout is not None:
            arg_map[CommandLineArgUtil.ACTIVATE_TIMEOUT_PROP] = self._activate_timeout
        if self._deploy_timeout is not None:
            arg_map[CommandLineArgUtil.DEPLOY_TIMEOUT_PROP] = self._deploy_timeout
        if self._redeploy_timeout is not None:
            arg_map[CommandLineArgUtil.REDEPLOY_TIMEOUT_PROP] = self._redeploy_timeout
        if self._undeploy_timeout is not None:
            arg_map[CommandLineArgUtil.UNDEPLOY_TIMEOUT_PROP] = self._undeploy_timeout
        if self._start_app_timeout is not None:
            arg_map[CommandLineArgUtil.START_APP_TIMEOUT_PROP] = self._start_app_timeout
        if self._stop_app_timeout is not None:
            arg_map[CommandLineArgUtil.STOP_APP_TIMEOUT_PROP] = self._stop_app_timeout
        if self._set_server_grps_timeout is not None:
            arg_map[CommandLineArgUtil.SET_SERVER_GRPS_TIMEOUT_PROP] = self._set_server_grps_timeout

        return ModelContext(self._program_name, arg_map)

    def get_program_name(self):
        """
        Get the program name of the program that is executing.
        :return: the program name
        """
        return self._program_name

    def get_oracle_home(self):
        """
        Get the Oracle Home.
        :return: the Oracle Home
        """
        return self._oracle_home

    def get_wl_home(self):
        """
        Get the WebLogic Home.
        :return: the WebLogic Home
        """
        return self._wl_home

    def get_java_home(self):
        """
        Get the Java Home.
        :return: the Java Home
        """
        return self._java_home

    def get_domain_home(self):
        """
        Get the Domain Home.
        :return: the Domain Home
        """
        return self._domain_home

    def get_domain_name(self):
        """
        Get the Domain name.
        :return: the Domain name
        """
        return self._domain_name

    def set_domain_home(self, domain_home):
        """
        This method is a hack to allow create to add the domain home after reading the domain name from the model.
        This method is a no-op if the domain home was previously initialized via command-line argument processing.
        :param domain_home: the domain home directory
        """
        if self._domain_home is None and domain_home is not None and len(domain_home) > 0:
            self._domain_home = domain_home
            self._domain_name = os.path.basename(self._domain_home)
        return

    def get_domain_parent_dir(self):
        """
        Get the domain parent directory
        :return: the domain parent directory
        """
        return self._domain_parent_dir

    def get_domain_type(self):
        """
        Get the domain type.
        :return: the domain type
        """
        return self._domain_type

    def get_domain_typedef(self):
        """
        Get the domain typedef.
        :return: the domain typedef
        """
        return self._domain_typedef

    def get_domain_resource_file(self):
        """
        Get the domain resource file.
        :return: the domain resource file
        """
        return self._domain_resource_file

    def get_admin_url(self):
        """
        Get the admin URL.
        :return: the admin URL
        """
        return self._admin_url

    def get_admin_user(self):
        """
        Get the admin username.
        :return: the admin username
        """
        return self._admin_user

    def get_admin_password(self):
        """
        Get the admin password.
        :return: the admin password
        """
        return self._admin_password

    def get_archive_file_name(self):
        """
        Get the archive file name.
        :return: the archive file name
        """
        return self._archive_file_name

    def is_rollback_if_restart_required(self):
        """
        Get the rollback if restart required
        :return: true or false
        """
        return self._rollback_if_restart_required

    def is_discard_current_edit(self):
        """
        Get the discard current edit value.
        :return: true or false
        """
        return self._discard_current_edit

    def get_opss_wallet(self):
        """
        Get the opss wallet.
        :return: the opss wallet
        """
        return self._opss_wallet

    def get_opss_wallet_passphrase(self):
        """
        Get the wallet passphrase.
        :return: the wallet passphrase
        """
        return self._opss_wallet_passphrase

    def get_update_rcu_schema_pass(self):
        """
        Get the update rcu schema password flag
        """
        return self._update_rcu_schema_pass

    def get_validation_method(self):
        """
        Get the validation method.
        :return: the validation method
        """
        if self._validation_method is None:
            self._validation_method = 'strict'
        return self._validation_method

    def set_validation_method(self, method):
        """
        Set the validation method.
        :param method: validation method
        """
        self._validation_method = method

    def get_archive_file(self):
        """
        Get the archive file.
        :return: the archive file
        """
        return self._archive_file

    def get_model_file(self):
        """
        Get the model file.
        :return: the model file
        """
        return self._model_file

    def get_previous_model_file(self):
        """
        Get the previous model file.
        :return: the previous model file
        """
        return self._previous_model_file

    def get_folders_only_control_option(self):
        """
        Get the -folders_only command-line switch for model help tool.
        :return: the -folders_only command-line switch
        """
        return self._folders_only

    def get_attributes_only_control_option(self):
        """
        Get the -attributes_only command-line switch for model help tool.
        :return: the -attributes_only command-line switch
        """
        return self._attributes_only

    def get_recursive_control_option(self):
        """
        Get the -recursive command-line switch for model help tool.
        :return: the -recursive command-line switch
        """
        return self._recursive

    def get_variable_file(self):
        """
        Get the variable file.
        :return: the variable file
        """
        return self._variable_file_name

    def is_run_rcu(self):
        """
        Get whether or not to run RCU.
        :return: whether or not to run RCU
        """
        return self._run_rcu

    def get_rcu_database(self):
        """
        Get the RCU database connect string.
        :return: the RCU database connect string
        """
        return self._rcu_database

    def get_rcu_prefix(self):
        """
        Get the RCU prefix.
        :return: the RCU prefix
        """
        return self._rcu_prefix

    def get_rcu_db_user(self):
        """
        Get the RCU DB user.
        :return: the RCU dbUser
        """
        return self._rcu_db_user

    def get_rcu_sys_pass(self):
        """
        Get the RCU database SYS user password.
        :return: the RCU database SYS user password
        """
        return self._rcu_sys_pass

    def get_rcu_schema_pass(self):
        """
        Get the RCU schema users' password.
        :return: the RCU schema users' password
        """
        return self._rcu_schema_pass

    def get_encryption_passphrase(self):
        """
        Get the encryption passphrase.
        :return: the encryption passphrase
        """
        return self._encryption_passphrase

    def get_compare_model_output_dir(self):
        """
        Return the compare model output dir
        :return: output dir for compare models tool
        """
        return self._output_dir

    def get_kubernetes_output_dir(self):
        """
        Return the output directory for generated k8s target.
        :return: output directory
        """
        return self._output_dir

    def get_target_configuration(self):
        """
        Return the target configuration object, based on the target name.
        Lazy-load this the first time it is requested.
        Return a default target configuration if none was specified.
        :return: target configuration object
        """
        if self._target_configuration is None:
            configuration_dict = {}

            if self._target:
                target_path = os.path.join('targets', self._target, 'target.json')
                target_configuration_file = path_utils.find_config_path(target_path)
                if os.path.exists(target_configuration_file):
                    file_handle = open(target_configuration_file)
                    configuration_dict = eval(file_handle.read())

            self._target_configuration = TargetConfiguration(configuration_dict)

        return self._target_configuration

    def get_target(self):
        return self._target

    def is_targetted_config(self):
        """
        Return the output directory for generated k8s target.
        :return: output directory
        """
        return self._target is not None

    def is_encryption_manual(self):
        """
        Get whether or not the user selected to do manual encryption.
        :return: whether or not the user selected to do manual encryption
        """
        return self._encrypt_manual

    def get_encrypt_one_pass(self):
        """
        Get the password to encrypt manually.
        :return: the password to encrypt manually
        """
        return self._encrypt_one_pass

    def is_using_encryption(self):
        """
        Get whether or not the model is using encryption.
        :return: whether or not the model is using encryption
        """
        return self._use_encryption

    def get_target_wls_version(self):
        """
        Get the target WebLogic version.
        :return: the target WebLogic version
        """
        return self._wl_version

    def get_target_wlst_mode(self):
        """
        Get the target WLST mode.
        :return: the target WLST mode
        """
        return self._wlst_mode

    def get_variable_injector_file(self):
        """
        Get the variable injector file override.
        :return: the variable injector file
        """
        return self._variable_injector_file

    def get_variable_keywords_file(self):
        """
        Get the variable keywords file override.
        :return: the variable keywords file
        """
        return self._variable_keywords_file

    def get_variable_properties_file(self):
        """
        Get the variable properties file override.
        :return: the variable properties file
        """
        return self._variable_properties_file

    def get_connect_timeout(self):
        """
        Get the configuration timeout property for connect.
        :return: connect timeout setting
        """
        return self._connect_timeout

    def get_activate_timeout(self):
        """
        Get the configuration timeout for activate.
        :return: activate timeout setting
        """
        return self._activate_timeout

    def get_deploy_timeout(self):
        """
        Get the configuration timeout for deploy application.
        :return: deploy application timeout settig
        """
        return self._deploy_timeout

    def get_redeploy_timeout(self):
        """
        Get the configuration timeout for redeploy application.
        :return: redeploy application timeout setting
        """
        return self._redeploy_timeout

    def get_undeploy_timeout(self):
        """
        Get the configuration timeout for undeploy of application.
        :return: undeploy application timeout setting
        """
        return self._undeploy_timeout

    def get_stop_app_timeout(self):
        """
        Get the configuration timeout for stop application.
        :return: stop application timeout setting
        """
        return self._stop_app_timeout

    def get_start_app_timeout(self):
        """
        Get the configuration timeout for start application.
        :return: start application timeout setting
        """
        return self._start_app_timeout

    def get_set_server_groups_timeout(self):
        """
        Get the set server groups timeout value
        :return: set server groups timeout setting
        """
        return self._set_server_grps_timeout

    def get_trailing_argument(self, index):
        """
        Get the trailing argument at index.
        :param index: the index of the trailing argument
        :return: the trailing argument
        """
        return self._trailing_args[index]

    def is_wlst_online(self):
        """
        Determine if the tool was started using WLST online mode
        :return: True if the tool is in online mode
        """
        return self._wlst_mode == WlstModes.ONLINE

    def is_wlst_offline(self):
        """
        Determine if the tool was started using WLST offline mode
        :return: True if the tool is in offline mode
        """
        return self._wlst_mode == WlstModes.OFFLINE

    def replace_tokens_in_path(self, attribute_name, resource_dict):
        """
        Replace any tokens in a path with the current values.
        :param attribute_name: the attrribute name
        :param resource_dict: the dictionary to use to lookup and replace the attribute value
        """
        separator = ':'
        attribute_value = resource_dict[attribute_name]
        path_elements = attribute_value.split(':')
        semicolon_path_elements = resource_dict[attribute_name].split(';')
        if len(semicolon_path_elements) > len(path_elements):
            separator = ';'
            path_elements = semicolon_path_elements

        for index, value in enumerate(path_elements):
            path_elements[index] = self.replace_token_string(value)

        result = ''
        for path_element in path_elements:
            if len(result) != 0:
                result += separator
            result += path_element

        resource_dict[attribute_name] = result
        return

    def has_token_prefix(self, path):
        """
        Determines if the specified path begins with one of the known, portable token prefix paths.
        :param path: the path to check for token prefix
        :return: true if the path begins with a known prefix, false otherwise
        """
        return path.startswith(self.ORACLE_HOME_TOKEN) or \
            path.startswith(self.WL_HOME_TOKEN) or \
            path.startswith(self.DOMAIN_HOME_TOKEN) or \
            path.startswith(self.JAVA_HOME_TOKEN) or \
            path.startswith(self.CURRENT_DIRECTORY_TOKEN) or \
            path.startswith(self.TEMP_DIRECTORY_TOKEN)

    def replace_tokens(self, resource_type, resource_name, attribute_name, resource_dict):
        """
        Replace the tokens in attribute value with the current value.
        :param resource_type: the resource type (used for logging purposes)
        :param resource_name: the resource name (used for logging purposes)
        :param attribute_name: the attribute name for which to replace tokens
        :param resource_dict: the dictionary to use to lookup and replace the attribute value
        """
        attribute_value = resource_dict[attribute_name]
        if attribute_value is None:
            return
        uri = URI(attribute_value)
        uri_scheme = uri.getScheme()
        if uri_scheme is not None and uri_scheme.startsWith('file'):
            attribute_value = uri.getPath()
        if attribute_value.startswith(self.ORACLE_HOME_TOKEN):
            message = "Replacing {0} in {1} {2} {3} with {4}"
            self._logger.fine(message, self.ORACLE_HOME_TOKEN, resource_type, resource_name, attribute_name,
                              self.get_oracle_home(), class_name=self._class_name, method_name='_replace_tokens')
            resource_dict[attribute_name] = attribute_value.replace(self.ORACLE_HOME_TOKEN,
                                                                    self.get_oracle_home())
        elif attribute_value.startswith(self.WL_HOME_TOKEN):
            message = "Replacing {0} in {1} {2} {3} with {4}"
            self._logger.fine(message, self.WL_HOME_TOKEN, resource_type, resource_name, attribute_name,
                              self.get_wl_home(), class_name=self._class_name, method_name='_replace_tokens')
            resource_dict[attribute_name] = attribute_value.replace(self.WL_HOME_TOKEN, self.get_wl_home())
        elif attribute_value.startswith(self.DOMAIN_HOME_TOKEN):
            message = "Replacing {0} in {1} {2} {3} with {4}"
            self._logger.fine(message, self.DOMAIN_HOME_TOKEN, resource_type, resource_name, attribute_name,
                              self.get_domain_home(), class_name=self._class_name, method_name='_replace_tokens')
            resource_dict[attribute_name] = attribute_value.replace(self.DOMAIN_HOME_TOKEN,
                                                                    self.get_domain_home())
        elif attribute_value.startswith(self.JAVA_HOME_TOKEN):
            message = "Replacing {0} in {1} {2} {3} with {4}"
            self._logger.fine(message, self.JAVA_HOME_TOKEN, resource_type, resource_name, attribute_name,
                              self.get_domain_home(), class_name=self._class_name, method_name='_replace_tokens')
            resource_dict[attribute_name] = attribute_value.replace(self.JAVA_HOME_TOKEN,
                                                                    self.get_java_home())
        elif attribute_value.startswith(self.CURRENT_DIRECTORY_TOKEN):
            cwd = path_utils.fixup_path(os.getcwd())
            message = "Replacing {0} in {1} {2} {3} with {4}"
            self._logger.fine(message, self.CURRENT_DIRECTORY_TOKEN, resource_type, resource_name,
                              attribute_name, cwd, class_name=self._class_name, method_name='_replace_tokens')
            resource_dict[attribute_name] = attribute_value.replace(self.CURRENT_DIRECTORY_TOKEN, cwd)
        elif attribute_value.startswith(self.TEMP_DIRECTORY_TOKEN):
            temp_dir = path_utils.fixup_path(tempfile.gettempdir())
            message = "Replacing {0} in {1} {2} {3} with {4}"
            self._logger.fine(message, self.TEMP_DIRECTORY_TOKEN, resource_type, resource_name, attribute_name,
                              temp_dir, class_name=self._class_name, method_name='_replace_tokens')
            resource_dict[attribute_name] = attribute_value.replace(self.TEMP_DIRECTORY_TOKEN, temp_dir)

        return

    def replace_token_string(self, string_value):
        """
        Replace the tokens in string value with the current value of the token.
        :param string_value: the value on which to perform token replacement
        :return: the detokenized value, or the original value if there were no tokens
        """
        if string_value is None:
            result = None
        elif string_value.startswith(self.ORACLE_HOME_TOKEN):
            result = _replace(string_value, self.ORACLE_HOME_TOKEN, self.get_oracle_home())
        elif string_value.startswith(self.WL_HOME_TOKEN):
            result = _replace(string_value, self.WL_HOME_TOKEN, self.get_wl_home())
        elif string_value.startswith(self.DOMAIN_HOME_TOKEN):
            result = _replace(string_value, self.DOMAIN_HOME_TOKEN, self.get_domain_home())
        elif string_value.startswith(self.JAVA_HOME_TOKEN):
            result = _replace(string_value, self.JAVA_HOME_TOKEN, self.get_java_home())
        elif string_value.startswith(self.CURRENT_DIRECTORY_TOKEN):
            result = _replace(string_value, self.CURRENT_DIRECTORY_TOKEN, path_utils.fixup_path(os.getcwd()))
        elif string_value.startswith(self.TEMP_DIRECTORY_TOKEN):
            result = _replace(string_value, self.TEMP_DIRECTORY_TOKEN, path_utils.fixup_path(tempfile.gettempdir()))
        else:
            result = string_value

        return result

    def tokenize_path(self, path):
        """
        Replace known directories that will be different in the target with tokens denoting the type
        of directory

        :param path: to check for directories to be tokenized
        :return: tokenized path or original path
        """
        my_path = path_utils.fixup_path(path)
        wl_home = path_utils.fixup_path(self.get_wl_home())
        domain_home = path_utils.fixup_path(self.get_domain_home())
        oracle_home = path_utils.fixup_path(self.get_oracle_home())
        java_home = path_utils.fixup_path(self.get_java_home())
        tmp_dir = path_utils.fixup_path(tempfile.gettempdir())
        cwd = path_utils.fixup_path(os.path.dirname(os.path.abspath(__file__)))

        # decide later what is required to be in context home for appropriate exception prevention
        result = my_path
        if not string_utils.is_empty(my_path):
            if wl_home is not None and my_path.startswith(wl_home):
                result = my_path.replace(wl_home, self.WL_HOME_TOKEN)
            elif domain_home is not None and my_path.startswith(domain_home):
                result = my_path.replace(domain_home, self.DOMAIN_HOME_TOKEN)
            elif oracle_home is not None and my_path.startswith(oracle_home):
                result = my_path.replace(oracle_home, self.ORACLE_HOME_TOKEN)
            elif java_home is not None and my_path.startswith(java_home):
                result = my_path.replace(java_home, self.JAVA_HOME_TOKEN)
            elif my_path.startswith(cwd):
                result = my_path.replace(cwd, self.CURRENT_DIRECTORY_TOKEN)
            elif my_path.startswith(tmp_dir):
                result = my_path.replace(tmp_dir, self.TEMP_DIRECTORY_TOKEN)

        return result

    def tokenize_classpath(self, classpath):
        """
        Replace known types of directories with a tokens that represent the directory.

        :param classpath: containing a string of directories separated by environment specific classpath separator
        :return: tokenized classpath string
        """
        cp_elements, separator = path_utils.split_classpath(classpath)
        for index, value in enumerate(cp_elements):
            cp_elements[index] = self.tokenize_path(value)

        return separator.join(cp_elements)

    def copy(self, arg_map):
        model_context_copy = copy.copy(self)
        model_context_copy.__copy_from_args(arg_map)
        return model_context_copy

    # private methods


def _replace(string_value, token, replace_token_string):
    """
    Replace the token in the string value with the replace token string. This replace method
    replaces the python replace because if the string only contains the token, python throws an exception
    :param token: in the string to replace
    :param string_value: string value to fix up
    :param replace_token_string: value with which the token is replaced
    :return: updated string value
    """
    if string_value == token:
        result = replace_token_string
    else:
        result = string_value.replace(token, replace_token_string)
    return result
<|MERGE_RESOLUTION|>--- conflicted
+++ resolved
@@ -88,7 +88,7 @@
         self._variable_keywords_file = None
         self._variable_properties_file = None
         self._rcu_db_user = 'SYS'
-<<<<<<< HEAD
+        self._discard_current_edit = False
         self._connect_timeout = CommandLineArgUtil.CONNECT_TIMEOUT_DEFAULT
         self._activate_timeout = CommandLineArgUtil.ACTIVATE_TIMEOUT_DEFAULT
         self._deploy_timeout = CommandLineArgUtil.DEPLOY_TIMEOUT_DEFAULT
@@ -97,9 +97,6 @@
         self._start_app_timeout = CommandLineArgUtil.START_APP_TIMEOUT_DEFAULT
         self._stop_app_timeout = CommandLineArgUtil.STOP_APP_TIMEOUT_DEFAULT
         self._set_server_grps_timeout = CommandLineArgUtil.SET_SERVER_GRPS_TIMEOUT_DEFAULT
-=======
-        self._discard_current_edit = False
->>>>>>> 9ff7597f
 
         self._trailing_args = []
 
@@ -307,9 +304,9 @@
         if self._variable_file_name is not None:
             arg_map[CommandLineArgUtil.VARIABLE_FILE_SWITCH] = self._variable_file_name
         if self._run_rcu is not None:
-            arg_map[CommandLineArgUtil.RUN_RCU_SWITCH]= self._run_rcu
+            arg_map[CommandLineArgUtil.RUN_RCU_SWITCH] = self._run_rcu
         if self._discard_current_edit is not None:
-            arg_map[CommandLineArgUtil.DISCARD_CURRENT_EDIT_SWITCH]= self._discard_current_edit
+            arg_map[CommandLineArgUtil.DISCARD_CURRENT_EDIT_SWITCH] = self._discard_current_edit
         if self._rcu_database is not None:
             arg_map[CommandLineArgUtil.RCU_DB_SWITCH] = self._rcu_database
         if self._rcu_prefix is not None:
