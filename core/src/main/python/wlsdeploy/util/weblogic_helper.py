"""
Copyright (c) 2017, 2019, Oracle and/or its affiliates. All rights reserved.
The Universal Permissive License (UPL), Version 1.0
"""
import java.lang.Exception as JException
import java.lang.String as JString

import weblogic.management.provider.ManagementServiceClient as ManagementServiceClient
import weblogic.security.internal.SerializedSystemIni as SerializedSystemIni
import weblogic.security.internal.encryption.ClearOrEncryptedService as ClearOrEncryptedService
import weblogic.version as version_helper

from wlsdeploy.exception import exception_helper
from wlsdeploy.util import string_utils

class WebLogicHelper(object):
    """
    Helper functions for version-specific WebLogic operations.
    """
    STANDARD_VERSION_NUMBER_PLACES = 5
    MINIMUM_WEBLOGIC_VERSION = '10.3.3'
    _class_name = 'WebLogicHelper'

    def __init__(self, logger, wls_version=None):
        """
        Initialization of helper class with logger and version
        :param logger: where to log information from version requests
        :param wls_version: represented by this helper instance. If None, then retrieve version from weblogic tool
        """
        self.logger = logger
        if wls_version is not None:
            self.wl_version = str(wls_version)
            self.wl_version_actual = str(version_helper.getReleaseBuildVersion())
        else:
            self.wl_version = str(version_helper.getReleaseBuildVersion())
            self.wl_version_actual = self.wl_version

    def get_actual_weblogic_version(self):
        """
        Get the WebLogic version number of the WLST interpreter executing this code.
        :return: the WebLogic version number
        """
        return self.wl_version_actual

    def get_weblogic_version(self):
        """
        Get the WebLogic version specified during creation of the instance.  If no version was specified
        to the constructor, the version number of the WLST interpreter executing this code will be returned.
        :return: the WebLogic version number
        """
        return self.wl_version

    def is_supported_weblogic_version(self, use_actual_version=False):
        """
        Is the version of WebLogic supported by the WLS Deploy tooling?
        :param use_actual_version: whether to use the version of WLST executing or the version number passed in?
        :return: true if the version is supported; false otherwise
        """
        return self.is_weblogic_version_or_above(self.MINIMUM_WEBLOGIC_VERSION, use_actual_version)

    def is_mt_offline_provisioning_supported(self):
        """
        Is MultiTenant offline provisioning supported?
        :return: true if MT offline provisioning is supported; false otherwise
        """
        return self.is_weblogic_version_or_above('12.2.1.1') or not self.is_weblogic_version_or_above('12.2.1')

    def is_select_template_supported(self):
        """
        Is selectTemplate() supported in this version of WLST?
        :return: true if selectTemplate() is supported; false otherwise
        """
        return self.is_weblogic_version_or_above('12.2.1')

    def is_dynamic_clusters_supported(self):
        """
        Is dynamic clusters supported in this version of WLS?
        :return: true if dynamic clusters are supported; false otherwise
        """
        return self.is_weblogic_version_or_above('12.1.2')

    def get_jdbc_url_from_rcu_connect_string(self, rcu_connect_string):
        """
        Get the JDBC URL from the RCU connect string.
        :param rcu_connect_string: the RCU connect string
        :return: the JDBC URL
        """
        return 'jdbc:oracle:thin:@' + rcu_connect_string

    def get_stb_data_source_jdbc_driver_name(self):
        """
        Get the Service Table JDBC Driver class name.
        :return: the Service Table JDBC Driver class name
        """
        return 'oracle.jdbc.OracleDriver'

    def get_stb_user_name(self, rcu_prefix):
        """
        Get the Service Table schema user name from the RCU prefix.
        :param rcu_prefix: the RCU prefix
        :return: the Service Table schema user name
        """
        return rcu_prefix + '_STB'

    def get_jrf_service_table_datasource_name(self):
        """
        Get the JRF DataSource name for the service table schema.
        :return: the JRF DataSource name
        """
        return 'LocalSvcTblDataSource'

    def get_default_admin_username(self):
        """
        Get the default Administrative username.
        :return: the username
        """
        return 'weblogic'

    def get_default_wls_domain_name(self):
        """
        Get the default domain name in the WebLogic domain template.
        :return: the domain name
        """
        return 'base_domain'

    def get_default_security_realm_name(self):
        """
        Get the default name of the security realm
        :return: the default security realm name
        """
        return 'myrealm'

<<<<<<< HEAD
    def requires_security_provider_rename_in_offline_mode(self):
        """
        In older versions of WLST offline, creating security providers required the full
        provider class name.
        :return: whether or not the full provider class name is required in WLST offline
        """
        if self.is_weblogic_version_or_above('12.1.2'):
            result = False
        else:
            result = True
        return result

    def is_version_in_12c(self):
        """
        Is the weblogic version a 12c version?
        :return: True if the version is 12c
        """
        return self.is_weblogic_version_or_above('12.1.2')

=======
>>>>>>> a85a1f5f
    # This method should be deleted once all of the old code is converted to the new model.
    def get_wlst_exception_content(self, message):
        """
        Return a formatted message for the specific weblogic version exception message
        """
        if self.is_weblogic_version_or_above('12.1.2'):
            result = message
        else:
            result = JException(message)

        return result

    #
    # TODO(rpatrick) - missing logic for custom-installed 10.3.x and 12.1.1 WL_HOME locations.
    #
    def get_weblogic_home(self, oracle_home):
        """
        Return the weblogic home path, which is synonymous to the WL_HOME environment variable, for the
        running version of wlst.
        :param oracle_home: for the current wlst (is there a way to get oracle home from wlst?)
        :return: weblogic home path for the wlst version and oracle home
        """
        wl_home = None
        if oracle_home is not None:
            if self.is_weblogic_version_or_above('12.1.2'):
                wl_home = oracle_home + '/wlserver'
            elif self.is_weblogic_version_or_above('12.1.1'):
                wl_home = oracle_home + '/wlserver_12.1'
            else:
                wl_home = oracle_home + '/wlserver_10.3'

        return wl_home

    def is_weblogic_version_or_above(self, str_version, use_actual_version=False):
        """
        Is the provided version number equal to or greater than the version encapsualted by this version instance
        :param str_version: the string representation of the version to be compared
        :param use_actual_version: compare using all of the (period separated) places in the version string. If
                False (default), use version places up to the number represented by STANDARD_VERSION_NUMBER_PLACES
        :return: True if the provided version is equal or greater than the version represented by this helper instance
        """
        result = False
        array_version = str_version.split('.')
        array_wl_version = self._get_wl_version_array(use_actual_version=use_actual_version)

        len_compare = len(array_wl_version)
        if len(array_version) < len_compare:
            len_compare = len(array_version)

        idx = 0
        while idx < len_compare:
            compare_value = JString(array_version[idx]).compareTo(JString(array_wl_version[idx]))
            if compare_value < 0:
                result = True
                break
            elif compare_value > 0:
                result = False
                break
            elif idx + 1 == len_compare:
                result = True

            idx += 1

        return result

<<<<<<< HEAD
    def is_security_configuration_special_handling_required(self, location):
        return self.alias_helper.requires_artificial_type_subfolder_handling
=======
    def get_bean_info_for_interface(self, interface_name):
        """
        Returns the MBean information for the specified MBean interface.
        :param interface_name: the class name of the interface to be checked
        :return: the bean info access object for the specified interface
        """
        bean_access = ManagementServiceClient.getBeanInfoAccess()
        return bean_access.getBeanInfoForInterface(interface_name, False, '9.0.0.0')

>>>>>>> a85a1f5f
    # We need to pad the actual version number for comparison purposes so
    # that is is never shorter than the specified version.  Otherwise,
    # actual version 12.2.1 will be considered to be equal to 12.2.1.1
    #
    def _get_wl_version_array(self, use_actual_version=False):
        """
        Get the WebLogic version number padded to the standard number of digits.
        :param use_actual_version: whether to use the actual or supplied version of WebLogic
        :return: the padded WebLogic version number
        """
        if use_actual_version:
            result = self.wl_version_actual.split('.')
        else:
            result = self.wl_version.split('.')

        if len(result) < self.STANDARD_VERSION_NUMBER_PLACES:
            index = len(result)
            while index < self.STANDARD_VERSION_NUMBER_PLACES:
                result.append('0')
                index += 1

        return result

    def get_next_higher_order_version_number(self, version_number):
        """
        Get the next higher order version number.  For example, passing in '12.2.1.2' will return '12.2.1'.
        :param version_number: the original version number
        :return: the version number with the last digit removed, or none if there are no more digits to remove
        """
        periods = version_number.count('.')
        result = None
        if periods > 0:
            rsplit = string_utils.rsplit(version_number, '.', 1)
            if len(rsplit) > 0:
                result = rsplit[0]
        return result

    def encrypt(self, plain_text, domain_directory):
        """
        Encrypt the text using the domain's encryption service.
        :param plain_text: the text to encrypt
        :param domain_directory: the domain home directory
        :return: the encrypted text
        :raises: EncryptionException: if an error occurs getting the WebLogic encryption services
        """
        result = None
        if plain_text is not None and len(plain_text) > 0:
            encryption_service = self.__get_encryption_service(domain_directory)
            result = encryption_service.encrypt(plain_text)
        return result

    def decrypt(self, cipher_text, domain_directory):
        """
        Decrypt the cipher text using the domain's encryption service.
        :param cipher_text: the text to decrypt
        :param domain_directory: the domain home directory
        :return: the plain text
        :raises: EncryptionException: if an error occurs getting the WebLogic encryption services
        """
        result = None
        if cipher_text is not None and len(cipher_text) > 0:
            encryption_service = self.__get_encryption_service(domain_directory)
            result = encryption_service.decrypt(cipher_text)
        return result

    def __get_encryption_service(self, domain_home):
        """
        Get the encryption service for the specified domain.
        :param domain_home: the domain home directory
        :return: the encryption service
        :raises: EncryptionException: if an error occurs getting the WebLogic encryption services
        """
        _method_name = '__get_encryption_service'

        system_ini = SerializedSystemIni.getEncryptionService(domain_home)
        if system_ini is None:
            ex = exception_helper.create_encryption_exception('WLSDPLY-01740')
            self.logger.throwing(ex, class_name=self._class_name, method_name=_method_name)
            raise ex

        encryption_service = ClearOrEncryptedService(system_ini)
        if encryption_service is None:
            ex = exception_helper.create_encryption_exception('WLSDPLY-01741')
            self.logger.throwing(ex, class_name=self._class_name, method_name=_method_name)
            raise ex
        return encryption_service<|MERGE_RESOLUTION|>--- conflicted
+++ resolved
@@ -130,28 +130,6 @@
         """
         return 'myrealm'
 
-<<<<<<< HEAD
-    def requires_security_provider_rename_in_offline_mode(self):
-        """
-        In older versions of WLST offline, creating security providers required the full
-        provider class name.
-        :return: whether or not the full provider class name is required in WLST offline
-        """
-        if self.is_weblogic_version_or_above('12.1.2'):
-            result = False
-        else:
-            result = True
-        return result
-
-    def is_version_in_12c(self):
-        """
-        Is the weblogic version a 12c version?
-        :return: True if the version is 12c
-        """
-        return self.is_weblogic_version_or_above('12.1.2')
-
-=======
->>>>>>> a85a1f5f
     # This method should be deleted once all of the old code is converted to the new model.
     def get_wlst_exception_content(self, message):
         """
@@ -217,10 +195,6 @@
 
         return result
 
-<<<<<<< HEAD
-    def is_security_configuration_special_handling_required(self, location):
-        return self.alias_helper.requires_artificial_type_subfolder_handling
-=======
     def get_bean_info_for_interface(self, interface_name):
         """
         Returns the MBean information for the specified MBean interface.
@@ -230,7 +204,6 @@
         bean_access = ManagementServiceClient.getBeanInfoAccess()
         return bean_access.getBeanInfoForInterface(interface_name, False, '9.0.0.0')
 
->>>>>>> a85a1f5f
     # We need to pad the actual version number for comparison purposes so
     # that is is never shorter than the specified version.  Otherwise,
     # actual version 12.2.1 will be considered to be equal to 12.2.1.1
