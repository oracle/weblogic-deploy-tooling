--- conflicted
+++ resolved
@@ -79,17 +79,7 @@
         Return the validation method for this target environment.
         :return: the validation method, or None
         """
-<<<<<<< HEAD
-        validation_method = dictionary_utils.get_element(self.config_dictionary, 'validation_method')
-
-        # temporary for WDT 1.9: allow WDT 2.0 method, just interpret as lax
-        if validation_method == 'wktui':
-            validation_method = 'lax'
-
-        return validation_method
-=======
         return dictionary_utils.get_element(self.config_dictionary, VALIDATION_METHOD)
->>>>>>> 3578ee90
 
     def get_model_filters(self):
         """
