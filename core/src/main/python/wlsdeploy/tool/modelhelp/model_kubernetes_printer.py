"""
<<<<<<< HEAD
Copyright (c) 2020, 2022, Oracle and/or its affiliates.
=======
Copyright (c) 2020, 2021, Oracle and/or its affiliates.
>>>>>>> 82316d11
Licensed under the Universal Permissive License v 1.0 as shown at https://oss.oracle.com/licenses/upl.
"""
from wlsdeploy.exception import exception_helper
from wlsdeploy.logging.platform_logger import PlatformLogger
from wlsdeploy.tool.extract import wko_schema_helper
from wlsdeploy.tool.modelhelp import model_help_utils
from wlsdeploy.tool.modelhelp.model_help_utils import ControlOptions


class ModelKubernetesPrinter(object):
    """
    Class for printing kubernetes sections as model samples.
    """
    _class_name = "ModelKubernetesPrinter"
    _logger = PlatformLogger('wlsdeploy.modelhelp')

    def __init__(self):
        self._schema = wko_schema_helper.get_domain_resource_schema()

    def print_model_sample(self, model_path_tokens, control_option):
        """
        Prints out a model sample for the given model path tokens.
        :param model_path_tokens: a list of folder tokens indicating a model location
        :param control_option: a command-line switch that controls what is output
        :raises CLAException: if a problem is encountered
        """
        section_name = model_path_tokens[0]

        if len(model_path_tokens) == 1:
            self._print_model_section_sample(section_name, control_option)
        else:
            self._print_model_folder_sample(section_name, model_path_tokens, control_option)

    def _print_model_section_sample(self, section_name, control_option):
        """
        Prints a model sample for a section of a model, when just the section_name[:] is provided
        :param section_name: the name of the model section
        :param control_option: A command-line switch that controls what is output to STDOUT
        """
        _method_name = '_print_model_section_sample'

        print
        path = section_name + ":"
        _print_indent(path, 0)

        if model_help_utils.show_attributes(control_option):
            self._print_attributes_sample(self._schema, 1, False)

        if model_help_utils.show_folders(control_option):
            self._print_subfolders_sample(self._schema, control_option, 1, path, False)

    def _print_model_folder_sample(self, section_name, model_path_tokens, control_option):
        """
        Prints a model sample for a folder in a model, when more than just the section_name[:] is provided.
        :param section_name: the name of the model section
        :param model_path_tokens: a Python list of path elements built from model path
        :param control_option: A command-line switch that controls what is output to STDOUT
        """
        _method_name = '_print_model_folder_sample'

        print("")

        # write the parent folders leading up to the specified folder.
        # include any name folders.

        indent = 0
        _print_indent(section_name + ":", indent)
        indent += 1

        in_object_array = False
        model_path = section_name + ":"
        current_folder = self._schema
        for token in model_path_tokens[1:]:
            properties = _get_properties(current_folder)

            valid_subfolder_keys = _get_folder_names(properties)
            if token not in valid_subfolder_keys:
                ex = exception_helper.create_cla_exception("WLSDPLY-10111", model_path, token,
                                                           ', '.join(valid_subfolder_keys))
                self._logger.throwing(ex, class_name=self._class_name, method_name=_method_name)
                raise ex

            current_folder = properties[token]

            _print_indent(token + ":", indent, in_object_array)
            indent += 1

            # apply to the next folder in the path
            in_object_array = wko_schema_helper.is_object_array(current_folder)
            model_path = model_path + "/" + token

        # list the attributes and folders, as specified

        if model_help_utils.show_attributes(control_option):
            # Print the attributes associated with schema folder
            in_object_array = self._print_attributes_sample(current_folder, indent, in_object_array)

        if model_help_utils.show_folders(control_option):
            self._print_subfolders_sample(current_folder, control_option, indent, model_path, in_object_array)

    def _print_subfolders_sample(self, schema_folder, control_option, indent_level, path, in_object_array):
        """
        Prints a model sample section for the folders in a model location.
        :param schema_folder: the schema folder being printed
        :param control_option: a command-line switch that controls what is output to STDOUT
        :param indent_level: the level to indent by, before printing output
        :param path: indicates path to request for child folder help
        :param in_object_array: if True, a hyphen is printed before the first attribute
        """
        _method_name = '_print_subfolders_sample'

        folder_info = _get_properties(schema_folder)
        folder_map = dict()
        object_array_keys = []

        for key in folder_info:
            property_map = folder_info[key]

            if property_map is not None:
                if wko_schema_helper.is_single_object(property_map):
                    folder_map[key] = property_map

                elif wko_schema_helper.is_object_array(property_map):
                    folder_map[key] = wko_schema_helper.get_array_item_info(property_map)
                    object_array_keys.append(key)

        folder_keys = list(folder_map.keys())
        folder_keys.sort()

        for key in folder_keys:
            folder_info = folder_map[key]

            if control_option != ControlOptions.RECURSIVE:
                print("")

            _print_indent(key + ":", indent_level, in_object_array)
            in_object_array = False

            child_level = indent_level + 1

            next_path = path + "/" + key
            if control_option == ControlOptions.RECURSIVE:
                # Call this method recursively
                child_in_object_array = key in object_array_keys
                self._print_subfolders_sample(folder_info, control_option, child_level, path,
                                              child_in_object_array)
            else:
                _print_indent("# see " + next_path, child_level)

        return in_object_array

    def _print_attributes_sample(self, schema_folder, indent_level, in_object_array):
        """
        Prints a model sample for the attributes in a model location
        :param schema_folder: the schema folder to be printed
        :param indent_level: the level of indentation for this folder
        :param in_object_array: if True, a hyphen is printed before the first attribute
        :return: value of in_object_array, or False if an attribute was printed with a hyphen
        """
        _method_name = '_print_attributes_sample'

        attribute_map = dict()
        properties = _get_properties(schema_folder)

        for key in properties:
            property_map = properties[key]
            if property_map is not None:
                if wko_schema_helper.is_simple_map(property_map):
                    # map of key / value pairs
                    attribute_map[key] = 'properties'

                elif wko_schema_helper.is_simple_array(property_map):
                    # array of simple type
                    attribute_map[key] = 'list of ' + wko_schema_helper.get_array_element_type(property_map)

                elif not wko_schema_helper.is_object_type(property_map):
                    type_text = wko_schema_helper.get_type(property_map)
                    enum_values = wko_schema_helper.get_enum_values(property_map)
                    if enum_values:
                        type_text += ' (' + ', '.join(enum_values) + ')'
                    attribute_map[key] = type_text

        if attribute_map:
            attr_list = attribute_map.keys()
            attr_list.sort()

            maxlen = 0
            for name in attr_list:
                if len(name) > maxlen:
                    maxlen = len(name)

            format_string = '%-' + str(maxlen + 1) + 's # %s'
            for attr_name in attr_list:
                line = format_string % (attr_name + ":", attribute_map[attr_name])
                _print_indent(line, indent_level, in_object_array)
                in_object_array = False
        else:
            _print_indent("# no attributes", indent_level)

        return in_object_array


def _get_properties(schema_folder):
    # in array elements, the properties are under "items"
    if wko_schema_helper.is_object_array(schema_folder):
        item_info = wko_schema_helper.get_array_item_info(schema_folder)
        return wko_schema_helper.get_properties(item_info)
    else:
        return wko_schema_helper.get_properties(schema_folder)


def _get_folder_names(schema_properties):
    """
    Return the object keys (single or array) described by the schema properties.
    :param schema_properties: the properties to be examined
    :return: a list of folder names
    """
    folder_names = []
    for key in schema_properties:
        property_map = schema_properties[key]
        if property_map is not None:
            if wko_schema_helper.is_object_type(property_map):
                folder_names.append(key)
    return folder_names


def _print_indent(msg, level=1, first_in_list_object=False):
    """
    Print a message at the specified indent level.
    :param msg: the message to be printed
    :param level: the indent level
    :param first_in_list_object: True if this is the first property of an object in a list
    """
    result = ''
    i = 0
    while i < level:
        result += '    '
        i += 1

    if first_in_list_object:
        result = result[:-2] + "- "

    print '%s%s' % (result, msg)<|MERGE_RESOLUTION|>--- conflicted
+++ resolved
@@ -1,9 +1,5 @@
 """
-<<<<<<< HEAD
 Copyright (c) 2020, 2022, Oracle and/or its affiliates.
-=======
-Copyright (c) 2020, 2021, Oracle and/or its affiliates.
->>>>>>> 82316d11
 Licensed under the Universal Permissive License v 1.0 as shown at https://oss.oracle.com/licenses/upl.
 """
 from wlsdeploy.exception import exception_helper
