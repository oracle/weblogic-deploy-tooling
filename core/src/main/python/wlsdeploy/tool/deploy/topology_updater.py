"""
Copyright (c) 2017, 2019, Oracle and/or its affiliates. All rights reserved.
The Universal Permissive License (UPL), Version 1.0
"""
from wlsdeploy.aliases.location_context import LocationContext
from wlsdeploy.aliases.model_constants import CLUSTER
from wlsdeploy.aliases.model_constants import DOMAIN_NAME
from wlsdeploy.aliases.model_constants import MACHINE
from wlsdeploy.aliases.model_constants import MIGRATABLE_TARGET
from wlsdeploy.aliases.model_constants import SECURITY
from wlsdeploy.aliases.model_constants import SECURITY_CONFIGURATION
from wlsdeploy.aliases.model_constants import SERVER
from wlsdeploy.aliases.model_constants import SERVER_TEMPLATE
from wlsdeploy.aliases.model_constants import UNIX_MACHINE
from wlsdeploy.aliases.wlst_modes import WlstModes
from wlsdeploy.exception.expection_types import ExceptionType
from wlsdeploy.tool.create.security_provider_creator import SecurityProviderCreator
from wlsdeploy.tool.deploy import deployer_utils
from wlsdeploy.tool.deploy.deployer import Deployer
from wlsdeploy.tool.util.library_helper import LibraryHelper
from wlsdeploy.tool.util.target_helper import TargetHelper
from wlsdeploy.tool.util.topology_helper import TopologyHelper
from wlsdeploy.util import dictionary_utils


class TopologyUpdater(Deployer):
    """
    Deploy relevant resources at the domain level using WLST.  Entry point, deploy()
    """
    _class_name = "TopologyUpdater"

    def __init__(self, model, model_context, aliases, wlst_mode=WlstModes.OFFLINE):
        Deployer.__init__(self, model, model_context, aliases, wlst_mode)
        self._topology = self.model.get_model_topology()
        self._resources = self.model.get_model_resources()
        self._topology_helper = TopologyHelper(self.aliases, ExceptionType.DEPLOY, self.logger)
        self._domain_typedef = self.model_context.get_domain_typedef()

        self._security_provider_creator = SecurityProviderCreator(model.get_model(), model_context, aliases,
                                                                  ExceptionType.DEPLOY, self.logger)

        self.library_helper = LibraryHelper(self.model, self.model_context, self.aliases,
                                            model_context.get_domain_home(), ExceptionType.DEPLOY, self.logger)

        self.target_helper = TargetHelper(self.model, self.model_context, self.aliases, ExceptionType.DEPLOY,
                                          self.logger)

    # Override
    def _add_named_elements(self, type_name, model_nodes, location):
        """
        Override default behavior to create placeholders for referenced Coherence clusters.
        :param type_name: the model folder type
        :param model_nodes: the model dictionary of the specified model folder type
        :param location: the location object to use to create the MBeans
        :raises: DeployException: if an error occurs
        """
        self._topology_helper.check_coherence_cluster_references(type_name, model_nodes)
        # continue with regular processing

        Deployer._add_named_elements(self, type_name, model_nodes, location)

    # Override
    def _add_model_elements(self, type_name, model_nodes, location):
        Deployer._add_model_elements(self, type_name, model_nodes, location)

        # check for file paths that need to be qualified
        self._topology_helper.qualify_nm_properties(type_name, model_nodes, location, self.model_context,
                                                    self.attribute_setter)

    def update(self):
        """
        Deploy resource model elements at the domain level, including multi-tenant elements.
        """
        domain_token = deployer_utils.get_domain_token(self.alias_helper)
        location = LocationContext()
        location.add_name_token(domain_token, self.model_context.get_domain_name())

        # create a list, then remove each element as it is processed
        folder_list = self.alias_helper.get_model_topology_top_level_folder_names()

        # /Security cannot be updated on existing domain
        folder_list.remove(SECURITY)

        self._security_provider_creator.create_security_configuration(location)
        folder_list.remove(SECURITY_CONFIGURATION)

        # set the domain attributes
        self._set_domain_attributes()

        self._process_section(self._topology, folder_list, MACHINE, location)
        self._process_section(self._topology, folder_list, UNIX_MACHINE, location)

        # avoid circular references between clusters and server templates
        self._topology_helper.create_placeholder_server_templates(self._topology)

        # create placeholders for JDBC resources that may be referenced in cluster definition.
        self._topology_helper.create_placeholder_jdbc_resources(self._resources)

        self._process_section(self._topology, folder_list, CLUSTER, location)
        self._process_section(self._topology, folder_list, SERVER_TEMPLATE, location)

        # create placeholders for Servers that are in a cluster as /Server/JTAMigratableTarget
        # can reference "other" servers
        self._topology_helper.create_placeholder_servers_in_cluster(self._topology)
        self._process_section(self._topology, folder_list, SERVER, location)

        self._process_section(self._topology, folder_list, MIGRATABLE_TARGET, location)

        # process remaining top-level folders. copy list to avoid concurrent update in loop
        remaining = list(folder_list)
        for folder_name in remaining:
            self._process_section(self._topology, folder_list, folder_name, location)

        if self.wls_helper.is_set_server_groups_supported():
            server_groups_to_target = self._domain_typedef.get_server_groups_to_target()
            self.target_helper.target_server_groups_to_servers(server_groups_to_target)
<<<<<<< HEAD
        else:
            # Don't apply JRF resources to domains for a domain type which does not include JRF
            self._wlst_helper.save_and_close(self.model_context)
            self.target_helper.target_jrf_groups_to_clusters_servers(self.model_context)
            self._wlst_helper.reopen(self.model_context)
=======
        elif self._domain_typedef.domain_type_has_jrf_resources():
            deployer_utils.save_changes(self.model_context)
            self.target_helper.target_jrf_groups_to_clusters_servers(self.model_context.get_domain_home())
            deployer_utils.read_again(self.model_context)
>>>>>>> 7fce78a2

        # files referenced in attributes are extracted as attributes are processed

        self.library_helper.install_domain_libraries()
        self.library_helper.extract_classpath_libraries()

    def _process_section(self, folder_dict, folder_list, key, location):
        if key in folder_dict:
            nodes = dictionary_utils.get_dictionary_element(folder_dict, key)
            sub_location = LocationContext(location).append_location(key)
            if self.alias_helper.supports_multiple_mbean_instances(sub_location):
                self._add_named_elements(key, nodes, location)
            else:
                self._add_model_elements(key, nodes, location)

        if key in folder_list:
            folder_list.remove(key)

    def _set_domain_attributes(self):
        _method_name = '_set_domain_attributes'
        self.logger.fine('WLSDPLY-09700', self.model_context.get_domain_name(), class_name=self._class_name,
                         method_name=_method_name)
        attrib_dict = dictionary_utils.get_dictionary_attributes(self._topology)
        if DOMAIN_NAME in attrib_dict:
            del attrib_dict[DOMAIN_NAME]
        location = LocationContext()
        attribute_path = self.alias_helper.get_wlst_attributes_path(location)
        self.wlst_helper.cd(attribute_path)
        self.set_attributes(location, attrib_dict)<|MERGE_RESOLUTION|>--- conflicted
+++ resolved
@@ -114,18 +114,11 @@
         if self.wls_helper.is_set_server_groups_supported():
             server_groups_to_target = self._domain_typedef.get_server_groups_to_target()
             self.target_helper.target_server_groups_to_servers(server_groups_to_target)
-<<<<<<< HEAD
-        else:
+        elif self._domain_typedef.domain_type_has_jrf_resources():
             # Don't apply JRF resources to domains for a domain type which does not include JRF
             self._wlst_helper.save_and_close(self.model_context)
             self.target_helper.target_jrf_groups_to_clusters_servers(self.model_context)
             self._wlst_helper.reopen(self.model_context)
-=======
-        elif self._domain_typedef.domain_type_has_jrf_resources():
-            deployer_utils.save_changes(self.model_context)
-            self.target_helper.target_jrf_groups_to_clusters_servers(self.model_context.get_domain_home())
-            deployer_utils.read_again(self.model_context)
->>>>>>> 7fce78a2
 
         # files referenced in attributes are extracted as attributes are processed
 
