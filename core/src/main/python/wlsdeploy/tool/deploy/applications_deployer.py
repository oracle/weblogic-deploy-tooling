--- conflicted
+++ resolved
@@ -101,9 +101,7 @@
                              class_name=self._class_name, method_name=_method_name)
 
             if model_helper.is_delete_name(shared_library_name):
-
                 if self.__verify_delete_versioned_app(shared_library_name, existing_shared_libraries, type='lib'):
-
                     location = LocationContext()
                     location.append_location(model_constants.LIBRARY)
                     existing_names = deployer_utils.get_existing_object_list(location, self.aliases)
@@ -173,9 +171,7 @@
                              class_name=self._class_name, method_name=_method_name)
 
             if model_helper.is_delete_name(application_name):
-
                 if self.__verify_delete_versioned_app(application_name, existing_applications, type='app'):
-
                     location = LocationContext()
                     location.append_location(model_constants.APPLICATION)
                     existing_names = deployer_utils.get_existing_object_list(location, self.aliases)
@@ -565,28 +561,15 @@
                         self.model_context.replace_tokens(LIBRARY, lib, param, lib_dict)
 
                 if model_helper.is_delete_name(lib):
-<<<<<<< HEAD
-                    self.__verify_delete_versioned_app(lib, existing_libs, 'lib')
-                    lib_name = model_helper.get_delete_item_name(lib)
-                    if lib_name in existing_libs:
-                        model_libs.pop(lib)
-                        _add_ref_apps_to_stoplist(stop_app_list, existing_lib_refs, lib_name)
-                        stop_and_undeploy_app_list.append(lib_name)
-                    else:
-                        model_libs.pop(lib)
-                        stop_and_undeploy_app_list.append(lib_name)
-=======
-
                     if self.__verify_delete_versioned_app(lib, existing_libs, 'lib'):
-
-                        if lib[1:] in existing_libs:
+                        lib_name = model_helper.get_delete_item_name(lib)
+                        if lib_name in existing_libs:
                             model_libs.pop(lib)
-                            _add_ref_apps_to_stoplist(stop_app_list, existing_lib_refs, lib[1:])
-                            stop_and_undeploy_app_list.append(lib[1:])
+                            _add_ref_apps_to_stoplist(stop_app_list, existing_lib_refs, lib_name)
+                            stop_and_undeploy_app_list.append(lib_name)
                         else:
                             model_libs.pop(lib)
-                            stop_and_undeploy_app_list.append(lib[1:])
->>>>>>> 39d65920
+                            stop_and_undeploy_app_list.append(lib_name)
                     continue
 
                 existing_lib_ref = dictionary_utils.get_dictionary_element(existing_lib_refs, lib)
@@ -669,22 +652,11 @@
                         self.model_context.replace_tokens(APPLICATION, app, param, app_dict)
 
                 if model_helper.is_delete_name(app):
-<<<<<<< HEAD
-                    self.__verify_delete_versioned_app(app, existing_apps, 'app')
-
-                    # remove the !app from the model
-                    self.__remove_app_from_deployment(model_apps, app)
-                    # undeploy the app (without !)
-                    stop_and_undeploy_app_list.append(model_helper.get_delete_item_name(app))
-=======
-
                     if self.__verify_delete_versioned_app(app, existing_apps, 'app'):
-
                         # remove the !app from the model
                         self.__remove_app_from_deployment(model_apps, app)
                         # undeploy the app (without !)
-                        stop_and_undeploy_app_list.append(app[1:])
->>>>>>> 39d65920
+                        stop_and_undeploy_app_list.append(model_helper.get_delete_item_name(app))
                     continue
 
                 existing_app_ref = dictionary_utils.get_dictionary_element(existing_app_refs, app)
@@ -794,32 +766,19 @@
             err_key_list = 'WLSDPLY-09331'
             err_key = 'WLSDPLY-09333'
 
-<<<<<<< HEAD
+        found_app = True
         app_name = model_helper.get_delete_item_name(app)
         if not app_name in existing_apps:
+            found_app = False
             tokens = re.split(r'[\#*\@*]', app_name)
-=======
-        found_app = True
-        if not app[1:] in existing_apps:
-            found_app = False
-            tokens = re.split(r'[\#*\@*]', app[1:])
->>>>>>> 39d65920
             re_expr = tokens[0] + '[\#*\@*]'
             r = re.compile(re_expr)
             matched_list = filter(r.match, existing_apps)
             if len(matched_list) > 0:
-<<<<<<< HEAD
-                ex = exception_helper.create_deploy_exception(err_key_list, app_name, matched_list)
+                self.logger.warning(err_key_list, app_name, matched_list, self._class_name, method_name=_method_name)
             else:
-                ex = exception_helper.create_deploy_exception(err_key, app_name)
-            self.logger.throwing(ex, class_name=self._class_name, method_name=_method_name)
-            raise ex
-=======
-                self.logger.warning(err_key_list, app[1:], matched_list, self._class_name, method_name=_method_name)
-            else:
-                self.logger.warning(err_key, app[1:],self._class_name, method_name=_method_name)
+                self.logger.warning(err_key, app_name,self._class_name, method_name=_method_name)
         return found_app
->>>>>>> 39d65920
 
     def __get_uses_path_tokens_attribute_names(self, app_location):
         location = LocationContext(app_location)
@@ -949,23 +908,22 @@
             location = LocationContext(lib_location)
             token_name = self.aliases.get_name_token(location)
             for lib_name in deploy_ordered_keys:
-                if not model_helper.is_delete_name(lib_name):
-                    lib_dict = model_libs[lib_name]
-                    src_path = dictionary_utils.get_element(lib_dict, SOURCE_PATH)
-                    plan_file = dictionary_utils.get_element(lib_dict, PLAN_PATH)
-                    targets = dictionary_utils.get_element(lib_dict, TARGET)
-                    options = _get_deploy_options(model_libs, lib_name, library_module='true')
-                    for uses_path_tokens_attribute_name in uses_path_tokens_attribute_names:
-                        if uses_path_tokens_attribute_name in lib_dict:
-                            self.__extract_file_from_archive(lib_dict[uses_path_tokens_attribute_name])
-
-                    location.add_name_token(token_name, lib_name)
-                    resource_group_template_name, resource_group_name, partition_name = \
-                        self.__get_mt_names_from_location(location)
-                    self.__deploy_app_online(lib_name, src_path, targets, plan=plan_file,
-                                             partition=partition_name, resource_group=resource_group_name,
-                                             resource_group_template=resource_group_template_name, options=options)
-                    location.remove_name_token(token_name)
+                lib_dict = model_libs[lib_name]
+                src_path = dictionary_utils.get_element(lib_dict, SOURCE_PATH)
+                plan_file = dictionary_utils.get_element(lib_dict, PLAN_PATH)
+                targets = dictionary_utils.get_element(lib_dict, TARGET)
+                options = _get_deploy_options(model_libs, lib_name, library_module='true')
+                for uses_path_tokens_attribute_name in uses_path_tokens_attribute_names:
+                    if uses_path_tokens_attribute_name in lib_dict:
+                        self.__extract_file_from_archive(lib_dict[uses_path_tokens_attribute_name])
+
+                location.add_name_token(token_name, lib_name)
+                resource_group_template_name, resource_group_name, partition_name = \
+                    self.__get_mt_names_from_location(location)
+                self.__deploy_app_online(lib_name, src_path, targets, plan=plan_file,
+                                         partition=partition_name, resource_group=resource_group_name,
+                                         resource_group_template=resource_group_template_name, options=options)
+                location.remove_name_token(token_name)
         return
 
     def __deploy_model_applications(self, model_apps, app_location, deployed_applist):
@@ -975,30 +933,29 @@
             location = LocationContext(app_location)
             token_name = self.aliases.get_name_token(location)
             for app_name in deploy_ordered_keys:
-                if not model_helper.is_delete_name(app_name):
-                    app_dict = model_apps[app_name]
-                    src_path = dictionary_utils.get_element(app_dict, SOURCE_PATH)
-                    plan_file = dictionary_utils.get_element(app_dict, PLAN_PATH)
-                    targets = dictionary_utils.get_element(app_dict, TARGET)
-                    options = _get_deploy_options(model_apps, app_name, library_module='false')
-
-                    # any attribute with 'uses_path_tokens' may be in the archive (such as SourcePath)
-                    for uses_path_tokens_attribute_name in uses_path_tokens_attribute_names:
-                        if uses_path_tokens_attribute_name in app_dict:
-                            path = app_dict[uses_path_tokens_attribute_name]
-                            if deployer_utils.is_path_into_archive(path):
-                                self.__extract_source_path_from_archive(path, APPLICATION, app_name)
-
-                    location.add_name_token(token_name, app_name)
-                    resource_group_template_name, resource_group_name, partition_name = \
-                        self.__get_mt_names_from_location(location)
-
-                    new_app_name = self.__deploy_app_online(app_name, src_path, targets, plan=plan_file,
-                                                            partition=partition_name, resource_group=resource_group_name,
-                                                            resource_group_template=resource_group_template_name,
-                                                            options=options)
-                    location.remove_name_token(token_name)
-                    deployed_applist.append(new_app_name)
+                app_dict = model_apps[app_name]
+                src_path = dictionary_utils.get_element(app_dict, SOURCE_PATH)
+                plan_file = dictionary_utils.get_element(app_dict, PLAN_PATH)
+                targets = dictionary_utils.get_element(app_dict, TARGET)
+                options = _get_deploy_options(model_apps, app_name, library_module='false')
+
+                # any attribute with 'uses_path_tokens' may be in the archive (such as SourcePath)
+                for uses_path_tokens_attribute_name in uses_path_tokens_attribute_names:
+                    if uses_path_tokens_attribute_name in app_dict:
+                        path = app_dict[uses_path_tokens_attribute_name]
+                        if deployer_utils.is_path_into_archive(path):
+                            self.__extract_source_path_from_archive(path, APPLICATION, app_name)
+
+                location.add_name_token(token_name, app_name)
+                resource_group_template_name, resource_group_name, partition_name = \
+                    self.__get_mt_names_from_location(location)
+
+                new_app_name = self.__deploy_app_online(app_name, src_path, targets, plan=plan_file,
+                                                        partition=partition_name, resource_group=resource_group_name,
+                                                        resource_group_template=resource_group_template_name,
+                                                        options=options)
+                location.remove_name_token(token_name)
+                deployed_applist.append(new_app_name)
         return
 
     def __get_mt_names_from_location(self, app_location):
