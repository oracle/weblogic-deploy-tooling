<<<<<<< HEAD
# Copyright (c) 2021, 2024, Oracle and/or its affiliates.
# Licensed under the Universal Permissive License v 1.0 as shown at https://oss.oracle.com/licenses/upl.
=======
"""
Copyright (c) 2021, 2024, Oracle and/or its affiliates.
Licensed under the Universal Permissive License v 1.0 as shown at https://oss.oracle.com/licenses/upl.
"""
>>>>>>> 33f66819

import os
from java.io import FileInputStream
from java.io import IOException
from java.util import Properties
from oracle.weblogic.deploy.util import VariableException
from oracle.weblogic.deploy.validate import ValidateException

import oracle.weblogic.deploy.util.TranslateException as TranslateException
import wlsdeploy.util.variables as variables
from wlsdeploy.aliases.aliases import Aliases
from wlsdeploy.aliases.model_constants import DOMAIN_INFO
from wlsdeploy.aliases.model_constants import DOMAIN_SCRIPTS
from wlsdeploy.aliases.wlst_modes import WlstModes
from wlsdeploy.exception import exception_helper
from wlsdeploy.exception.exception_types import ExceptionType
from wlsdeploy.logging.platform_logger import PlatformLogger
from wlsdeploy.tool.util import filter_helper
from wlsdeploy.tool.util.archive_helper import ArchiveList
from wlsdeploy.tool.util.credential_injector import CredentialInjector
from wlsdeploy.tool.util.variable_injector import VARIABLE_FILE_UPDATE
from wlsdeploy.tool.util.variable_injector import VariableInjector
from wlsdeploy.tool.validate.content_validator import ContentValidator
from wlsdeploy.tool.validate.validator import Validator
from wlsdeploy.util import cla_helper
from wlsdeploy.util import target_configuration_helper
import wlsdeploy.util.unicode_helper as str_helper
from wlsdeploy.util.model import Model
from wlsdeploy.util.model_translator import FileToPython
from wlsdeploy.yaml.yaml_translator import PythonToYaml

_program_name = 'prepareModel'
_class_name = 'ModelPreparer'


class ModelPreparer:
    """
    This class prepares model files for deployment to a target environment.
    """
    def __init__(self, model_files, model_context, output_dir=None):
        self.model_files = model_files
        self.output_dir = output_dir
        self.model_context = model_context
        self._aliases = Aliases(model_context=model_context, wlst_mode=WlstModes.OFFLINE,
                                exception_type=ExceptionType.PREPARE)
        self._logger = PlatformLogger('wlsdeploy.prepare_model')
        self.current_dict = None
        self.credential_injector = CredentialInjector(_program_name, model_context, self._aliases)

    def fix_property_secrets(self):
        # Just in case the credential cache has @@PROP in the model's attribute value,
        # we use the original variable file to resolve it,
        # so that the generated json/script files have the resolved property value(s) instead of the @@PROP token.
        # it's possible that the variable file is not specified, or does not exist yet.

        original_variables = {}
        variable_file = self.model_context.get_variable_file()
        if variable_file is not None and os.path.exists(variable_file):
            original_variables = variables.load_variables(variable_file)

        credential_caches = self.credential_injector.get_variable_cache()
        for key in credential_caches:
            if variables.is_variable_string(credential_caches[key]):
                credential_caches[key] = variables.substitute_value(credential_caches[key],
                                                                    original_variables, self.model_context)

    def _apply_filter_and_inject_variable(self, model_dict, model_context):
        """
        Applying filter
        Inject variable for tokens
        :param model_dict: updated model
        """
        _method_name = '_apply_filter_and_inject_variable'
        self._logger.entering(class_name=_class_name, method_name=_method_name)

        if filter_helper.apply_filters(model_dict, "discover", model_context):
            self._logger.info('WLSDPLY-06014', _class_name=_class_name, method_name=_method_name)

        # include credential properties in the injector map, unless target uses credential secrets
        target_config = model_context.get_target_configuration()
        if target_config.uses_credential_secrets():
            credential_properties = {}
        else:
            credential_properties = self.credential_injector.get_variable_cache()

        if target_config.exclude_domain_bin_contents() and DOMAIN_INFO in model_dict \
                and DOMAIN_SCRIPTS in model_dict[DOMAIN_INFO]:
            del model_dict[DOMAIN_INFO][DOMAIN_SCRIPTS]

        variable_injector = VariableInjector(_program_name, model_context, self._aliases,
                                             credential_properties)

        # update the variable file with any new values
        inserted, variable_model, variable_file_name = \
            variable_injector.inject_variables_from_configuration(model_dict, append_option=VARIABLE_FILE_UPDATE)

        # return variable_model - if writing the variables file failed, this will be the original model.
        # a warning is issued in inject_variables_keyword_file() if that was the case.
        return variable_model

    def _add_model_variables(self, model_dictionary, all_variables):
        """
        Add any variable values found in the model dictionary to the variables list
        :param model_dictionary: the dictionary to be examined
        :param all_variables: the list to be appended
        """
        for key in model_dictionary:
            value = model_dictionary[key]
            if isinstance(value, dict):
                self._add_model_variables(value, all_variables)
            else:
                matches = variables.get_variable_matches(str_helper.to_string(value))
                for token, variable_key in matches:
                    all_variables.append(variable_key)

    def _clean_variable_files(self, merged_model_dictionary):
        """
        Remove any unused variables that are not in the merged model from the variable file.
        :param merged_model_dictionary: a model with every property.
        """
        _method_name = '_clean_variable_files'

        all_model_variables = []
        self._add_model_variables(merged_model_dictionary, all_model_variables)

        original_file = self.model_context.get_variable_file()
        if original_file:
            output_file = os.path.join(self.output_dir, os.path.basename(original_file))
            if os.path.exists(output_file):
                try:
                    fis = FileInputStream(output_file)
                    properties = Properties()
                    properties.load(fis)
                    fis.close()

                    variable_dict = {}
                    for key in list(properties.keySet()):
                        if key in all_model_variables:
                            variable_dict[key] = properties.get(key)

                    # use this method instead of Properties.store() to maintain order
                    variables.write_sorted_variables(_program_name, variable_dict, output_file)
                except IOException, e:
                    self._logger.warning('WLSDPLY-05803', e.getLocalizedMessage(),
                                         class_name=_class_name, method_name=_method_name)

    def _clean_archive_files(self):
        """
        Remove any content necessary from the archive file.
        """
        archive_file_name = self.model_context.get_archive_file_name()
        if archive_file_name is None:
            return

        # If the archive file(s) exist, always make a copy even if we aren't filtering them
        archive_helper = ArchiveList(archive_file_name, self.model_context,
                                     exception_helper.ExceptionType.PREPARE)
        archive_helper = archive_helper.copy_archives_to_target_directory(self.model_context.get_output_dir())

        if self.model_context.get_target_configuration().exclude_domain_bin_contents():
            archive_helper.remove_domain_scripts()

    def _apply_final_filters(self, model_dictionary):
        """
        Apply final filters to the merged model dictionary,
        and apply any updates to the last model in the command-line list.
        """
        model_file_list = self.model_files.split(',')
        last_file = model_file_list[-1]
        update_file = os.path.join(self.output_dir, os.path.basename(last_file))

        update_model_dict = FileToPython(update_file, True).parse()
        filter_helper.apply_final_filters(model_dictionary, update_model_dict, self.model_context)

        pty = PythonToYaml(update_model_dict)
        pty.write_to_yaml_file(update_file)

    def prepare_models(self):
        """
        Replace password attributes in each model file with secret tokens, and write each model.
        Generate a script to create the required secrets.
        Create any additional output specified for the target environment.
        """
        _method_name = "prepare_models"

        model_file_name = None

        # create a merged model that is not substituted
        merged_model_dictionary = {}
        try:
            model_file_list = self.model_files.split(',')
            target = self.model_context.get_target()

            for model_file in model_file_list:
                if os.path.splitext(model_file)[1].lower() == ".yaml":
                    model_file_name = model_file

                if target is not None and self.model_context.get_target_configuration().get_additional_output_types():
                    additional_output_types = []
                    output_types = self.model_context.get_target_configuration().get_additional_output_types()

                    if isinstance(output_types, list):
                        additional_output_types.extend(output_types)
                    else:
                        additional_output_types.append(output_types)

                    if os.path.basename(model_file_name) in additional_output_types:
                        ex = exception_helper.create_prepare_exception('WLSDPLY-05802',
                                                                       os.path.basename(model_file_name),
                                                                       additional_output_types, target)
                        self._logger.throwing(ex, class_name=_class_name, method_name=_method_name)
                        raise ex

                FileToPython(model_file_name, True).parse()

                aliases = Aliases(model_context=self.model_context, wlst_mode=WlstModes.OFFLINE)

                validator = Validator(self.model_context, aliases, wlst_mode=WlstModes.OFFLINE)

                # Just merge and validate but without substitution
                model_dictionary = cla_helper.merge_model_files(model_file_name, None)

                variable_file = self.model_context.get_variable_file()
                if variable_file is not None and not os.path.exists(variable_file):
                    variable_file = None

                archive_file_name = self.model_context.get_archive_file_name()
                return_code = validator.validate_in_tool_mode(model_dictionary,
                                                              variables_file_name=variable_file,
                                                              archive_file_name=archive_file_name)

                if return_code == Validator.ReturnCode.STOP:
                    ex = exception_helper.create_prepare_exception('WLSDPLY-05804', model_file_name)
                    self._logger.throwing(ex, class_name=_class_name, method_name=_method_name)
                    raise ex

                self.current_dict = model_dictionary

                self.credential_injector.inject_model_variables(self.current_dict)

                self.current_dict = self._apply_filter_and_inject_variable(self.current_dict, self.model_context)

                file_name = os.path.join(self.output_dir, os.path.basename(model_file_name))
                pty = PythonToYaml(self.current_dict)
                pty.write_to_yaml_file(file_name)

                cla_helper.merge_model_dictionaries(merged_model_dictionary, self.current_dict, None)

            # filter variables or secrets that are no longer in the merged, filtered model
            filter_helper.apply_filters(merged_model_dictionary, "discover", self.model_context)
            self.credential_injector.filter_unused_credentials(merged_model_dictionary)
            self._clean_variable_files(merged_model_dictionary)
            self._clean_archive_files()

            # resolve variables in the model AFTER the clean and filter has been done,
            # but before generating output files.

            result_variable_map = {}
            source_variable_file = self.model_context.get_variable_file()
            if source_variable_file:
                result_variable_file = os.path.join(self.output_dir, os.path.basename(source_variable_file))
            else:
                result_variable_file = variables.get_default_variable_file_name(self.model_context)

            if os.path.exists(result_variable_file):
                result_variable_map = variables.load_variables(result_variable_file)

            variables.substitute(merged_model_dictionary, result_variable_map, self.model_context)

            # correct any secret values that point to @@PROP values
            self.fix_property_secrets()

            # apply final filter changes for the merged model to the last source model
            self._apply_final_filters(merged_model_dictionary)

            # check for any content problems in the merged, substituted model
            content_validator = ContentValidator(self.model_context, self._aliases)
            content_validator.validate_model(merged_model_dictionary)

            target_configuration_helper.generate_all_output_files(Model(merged_model_dictionary), self._aliases,
                                                                  self.credential_injector, self.model_context,
                                                                  ExceptionType.PREPARE)

        except (ValidateException, VariableException, TranslateException), e:
            self._logger.severe('WLSDPLY-20009', _program_name, model_file_name, e.getLocalizedMessage(),
                                error=e, class_name=_class_name, method_name=_method_name)
            ex = exception_helper.create_prepare_exception(e.getLocalizedMessage(), error=e)
            self._logger.throwing(ex, class_name=_class_name, method_name=_method_name)
            raise ex<|MERGE_RESOLUTION|>--- conflicted
+++ resolved
@@ -1,12 +1,7 @@
-<<<<<<< HEAD
-# Copyright (c) 2021, 2024, Oracle and/or its affiliates.
-# Licensed under the Universal Permissive License v 1.0 as shown at https://oss.oracle.com/licenses/upl.
-=======
 """
 Copyright (c) 2021, 2024, Oracle and/or its affiliates.
 Licensed under the Universal Permissive License v 1.0 as shown at https://oss.oracle.com/licenses/upl.
 """
->>>>>>> 33f66819
 
 import os
 from java.io import FileInputStream
