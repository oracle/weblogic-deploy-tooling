"""
Copyright (c) 2017, 2019, Oracle and/or its affiliates. All rights reserved.
The Universal Permissive License (UPL), Version 1.0
"""
import javaos as os
from oracle.weblogic.deploy.create import RCURunner
from wlsdeploy.aliases.location_context import LocationContext
from wlsdeploy.aliases.model_constants import ADMIN_PASSWORD
from wlsdeploy.aliases.model_constants import ADMIN_SERVER_NAME
from wlsdeploy.aliases.model_constants import ADMIN_USERNAME
from wlsdeploy.aliases.model_constants import APP_DIR
from wlsdeploy.aliases.model_constants import ATP_ADMIN_USER
from wlsdeploy.aliases.model_constants import ATP_TNS_ENTRY
from wlsdeploy.aliases.model_constants import ATP_DEFAULT_TABLESPACE
from wlsdeploy.aliases.model_constants import ATP_TEMPORARY_TABLESPACE
from wlsdeploy.aliases.model_constants import CLUSTER
from wlsdeploy.aliases.model_constants import CREATE_ONLY_DOMAIN_ATTRIBUTES
from wlsdeploy.aliases.model_constants import DEFAULT_ADMIN_SERVER_NAME
from wlsdeploy.aliases.model_constants import DEFAULT_WLS_DOMAIN_NAME
from wlsdeploy.aliases.model_constants import DOMAIN_NAME
from wlsdeploy.aliases.model_constants import DRIVER_NAME
from wlsdeploy.aliases.model_constants import DRIVER_PARAMS_KEYSTOREPWD_PROPERTY
from wlsdeploy.aliases.model_constants import DRIVER_PARAMS_KEYSTORETYPE_PROPERTY
from wlsdeploy.aliases.model_constants import DRIVER_PARAMS_NET_FAN_ENABLED
from wlsdeploy.aliases.model_constants import DRIVER_PARAMS_NET_SERVER_DN_MATCH_PROPERTY
from wlsdeploy.aliases.model_constants import DRIVER_PARAMS_NET_SSL_VERSION
from wlsdeploy.aliases.model_constants import DRIVER_PARAMS_NET_TNS_ADMIN
from wlsdeploy.aliases.model_constants import DRIVER_PARAMS_PROPERTY_VALUE
from wlsdeploy.aliases.model_constants import DRIVER_PARAMS_TRUSTSTOREPWD_PROPERTY
from wlsdeploy.aliases.model_constants import DRIVER_PARAMS_TRUSTSTORETYPE_PROPERTY
from wlsdeploy.aliases.model_constants import DRIVER_PARAMS_TRUSTSTORE_PROPERTY
from wlsdeploy.aliases.model_constants import DRIVER_PARAMS_USER_PROPERTY
from wlsdeploy.aliases.model_constants import DRIVER_PARAMS_kEYSTORE_PROPERTY
from wlsdeploy.aliases.model_constants import JDBC_DRIVER_PARAMS
from wlsdeploy.aliases.model_constants import JDBC_DRIVER_PARAMS_PROPERTIES
from wlsdeploy.aliases.model_constants import JDBC_RESOURCE
from wlsdeploy.aliases.model_constants import JDBC_SYSTEM_RESOURCE
from wlsdeploy.aliases.model_constants import LOG_FILTER
from wlsdeploy.aliases.model_constants import MACHINE
from wlsdeploy.aliases.model_constants import MIGRATABLE_TARGET
from wlsdeploy.aliases.model_constants import NAME
from wlsdeploy.aliases.model_constants import PARTITION
from wlsdeploy.aliases.model_constants import PASSWORD
from wlsdeploy.aliases.model_constants import PASSWORD_ENCRYPTED
from wlsdeploy.aliases.model_constants import RCU_DB_CONN
from wlsdeploy.aliases.model_constants import RCU_DB_INFO
from wlsdeploy.aliases.model_constants import RCU_PREFIX
from wlsdeploy.aliases.model_constants import RCU_SCHEMA_PASSWORD
from wlsdeploy.aliases.model_constants import RCU_ADMIN_PASSWORD
from wlsdeploy.aliases.model_constants import RESOURCE_GROUP
from wlsdeploy.aliases.model_constants import RESOURCE_GROUP_TEMPLATE
from wlsdeploy.aliases.model_constants import SECURITY
from wlsdeploy.aliases.model_constants import SECURITY_CONFIGURATION
from wlsdeploy.aliases.model_constants import SERVER
from wlsdeploy.aliases.model_constants import SERVER_START_MODE
from wlsdeploy.aliases.model_constants import SERVER_TEMPLATE
from wlsdeploy.aliases.model_constants import SET_OPTION_APP_DIR
from wlsdeploy.aliases.model_constants import SET_OPTION_DOMAIN_NAME
from wlsdeploy.aliases.model_constants import SET_OPTION_JAVA_HOME
from wlsdeploy.aliases.model_constants import SET_OPTION_SERVER_START_MODE
from wlsdeploy.aliases.model_constants import UNIX_MACHINE
from wlsdeploy.aliases.model_constants import URL
from wlsdeploy.aliases.model_constants import USER
from wlsdeploy.aliases.model_constants import VIRTUAL_TARGET
from wlsdeploy.aliases.model_constants import WS_RELIABLE_DELIVERY_POLICY
from wlsdeploy.aliases.model_constants import XML_ENTITY_CACHE
from wlsdeploy.aliases.model_constants import XML_REGISTRY
from wlsdeploy.exception import exception_helper
from wlsdeploy.exception.expection_types import ExceptionType
from wlsdeploy.tool.create import atp_helper
from wlsdeploy.tool.create.rcudbinfo_helper import RcuDbInfo
from wlsdeploy.tool.create.creator import Creator
from wlsdeploy.tool.create.security_provider_creator import SecurityProviderCreator
from wlsdeploy.tool.deploy import deployer_utils
from wlsdeploy.tool.deploy import model_deployer
from wlsdeploy.tool.util.archive_helper import ArchiveHelper
from wlsdeploy.tool.util.library_helper import LibraryHelper
from wlsdeploy.tool.util.target_helper import TargetHelper
from wlsdeploy.tool.util.topology_helper import TopologyHelper
from wlsdeploy.util import dictionary_utils
from wlsdeploy.util import model as model_helper


class DomainCreator(Creator):
    """
    The class that driver domain creation.
    """
    __program_name = 'createDomain'
    __class_name = 'DomainCreator'

    def __init__(self, model_dictionary, model_context, aliases):
        _method_name = '__init__'
        Creator.__init__(self, model_dictionary, model_context, aliases)

        # domainInfo section is required to get the admin password, everything else
        # is optional and will use the template defaults
        if model_helper.get_model_domain_info_key() not in model_dictionary:
            ex = exception_helper.create_create_exception('WLSDPLY-12200', self.__program_name,
                                                          model_helper.get_model_domain_info_key(),
                                                          self.model_context.get_model_file())
            self.logger.throwing(ex, class_name=self.__class_name, method_name=_method_name)
            raise ex

        self.topology_helper = TopologyHelper(self.aliases, ExceptionType.CREATE, self.logger)
        self.security_provider_creator = SecurityProviderCreator(model_dictionary, model_context, aliases,
                                                                 ExceptionType.CREATE, self.logger)

        self._domain_typedef = self.model_context.get_domain_typedef()
        self._topology = self.model.get_model_topology()
        self._domain_info = self.model.get_model_domain_info()

        if DOMAIN_NAME in self._topology:
            self._domain_name = self._topology[DOMAIN_NAME]
        else:
            self._domain_name = DEFAULT_WLS_DOMAIN_NAME

        # if domain home specified on command line, set it here, otherwise append domain name to domain parent
        model_domain_home = self.model_context.get_domain_home()
        if model_domain_home:
            self._domain_home = model_domain_home
        else:
            self._domain_home = os.path.join(self.model_context.get_domain_parent_dir(), self._domain_name)

        if ADMIN_SERVER_NAME in self._topology:
            self._admin_server_name = self._topology[ADMIN_SERVER_NAME]
        else:
            self._admin_server_name = DEFAULT_ADMIN_SERVER_NAME

        self.__default_domain_name = None
        self.__default_admin_server_name = None
        self.__default_security_realm_name = None

        archive_file_name = self.model_context.get_archive_file_name()
        if archive_file_name is not None:
            self.archive_helper = ArchiveHelper(archive_file_name, self._domain_home, self.logger,
                                                exception_helper.ExceptionType.CREATE)

        self.library_helper = LibraryHelper(self.model, self.model_context, self.aliases, self._domain_home,
                                            ExceptionType.CREATE, self.logger)

        self.target_helper = TargetHelper(self.model, self.model_context, self.aliases, ExceptionType.CREATE,
                                          self.logger)

        #
        # This list gets modified as the domain is being created so do use this list for anything else...
        #
        self.__topology_folder_list = self.alias_helper.get_model_topology_top_level_folder_names()
        return

    def create(self):
        """
        The create() method triggers domain creation.
        :raises CreateException: if domain creation fails
        :raises DeployException: if resource and application deployment fails
        """
        _method_name = 'create'

        self.logger.entering(class_name=self.__class_name, method_name=_method_name)
        self.__run_rcu()
        self.__fail_mt_1221_domain_creation()
        self.__create_domain()
        self.__deploy()
        self.logger.exiting(class_name=self.__class_name, method_name=_method_name)
        return

    # Override
    def _create_named_mbeans(self, type_name, model_nodes, base_location, log_created=False):
        """
        Override default behavior to create placeholders for referenced Coherence clusters.
        :param type_name: the model folder type
        :param model_nodes: the model dictionary of the specified model folder type
        :param base_location: the base location object to use to create the MBeans
        :param log_created: whether or not to log created at INFO level, by default it is logged at the FINE level
        :raises: CreateException: if an error occurs
        """
        self.topology_helper.check_coherence_cluster_references(type_name, model_nodes)
        # continue with regular processing

        Creator._create_named_mbeans(self, type_name, model_nodes, base_location, log_created=log_created)

    # Override
    def _create_mbean(self, type_name, model_nodes, base_location, log_created=False):
        Creator._create_mbean(self, type_name, model_nodes, base_location, log_created)

        # check for file paths that need to be qualified
        self.topology_helper.qualify_nm_properties(type_name, model_nodes, base_location, self.model_context,
                                                   self.attribute_setter)

    def __validate_rcudbinfo_entries(self, rcu_dbinfo_properties, keys):
        _method_name = '_validate_rcudbinfo_entries'
        error = 0
        last_error = None
        for key in keys:
            if key in rcu_dbinfo_properties:
                if rcu_dbinfo_properties[key] is None:
                    error = 1
            else:
                error = 1
            if error:
                last_error = key
                break

        if error:
            ex = exception_helper.create_create_exception('WLSDPLY-12413', last_error, str(keys))
            self.logger.throwing(ex, class_name=self.__class_name, method_name=_method_name)
            raise ex

    def __run_rcu(self):
        """
        The method that runs RCU to drop and then create the schemas.
        :raises CreateException: if running rcu fails
        """
        _method_name = '__run_rcu'

        self.logger.entering(class_name=self.__class_name, method_name=_method_name)
        if not self.model_context.is_run_rcu():
            self.logger.exiting(class_name=self.__class_name, method_name=_method_name)
            return
        elif not self.wls_helper.is_weblogic_version_or_above('12.1.2'):
            ex = exception_helper.create_create_exception('WLSDPLY-12201', self.__program_name,
                                                          self.wls_helper.get_actual_weblogic_version())
            self.logger.throwing(ex, class_name=self.__class_name, method_name=_method_name)
            raise ex

        rcu_schemas = self._domain_typedef.get_rcu_schemas()
        if len(rcu_schemas) == 0:
            self.logger.exiting(class_name=self.__class_name, method_name=_method_name)
            return

        domain_type = self.model_context.get_domain_type()
        oracle_home = self.model_context.get_oracle_home()
        java_home = self.model_context.get_java_home()

        if RCU_DB_INFO in self.model.get_model_domain_info():
            rcu_properties_map = self.model.get_model_domain_info()[RCU_DB_INFO]
            rcu_db_info = RcuDbInfo(self.alias_helper, rcu_properties_map)

            if rcu_db_info.has_atpdbinfo():

                # Need to validate they are non null
                rcu_schema_pass = rcu_db_info.get_rcu_schema_password()
                rcu_sys_pass = rcu_db_info.get_admin_password()

                # make a copy of model's map to pass to RCURunner, since we will modify some values
                rcu_runner_map = dict(rcu_properties_map)

                # update password fields with decrypted passwords
                rcu_runner_map[DRIVER_PARAMS_KEYSTOREPWD_PROPERTY] = rcu_db_info.get_keystore_password()
                rcu_runner_map[DRIVER_PARAMS_TRUSTSTOREPWD_PROPERTY] = rcu_db_info.get_truststore_password()

                # Set it if it needs it
                # The java RCURunner use it to construct the argument
                # If we don't set it to non null then RCURunner will NPE
                rcu_runner_map[ATP_ADMIN_USER] = rcu_db_info.get_atp_admin_user()
                rcu_runner_map[ATP_TEMPORARY_TABLESPACE] = rcu_db_info.get_atp_temporary_tablespace()
                rcu_runner_map[ATP_DEFAULT_TABLESPACE] = rcu_db_info.get_atp_default_tablespace()

                self.__validate_rcudbinfo_entries(rcu_runner_map, [RCU_ADMIN_PASSWORD,
                                                                   RCU_SCHEMA_PASSWORD,
                                                                   ATP_TNS_ENTRY, RCU_PREFIX,
                                                                   DRIVER_PARAMS_TRUSTSTOREPWD_PROPERTY,
                                                                   DRIVER_PARAMS_KEYSTOREPWD_PROPERTY])

                runner = RCURunner(domain_type, oracle_home, java_home, rcu_schemas, rcu_runner_map,
                                   rcu_db_info.get_rcu_variables())
                runner.runRcu(rcu_sys_pass, rcu_schema_pass)
            else:
                rcu_db = rcu_db_info.get_rcu_regular_db_conn()
                rcu_prefix = rcu_db_info.get_rcu_prefix()
                rcu_sys_pass = rcu_db_info.get_admin_password()
                rcu_schema_pass = rcu_db_info.get_rcu_schema_password()
                self.__validate_rcudbinfo_entries(rcu_properties_map, [RCU_PREFIX, RCU_SCHEMA_PASSWORD,
                                                                       RCU_ADMIN_PASSWORD, RCU_DB_CONN])
                runner = RCURunner(domain_type, oracle_home, java_home, rcu_db, rcu_prefix, rcu_schemas,
                                   rcu_db_info.get_rcu_variables())
                runner.runRcu(rcu_sys_pass, rcu_schema_pass)
        else:
            rcu_db = self.model_context.get_rcu_database()
            rcu_prefix = self.model_context.get_rcu_prefix()
            rcu_sys_pass = self.model_context.get_rcu_sys_pass()
            rcu_schema_pass = self.model_context.get_rcu_schema_pass()

            runner = RCURunner(domain_type, oracle_home, java_home, rcu_db, rcu_prefix, rcu_schemas, None)
            runner.runRcu(rcu_sys_pass, rcu_schema_pass)

        self.logger.exiting(class_name=self.__class_name, method_name=_method_name)
        return

    def __fail_mt_1221_domain_creation(self):
        """
        Abort create if domain contains MT artifacts that cannot be created in the version of WLST offline being used.
        :raises: CreateException: if the MT domain cannot be provision on the specified version of WLST offline
        """
        _method_name = '__fail_mt_1221_domain_creation'

        if self.wls_helper.is_mt_offline_provisioning_supported():
            return

        resources_dict = self.model.get_model_resources()
        if (not dictionary_utils.is_empty_dictionary_element(self._topology, VIRTUAL_TARGET)) or \
                (not dictionary_utils.is_empty_dictionary_element(resources_dict, RESOURCE_GROUP_TEMPLATE)) or \
                (not dictionary_utils.is_empty_dictionary_element(resources_dict, RESOURCE_GROUP)) or \
                (not dictionary_utils.is_empty_dictionary_element(resources_dict, PARTITION)):

            ex = exception_helper.create_create_exception('WLSDPLY-12202', self.wls_helper.wl_version)
            self.logger.throwing(ex, class_name=self.__class_name, method_name=_method_name)
            raise ex
        return

    def __create_domain(self):
        """
        Create the domain.
        :raises: CreateException: if an error occurs
        """
        _method_name = '__create_domain'

        self.logger.entering(class_name=self.__class_name, method_name=_method_name)
        domain_type = self.model_context.get_domain_type()
        self.logger.info('WLSDPLY-12203', domain_type, class_name=self.__class_name, method_name=_method_name)
        self.model_context.set_domain_home(self._domain_home)

        if self.wls_helper.is_select_template_supported():
            self.__create_domain_with_select_template(self._domain_home)
        else:
            self.__create_base_domain(self._domain_home)
            self.__extend_domain(self._domain_home)

        if len(self.files_to_extract_from_archive) > 0:
            for file_to_extract in self.files_to_extract_from_archive:
                self.archive_helper.extract_file(file_to_extract)

        self.library_helper.install_domain_libraries()
        self.library_helper.extract_classpath_libraries()
        self.logger.exiting(class_name=self.__class_name, method_name=_method_name)
        return

    def __deploy(self):
        """
        Update the domain with domain attributes, resources and deployments.
        :raises: CreateException: if an error occurs while reading or updating the domain.
        """
        self.model_context.set_domain_home(self._domain_home)
        self.wlst_helper.read_domain(self._domain_home)
        self.__set_domain_attributes()
        self._configure_security_configuration()
        self.__deploy_resources_and_apps()
        self.wlst_helper.update_domain()
        self.wlst_helper.close_domain()
        return

    def __deploy_resources_and_apps(self):
        """
        Deploy the resources and applications.
        :raises: DeployException: if an error occurs while deploy the resources or applications
        """
        _method_name = '__deploy_resources_and_apps'

        self.logger.entering(class_name=self.__class_name, method_name=_method_name)
        model_deployer.deploy_resources_and_apps_for_create(self.model, self.model_context, self.aliases)
        self.logger.exiting(class_name=self.__class_name, method_name=_method_name)
        return

    def __create_base_domain(self, domain_home):
        """
        Create the base domain for versions of WLS prior to 12.2.1.
        :param domain_home: the domain home directory
        :raises: CreateException: if an error occurs
        """
        _method_name = '__create_base_domain'

        self.logger.entering(domain_home, class_name=self.__class_name, method_name=_method_name)
        base_template = self._domain_typedef.get_base_template()
        self.logger.info('WLSDPLY-12204', base_template, class_name=self.__class_name, method_name=_method_name)
        self.wlst_helper.read_template(base_template)
        self.__apply_base_domain_config(self.__topology_folder_list)

        self.logger.info('WLSDPLY-12205', self._domain_name, domain_home,
                         class_name=self.__class_name, method_name=_method_name)
        self.wlst_helper.write_domain(domain_home)

        self.logger.info('WLSDPLY-12206', self._domain_name, class_name=self.__class_name, method_name=_method_name)
        self.wlst_helper.close_template()

        self.logger.exiting(class_name=self.__class_name, method_name=_method_name)
        return

    def __extend_domain(self, domain_home):
        """
        Extend the base domain with extension templates, as needed, for versions of WebLogic Server prior to 12.2.1.
        :param domain_home: the domain home directory
        :raises: CreateException: if an error occurs
        """
        _method_name = '__extend_domain'

        self.logger.entering(domain_home, class_name=self.__class_name, method_name=_method_name)
        extension_templates = self._domain_typedef.get_extension_templates()
        if len(extension_templates) == 0:
            return

        self.logger.info('WLSDPLY-12207', self._domain_name, domain_home,
                         class_name=self.__class_name, method_name=_method_name)
        self.wlst_helper.read_domain(domain_home)
        self.__set_app_dir()

        for extension_template in extension_templates:
            self.logger.info('WLSDPLY-12208', extension_template,
                             class_name=self.__class_name, method_name=_method_name)
            self.wlst_helper.add_template(extension_template)

        self.__configure_fmw_infra_database()

        if self.wls_helper.is_set_server_groups_supported():
            server_groups_to_target = self._domain_typedef.get_server_groups_to_target()
            self.target_helper.target_server_groups_to_servers(server_groups_to_target)
            self.wlst_helper.update_domain()
<<<<<<< HEAD
        elif self._domain_typedef.domain_type_has_jrf_resources():
=======
        elif self._domain_typedef.is_jrf_domain_type():
            # Update the domain to apply the extension templates.
            self.wlst_helper.update_domain()
>>>>>>> b4a48fe7
            self.target_helper.target_jrf_groups_to_clusters_servers(domain_home)

        self.wlst_helper.close_domain()
        self.logger.info('WLSDPLY-12209', self._domain_name,
                         class_name=self.__class_name, method_name=_method_name)

        self.logger.exiting(class_name=self.__class_name, method_name=_method_name)
        return

    def __create_domain_with_select_template(self, domain_home):
        """
        Create and extend the domain, as needed, for WebLogic Server versions 12.2.1 and above.
        :param domain_home: the domain home directory
        :raises: CreateException: if an error occurs
        """
        _method_name = '__create_domain_with_select_template'

        self.logger.entering(domain_home, class_name=self.__class_name, method_name=_method_name)
        base_template = self._domain_typedef.get_base_template()
        self.logger.info('WLSDPLY-12210', base_template,
                         class_name=self.__class_name, method_name=_method_name)

        self.wlst_helper.select_template(base_template)

        extension_templates = self._domain_typedef.get_extension_templates()
        for extension_template in extension_templates:
            self.logger.info('WLSDPLY-12211', extension_template,
                             class_name=self.__class_name, method_name=_method_name)
            self.wlst_helper.select_template(extension_template)

        self.logger.info('WLSDPLY-12212', class_name=self.__class_name, method_name=_method_name)
        self.wlst_helper.load_templates()

        topology_folder_list = self.alias_helper.get_model_topology_top_level_folder_names()
        self.__apply_base_domain_config(topology_folder_list)

        if len(extension_templates) > 0:
            self.__set_app_dir()
            self.__configure_fmw_infra_database()

        self.logger.info('WLSDPLY-12206', self._domain_name, domain_home,
                         class_name=self.__class_name, method_name=_method_name)

        server_groups_to_target = self._domain_typedef.get_server_groups_to_target()
        server_assigns, dynamic_assigns = self.target_helper.target_server_groups_to_servers(server_groups_to_target)
        if server_assigns is not None:
            self.target_helper.target_server_groups(server_assigns)

        self.wlst_helper.write_domain(domain_home)
        self.wlst_helper.close_template()

        if dynamic_assigns is not None:
            self.target_helper.target_server_groups_to_dynamic_clusters(dynamic_assigns)

        self.logger.exiting(class_name=self.__class_name, method_name=_method_name)
        return

    def __apply_base_domain_config(self, topology_folder_list):
        """
        Apply the base domain configuration from the model topology section.
        :param topology_folder_list: the model topology folder list to process
        :raises: CreateException: if an error occurs
        """
        _method_name = '__apply_base_domain_config'

        self.logger.entering(topology_folder_list, class_name=self.__class_name, method_name=_method_name)
        self.logger.fine('WLSDPLY-12219', class_name=self.__class_name, method_name=_method_name)

        location = LocationContext()
        domain_name_token = self.alias_helper.get_name_token(location)
        location.add_name_token(domain_name_token, self._domain_name)

        self.__set_core_domain_params()

        self.__create_security_folder(location)
        topology_folder_list.remove(SECURITY)

        topology_folder_list.remove(SECURITY_CONFIGURATION)

        self.__create_mbeans_used_by_topology_mbeans(location, topology_folder_list)

        self.__create_machines(location)
        topology_folder_list.remove(MACHINE)
        topology_folder_list.remove(UNIX_MACHINE)

        self.__create_clusters_and_servers(location)
        topology_folder_list.remove(CLUSTER)
        if SERVER_TEMPLATE in topology_folder_list:
            topology_folder_list.remove(SERVER_TEMPLATE)
        topology_folder_list.remove(SERVER)

        self.__create_migratable_targets(location)
        topology_folder_list.remove(MIGRATABLE_TARGET)

        self.__create_other_domain_artifacts(location, topology_folder_list)

        self.logger.exiting(class_name=self.__class_name, method_name=_method_name)
        return

    def __set_core_domain_params(self):
        """
        Set the core domain parameters.
        :raises: CreateException: if an error occurs
        """
        _method_name = '__set_core_domain_params'

        self.logger.entering(class_name=self.__class_name, method_name=_method_name)
        self.wlst_helper.set_option_if_needed(SET_OPTION_DOMAIN_NAME, self._domain_name)

        java_home = self.model_context.get_java_home()
        self.wlst_helper.set_option_if_needed(SET_OPTION_JAVA_HOME, java_home)

        if SERVER_START_MODE in self._domain_info:
            server_start_mode = self._domain_info[SERVER_START_MODE]
            self.wlst_helper.set_option_if_needed(SET_OPTION_SERVER_START_MODE, server_start_mode)

        self.__set_domain_name()
        self.__set_admin_password()
        self.__set_admin_server_name()

        self.logger.exiting(class_name=self.__class_name, method_name=_method_name)
        return

    def __create_mbeans_used_by_topology_mbeans(self, location, topology_folder_list):
        """
        Create the entities that are referenced by domain, machine, server and server template attributes.
        :param location: current location
        :raises: CreateException: if an error occurs
        """
        self.__create_log_filters(location)
        topology_folder_list.remove(LOG_FILTER)
        self.__create_reliable_delivery_policy(location)
        topology_folder_list.remove(WS_RELIABLE_DELIVERY_POLICY)
        self.__create_xml_entity_cache(location)
        topology_folder_list.remove(XML_ENTITY_CACHE)
        self.__create_xml_registry(location)
        topology_folder_list.remove(XML_REGISTRY)

    def __create_security_folder(self, location):
        """
        Create the /Security folder objects, if any.
        :param location: the location to use
        :raises: CreateException: if an error occurs
        """
        _method_name = '__create_security_folder'

        self.logger.entering(str(location), class_name=self.__class_name, method_name=_method_name)
        security_nodes = dictionary_utils.get_dictionary_element(self._topology, SECURITY)
        if len(security_nodes) > 0:
            self._create_mbean(SECURITY, security_nodes, location)
        self.logger.exiting(class_name=self.__class_name, method_name=_method_name)
        return

    def __create_log_filters(self, location):
        """
        Create the /LogFilter objects if any for use in the logs of the base components like domain and server
        :param location: the location to use
        :raises: CreateException: if an error occurs
        """
        _method_name = '__create_log_filters'

        self.logger.entering(str(location), class_name=self.__class_name, method_name=_method_name)
        log_filter_nodes = dictionary_utils.get_dictionary_element(self._topology, LOG_FILTER)

        if len(log_filter_nodes) > 0:
            self._create_named_mbeans(LOG_FILTER, log_filter_nodes, location, log_created=True)
        self.logger.exiting(class_name=self.__class_name, method_name=_method_name)
        return

    def __create_reliable_delivery_policy(self, location):
        """
        Create the /WSReliableDeliverPolicy objects if any for use by the server and server templates.
        :param location: the location to use
        :raises: CreateException: if an error occurs
        """
        _method_name = '__create_reliable_delivery_policy'

        self.logger.entering(str(location), class_name=self.__class_name, method_name=_method_name)
        policy_nodes = dictionary_utils.get_dictionary_element(self._topology, WS_RELIABLE_DELIVERY_POLICY)

        if len(policy_nodes) > 0:
            self._create_named_mbeans(WS_RELIABLE_DELIVERY_POLICY, policy_nodes, location, log_created=True)
        self.logger.exiting(class_name=self.__class_name, method_name=_method_name)
        return

    def __create_xml_entity_cache(self, location):
        """
        Create the /XMLEntityCache objects if any for use by the server and server templates.
        :param location: the location to use
        :raises: CreateException: if an error occurs
        """
        _method_name = '__create_xml_entity_cache'

        self.logger.entering(str(location), class_name=self.__class_name, method_name=_method_name)
        cache_nodes = dictionary_utils.get_dictionary_element(self._topology, XML_ENTITY_CACHE)

        if len(cache_nodes) > 0:
            self._create_named_mbeans(XML_ENTITY_CACHE, cache_nodes, location, log_created=True)
        self.logger.exiting(class_name=self.__class_name, method_name=_method_name)
        return

    def __create_xml_registry(self, location):
        """
        Create the /XMLRegistry objects if any for use by the server and server templates.
        :param location: the location to use
        :raises: CreateException: if an error occurs
        """
        _method_name = '__create_xml_registry'

        self.logger.entering(str(location), class_name=self.__class_name, method_name=_method_name)
        registry_nodes = dictionary_utils.get_dictionary_element(self._topology, XML_REGISTRY)

        if len(registry_nodes) > 0:
            self._create_named_mbeans(XML_REGISTRY, registry_nodes, location, log_created=True)
        self.logger.exiting(class_name=self.__class_name, method_name=_method_name)
        return

    def __create_machines(self, location):
        """
        Create the /Machine and /UnixMachine folder objects, if any.
        :param location: the location to use
        :raises: CreateException: if an error occurs
        """
        _method_name = '__create_machines'

        self.logger.entering(str(location), class_name=self.__class_name, method_name=_method_name)
        machine_nodes = dictionary_utils.get_dictionary_element(self._topology, MACHINE)
        unix_machine_nodes = dictionary_utils.get_dictionary_element(self._topology, UNIX_MACHINE)

        if len(machine_nodes) > 0:
            self._create_named_mbeans(MACHINE, machine_nodes, location, log_created=True)
        if len(unix_machine_nodes) > 0:
            self._create_named_mbeans(UNIX_MACHINE, unix_machine_nodes, location, log_created=True)
        self.logger.exiting(class_name=self.__class_name, method_name=_method_name)
        return

    def __create_clusters_and_servers(self, location):
        """
        Create the /Cluster, /ServerTemplate, and /Server folder objects.
        :param location: the location to use
        :raises: CreateException: if an error occurs
        """
        _method_name = '__create_clusters_and_servers'

        self.logger.entering(str(location), class_name=self.__class_name, method_name=_method_name)

        #
        # In order for source domain provisioning to work with dynamic clusters, we have to provision
        # the ServerTemplates.  There is a cyclical dependency between Server Template and Clusters so we
        # need for the ServerTemplates to exist before create clusters.  Once the clusters are provisioned,
        # then we can fully populate the ServerTemplates.
        #
        self.topology_helper.create_placeholder_server_templates(self._topology)

        # create placeholders for JDBC resources that may be referenced in cluster definition.
        resources_dict = self.model.get_model_resources()
        self.topology_helper.create_placeholder_jdbc_resources(resources_dict)

        cluster_nodes = dictionary_utils.get_dictionary_element(self._topology, CLUSTER)
        if len(cluster_nodes) > 0:
            self._create_named_mbeans(CLUSTER, cluster_nodes, location, log_created=True)

        #
        # Now, fully populate the ServerTemplates, if any.
        #
        server_template_nodes = dictionary_utils.get_dictionary_element(self._topology, SERVER_TEMPLATE)
        if len(server_template_nodes) > 0:
            self._create_named_mbeans(SERVER_TEMPLATE, server_template_nodes, location, log_created=True)

        #
        # Finally, create/update the servers.
        #
        server_nodes = dictionary_utils.get_dictionary_element(self._topology, SERVER)
        # There may be a dependency to other servers when the server is in a cluster
        self.topology_helper.create_placeholder_servers_in_cluster(self._topology)
        if len(server_nodes) > 0:
            self._create_named_mbeans(SERVER, server_nodes, location, log_created=True)

        self.logger.exiting(class_name=self.__class_name, method_name=_method_name)
        return

    def __create_migratable_targets(self, location):
        """
        Create the /MigratableTarget folder objects, if any.
        :param location: the location to use
        :raises: CreateException: if an error occurs
        """
        _method_name = '__create_migratable_targets'

        self.logger.entering(str(location), class_name=self.__class_name, method_name=_method_name)
        migratable_target_nodes = dictionary_utils.get_dictionary_element(self._topology, MIGRATABLE_TARGET)

        if len(migratable_target_nodes) > 0:
            self._create_named_mbeans(MIGRATABLE_TARGET, migratable_target_nodes, location, log_created=True)

        self.logger.exiting(class_name=self.__class_name, method_name=_method_name)
        return

    def __create_other_domain_artifacts(self, location, mbean_type_list):
        """
        Create the remaining model topology-related folder objects, if any.
        :param location: the location to use
        :raises: CreateException: if an error occurs
        """
        _method_name = '__create_other_domain_artifacts'

        self.logger.entering(str(location), mbean_type_list, class_name=self.__class_name, method_name=_method_name)
        for mbean_type in mbean_type_list:
            mbean_nodes = dictionary_utils.get_dictionary_element(self._topology, mbean_type)

            if len(mbean_nodes) > 0:
                mbean_location = LocationContext(location).append_location(mbean_type)
                if self.alias_helper.supports_multiple_mbean_instances(mbean_location):
                    self._create_named_mbeans(mbean_type, mbean_nodes, location, log_created=True)
                else:
                    self._create_mbean(mbean_type, mbean_nodes, location, log_created=True)

        self.logger.exiting(class_name=self.__class_name, method_name=_method_name)
        return

    def __set_atp_connection_property(self, root_location, property_name, property_value):
        create_path = self.alias_helper.get_wlst_create_path(root_location)

        self.wlst_helper.cd(create_path)

        token_name = self.alias_helper.get_name_token(root_location)

        if token_name is not None:
            root_location.add_name_token(token_name, property_name)

        mbean_name = self.alias_helper.get_wlst_mbean_name(root_location)
        mbean_type = self.alias_helper.get_wlst_mbean_type(root_location)

        self.wlst_helper.create(mbean_name, mbean_type)

        wlst_path = self.alias_helper.get_wlst_attributes_path(root_location)

        self.wlst_helper.cd(wlst_path)

        wlst_name, wlst_value = \
            self.alias_helper.get_wlst_attribute_name_and_value(root_location, DRIVER_PARAMS_PROPERTY_VALUE,
                                                                property_value)
        self.wlst_helper.set(wlst_name, wlst_value)

        root_location.remove_name_token(property_name)

    def __configure_fmw_infra_database(self):
        """
        Configure the FMW Infrastructure DataSources.
        :raises: CreateException: if an error occurs
        """
        _method_name = '__configure_fmw_infra_database'
        self.logger.entering(class_name=self.__class_name, method_name=_method_name)

        has_atp = 0
        # For ATP databases :  we need to set all the property for each datasource
        # load atp connection properties from properties file
        #
        domain_info = self.model.get_model_domain_info()

        if RCU_DB_INFO in domain_info:
            rcu_db_info = RcuDbInfo(self.alias_helper, domain_info[RCU_DB_INFO])

            # HANDLE ATP case

            if rcu_db_info.has_atpdbinfo():
                has_atp = 1
                # parse the tnsnames.ora file and retrieve the connection string
                tns_admin = rcu_db_info.get_atp_tns_admin()
                rcu_database = atp_helper.get_atp_connect_string(tns_admin + os.sep + 'tnsnames.ora',
                                                                 rcu_db_info.get_atp_entry())

                rcu_prefix = rcu_db_info.get_rcu_prefix()
                rcu_schema_pwd = rcu_db_info.get_rcu_schema_password()
                keystore_pwd = rcu_db_info.get_keystore_password()
                truststore_pwd = rcu_db_info.get_truststore_password()

                # Need to set for the connection proeprty for each datasource

                fmw_database = self.wls_helper.get_jdbc_url_from_rcu_connect_string(rcu_database)

                location = LocationContext()
                location.append_location(JDBC_SYSTEM_RESOURCE)

                folder_path = self.alias_helper.get_wlst_list_path(location)
                self.wlst_helper.cd(folder_path)
                ds_names = self.wlst_helper.lsc()

                for ds_name in ds_names:
                    location = LocationContext()
                    location.append_location(JDBC_SYSTEM_RESOURCE)
                    token_name = self.alias_helper.get_name_token(location)
                    location.add_name_token(token_name, ds_name)

                    location.append_location(JDBC_RESOURCE)
                    location.append_location(JDBC_DRIVER_PARAMS)
                    wlst_path = self.alias_helper.get_wlst_attributes_path(location)
                    self.wlst_helper.cd(wlst_path)

                    wlst_name, wlst_value = \
                        self.alias_helper.get_wlst_attribute_name_and_value(location, URL, fmw_database)
                    self.wlst_helper.set_if_needed(wlst_name, wlst_value, JDBC_DRIVER_PARAMS, ds_name)

                    wlst_name, wlst_value = \
                        self.alias_helper.get_wlst_attribute_name_and_value(location, PASSWORD_ENCRYPTED,
                                                                            rcu_schema_pwd, masked=True)
                    self.wlst_helper.set_if_needed(wlst_name, wlst_value, JDBC_DRIVER_PARAMS, ds_name, masked=True)

                    location.append_location(JDBC_DRIVER_PARAMS_PROPERTIES)
                    token_name = self.alias_helper.get_name_token(location)
                    if token_name is not None:
                        location.add_name_token(token_name, DRIVER_PARAMS_USER_PROPERTY)

                    wlst_path = self.alias_helper.get_wlst_attributes_path(location)
                    self.wlst_helper.cd(wlst_path)
                    orig_user = self.wlst_helper.get('Value')
                    stb_user = orig_user.replace('DEV', rcu_prefix)
                    wlst_name, wlst_value = \
                        self.alias_helper.get_wlst_attribute_name_and_value(location, DRIVER_PARAMS_PROPERTY_VALUE,
                                                                            stb_user)
                    self.wlst_helper.set_if_needed(wlst_name, wlst_value,
                                                   JDBC_DRIVER_PARAMS_PROPERTIES, DRIVER_PARAMS_USER_PROPERTY)

                    # need to set other properties

                    location.remove_name_token(DRIVER_PARAMS_USER_PROPERTY)

                    self.__set_atp_connection_property(location, DRIVER_PARAMS_kEYSTORE_PROPERTY, tns_admin + os.sep
                                                       + 'keystore.jks')
                    self.__set_atp_connection_property(location, DRIVER_PARAMS_KEYSTORETYPE_PROPERTY,
                                                       'JKS')
                    self.__set_atp_connection_property(location, DRIVER_PARAMS_KEYSTOREPWD_PROPERTY, keystore_pwd)
                    self.__set_atp_connection_property(location, DRIVER_PARAMS_TRUSTSTORE_PROPERTY, tns_admin + os.sep
                                                       + 'truststore.jks')
                    self.__set_atp_connection_property(location, DRIVER_PARAMS_TRUSTSTORETYPE_PROPERTY,
                                                       'JKS')
                    self.__set_atp_connection_property(location, DRIVER_PARAMS_TRUSTSTOREPWD_PROPERTY, truststore_pwd)

                    self.__set_atp_connection_property(location, DRIVER_PARAMS_NET_SSL_VERSION, '1.2')
                    self.__set_atp_connection_property(location, DRIVER_PARAMS_NET_SERVER_DN_MATCH_PROPERTY, 'true')
                    self.__set_atp_connection_property(location, DRIVER_PARAMS_NET_TNS_ADMIN, tns_admin)
                    self.__set_atp_connection_property(location, DRIVER_PARAMS_NET_FAN_ENABLED, 'false')

        if not has_atp:
            if RCU_DB_INFO in domain_info:
                rcu_db_info = RcuDbInfo(self.alias_helper, domain_info[RCU_DB_INFO])
                rcu_prefix = rcu_db_info.get_rcu_prefix()
                rcu_database = rcu_db_info.get_rcu_regular_db_conn()
                rcu_schema_pwd = rcu_db_info.get_rcu_schema_password()
            else:
                rcu_database = self.model_context.get_rcu_database()
                if rcu_database is None:
                    return
                rcu_prefix = self.model_context.get_rcu_prefix()
                rcu_schema_pwd = self.model_context.get_rcu_schema_pass()

            fmw_database = self.wls_helper.get_jdbc_url_from_rcu_connect_string(rcu_database)
            self.logger.fine('WLSDPLY-12221', fmw_database, class_name=self.__class_name, method_name=_method_name)

            location = LocationContext()
            location.append_location(JDBC_SYSTEM_RESOURCE)
            token_name = self.alias_helper.get_name_token(location)
            svc_table_ds_name = self.wls_helper.get_jrf_service_table_datasource_name()
            if token_name is not None:
                location.add_name_token(token_name, svc_table_ds_name)

            location.append_location(JDBC_RESOURCE)
            location.append_location(JDBC_DRIVER_PARAMS)
            wlst_path = self.alias_helper.get_wlst_attributes_path(location)
            self.wlst_helper.cd(wlst_path)

            svc_table_driver_name = self.wls_helper.get_stb_data_source_jdbc_driver_name()
            wlst_name, wlst_value = \
                self.alias_helper.get_wlst_attribute_name_and_value(location, DRIVER_NAME, svc_table_driver_name)
            self.wlst_helper.set_if_needed(wlst_name, wlst_value, JDBC_DRIVER_PARAMS, svc_table_ds_name)

            wlst_name, wlst_value = \
                self.alias_helper.get_wlst_attribute_name_and_value(location, URL, fmw_database)
            self.wlst_helper.set_if_needed(wlst_name, wlst_value, JDBC_DRIVER_PARAMS, svc_table_ds_name)

            wlst_name, wlst_value = \
                self.alias_helper.get_wlst_attribute_name_and_value(location, PASSWORD_ENCRYPTED,
                                                                    rcu_schema_pwd, masked=True)
            self.wlst_helper.set_if_needed(wlst_name, wlst_value, JDBC_DRIVER_PARAMS, svc_table_ds_name, masked=True)

            location.append_location(JDBC_DRIVER_PARAMS_PROPERTIES)
            token_name = self.alias_helper.get_name_token(location)

            if token_name is not None:
                location.add_name_token(token_name, DRIVER_PARAMS_USER_PROPERTY)

            stb_user = self.wls_helper.get_stb_user_name(rcu_prefix)
            self.logger.fine('WLSDPLY-12222', stb_user, class_name=self.__class_name, method_name=_method_name)
            wlst_path = self.alias_helper.get_wlst_attributes_path(location)
            self.wlst_helper.cd(wlst_path)
            wlst_name, wlst_value = \
                self.alias_helper.get_wlst_attribute_name_and_value(location, DRIVER_PARAMS_PROPERTY_VALUE, stb_user)
            self.wlst_helper.set_if_needed(wlst_name, wlst_value,
                                           JDBC_DRIVER_PARAMS_PROPERTIES, DRIVER_PARAMS_USER_PROPERTY)

            self.logger.info('WLSDPLY-12223', class_name=self.__class_name, method_name=_method_name)
            if self.wls_helper.is_database_defaults_supported():
                self.wlst_helper.get_database_defaults()

        self.logger.exiting(class_name=self.__class_name, method_name=_method_name)
        return

    def __set_app_dir(self):
        """
        Set the AppDir domain option.
        :raises: CreateException: if an error occurs
        """
        _method_name = '__set_app_dir'

        self.logger.entering(class_name=self.__class_name, method_name=_method_name)
        if APP_DIR in self._domain_info:
            app_dir = self._domain_info[APP_DIR]
            self.logger.fine('WLSDPLY-12225', model_helper.get_model_domain_info_key(), APP_DIR, app_dir,
                             class_name=self.__class_name, method_name=_method_name)
        else:
            app_parent = self.model_context.get_domain_parent_dir()
            if not app_parent:
                app_parent = os.path.dirname(self.model_context.get_domain_home())

            app_dir = os.path.join(app_parent, 'applications')
            self.logger.fine('WLSDPLY-12226', model_helper.get_model_domain_info_key(), APP_DIR, app_dir,
                             class_name=self.__class_name, method_name=_method_name)

        self.wlst_helper.set_option_if_needed(SET_OPTION_APP_DIR, app_dir)

        self.logger.exiting(class_name=self.__class_name, method_name=_method_name)
        return

    def __set_domain_name(self):
        _method_name = '__set_domain_name'
        # Stash the default name since the SecurityConfiguration subfolder name does not change
        # to the new domain name until after the domain has been written to disk and re-read.
        #
        self.__default_domain_name = self.wlst_helper.get(NAME)
        if self.__default_domain_name is None or len(self.__default_domain_name) == 0:
            self.__default_domain_name = DEFAULT_WLS_DOMAIN_NAME

        # set this option, in case domain name is different from domain directory name
        self.wlst_helper.set_option_if_needed('DomainName', self._domain_name)

        if self._domain_name != self.__default_domain_name:
            #
            # We cannot use the aliases for the Server Name attribute since we
            # filter out any name fields.
            #
            self.wlst_helper.set_if_needed(DOMAIN_NAME, self._domain_name, DOMAIN_NAME, self._domain_name)
            self.logger.info('WLSDPLY-12227', self.__default_domain_name, self._domain_name,
                             class_name=self.__class_name, method_name=_method_name)
        return

    def __set_admin_password(self):
        """
        Set the administrative user's password.
        :raises: CreateException: if an error occurs
        """
        _method_name = '__set_admin_password'

        if ADMIN_PASSWORD in self._domain_info:
            admin_password = self._domain_info[ADMIN_PASSWORD]
            admin_username = self.wls_helper.get_default_admin_username()
            if ADMIN_USERNAME in self._domain_info:
                admin_username = self._domain_info[ADMIN_USERNAME]

            location = LocationContext().append_location(SECURITY)
            token_name = self.alias_helper.get_name_token(location)
            if token_name is not None:
                location.add_name_token(token_name, self._domain_name)

            location.append_location(USER)
            token_name = self.alias_helper.get_name_token(location)
            if token_name is not None:
                location.add_name_token(token_name, self.wls_helper.get_default_admin_username())

            admin_user_path = self.alias_helper.get_wlst_attributes_path(location)
            self.wlst_helper.cd(admin_user_path)
            wlst_name, wlst_value = \
                self.alias_helper.get_wlst_attribute_name_and_value(location, NAME, admin_username)
            self.wlst_helper.set_if_needed(wlst_name, wlst_value, NAME, admin_username)
            wlst_name, wlst_value = \
                self.alias_helper.get_wlst_attribute_name_and_value(location, PASSWORD, admin_password, masked=True)
            self.wlst_helper.set_if_needed(wlst_name, wlst_value, PASSWORD, '<masked>', masked=True)

        else:
            ex = exception_helper.create_create_exception('WLSDPLY-12228', 'AdminPassword',
                                                          model_helper.get_model_domain_info_key())
            self.logger.throwing(ex, class_name=self.__class_name, method_name=_method_name)
            raise ex
        return

    def __set_admin_server_name(self):
        """
        Set the name of the AdminServer, if required.
        :raises: CreateException: if an error occurs
        """
        _method_name = '__set_admin_server_name'

        # Test to see if the name was specified to see whether we need to do this or not...
        self.wlst_helper.cd('/')
        self.__default_admin_server_name = self.wlst_helper.get(ADMIN_SERVER_NAME)
        if self._admin_server_name != self.__default_admin_server_name:
            location = LocationContext().append_location(SERVER)
            token_name = self.alias_helper.get_name_token(location)
            if token_name is not None:
                location.add_name_token(token_name, self.__default_admin_server_name)

            wlst_path = self.alias_helper.get_wlst_attributes_path(location)
            self.wlst_helper.cd(wlst_path)
            #
            # We cannot use the aliases for the Server Name attribute since we
            # filter out any name fields.
            #
            self.wlst_helper.set_if_needed(NAME, self._admin_server_name, SERVER, self.__default_admin_server_name)
            self.logger.info('WLSDPLY-12229', self.__default_admin_server_name, self._admin_server_name,
                             class_name=self.__class_name, method_name=_method_name)
        else:
            self._admin_server_name = self.__default_admin_server_name
        return

    def __set_domain_attributes(self):
        """
        Set the Domain attributes
        """
        _method_name = '__set_domain_attributes'
        self.logger.finer('WLSDPLY-12231', self._domain_name, class_name=self.__class_name, method_name=_method_name)
        attrib_dict = dictionary_utils.get_dictionary_attributes(self.model.get_model_topology())

        # skip any attributes that have special handling
        for attribute in CREATE_ONLY_DOMAIN_ATTRIBUTES:
            if attribute in attrib_dict:
                del attrib_dict[attribute]

        location = LocationContext()
        attribute_path = self.alias_helper.get_wlst_attributes_path(location)
        self.wlst_helper.cd(attribute_path)
        self._set_attributes(location, attrib_dict)
        return

    def _configure_security_configuration(self):
        """
        Configure the SecurityConfiguration MBean and its Realm sub-folder. In 11g, the SecurityConfiguration MBean
        is not persisted to the domain config until the domain is first written.
        :return:
        """
        _method_name = '_configure_security_configuration'
        self.logger.entering(class_name=self.__class_name, method_name=_method_name)
        # SecurityConfiguration is special since the subfolder name does not change when you change the domain name.
        # It only changes once the domain is written and re-read...
        location = LocationContext()
        domain_name_token = deployer_utils.get_domain_token(self.alias_helper)
        security_config_location = LocationContext().add_name_token(domain_name_token, self._domain_name)
        self.security_provider_creator.create_security_configuration(security_config_location)
        self.logger.exiting(class_name=self.__class_name, method_name=_method_name)
        return<|MERGE_RESOLUTION|>--- conflicted
+++ resolved
@@ -413,13 +413,7 @@
             server_groups_to_target = self._domain_typedef.get_server_groups_to_target()
             self.target_helper.target_server_groups_to_servers(server_groups_to_target)
             self.wlst_helper.update_domain()
-<<<<<<< HEAD
-        elif self._domain_typedef.domain_type_has_jrf_resources():
-=======
         elif self._domain_typedef.is_jrf_domain_type():
-            # Update the domain to apply the extension templates.
-            self.wlst_helper.update_domain()
->>>>>>> b4a48fe7
             self.target_helper.target_jrf_groups_to_clusters_servers(domain_home)
 
         self.wlst_helper.close_domain()
