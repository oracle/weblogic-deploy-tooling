"""
Copyright (c) 2017, 2022, Oracle and/or its affiliates.
Licensed under the Universal Permissive License v 1.0 as shown at https://oss.oracle.com/licenses/upl.
"""
import os, re
import weblogic.security.internal.SerializedSystemIni as SerializedSystemIni
import weblogic.security.internal.encryption.ClearOrEncryptedService as ClearOrEncryptedService
from java.io import File
from java.io import FileOutputStream
from java.lang import IllegalArgumentException
from java.util import Properties
from oracle.weblogic.deploy.create import RCURunner
from oracle.weblogic.deploy.util import FileUtils
from wlsdeploy.aliases.location_context import LocationContext
from wlsdeploy.aliases.model_constants import ADMIN_PASSWORD
from wlsdeploy.aliases.model_constants import ADMIN_SERVER_NAME
from wlsdeploy.aliases.model_constants import ADMIN_USERNAME
from wlsdeploy.aliases.model_constants import APP_DIR
from wlsdeploy.aliases.model_constants import ATP_ADMIN_USER
from wlsdeploy.aliases.model_constants import ATP_DEFAULT_TABLESPACE
from wlsdeploy.aliases.model_constants import ATP_TEMPORARY_TABLESPACE
from wlsdeploy.aliases.model_constants import CLUSTER
from wlsdeploy.aliases.model_constants import CREATE_ONLY_DOMAIN_ATTRIBUTES
from wlsdeploy.aliases.model_constants import DEFAULT_ADMIN_SERVER_NAME
from wlsdeploy.aliases.model_constants import DEFAULT_WLS_DOMAIN_NAME
from wlsdeploy.aliases.model_constants import DOMAIN_INFO
from wlsdeploy.aliases.model_constants import DOMAIN_NAME
from wlsdeploy.aliases.model_constants import DRIVER_NAME
from wlsdeploy.aliases.model_constants import DRIVER_PARAMS_PROPERTY_VALUE
from wlsdeploy.aliases.model_constants import DRIVER_PARAMS_PROPERTY_VALUE_ENCRYPTED
from wlsdeploy.aliases.model_constants import DRIVER_PARAMS_USER_PROPERTY
from wlsdeploy.aliases.model_constants import DRIVER_PARAMS_TRUSTSTORE_PROPERTY
from wlsdeploy.aliases.model_constants import DRIVER_PARAMS_KEYSTORE_PROPERTY
from wlsdeploy.aliases.model_constants import DRIVER_PARAMS_TRUSTSTORETYPE_PROPERTY
from wlsdeploy.aliases.model_constants import DRIVER_PARAMS_KEYSTORETYPE_PROPERTY
from wlsdeploy.aliases.model_constants import DRIVER_PARAMS_TRUSTSTOREPWD_PROPERTY
from wlsdeploy.aliases.model_constants import DRIVER_PARAMS_KEYSTOREPWD_PROPERTY
from wlsdeploy.aliases.model_constants import DRIVER_PARAMS_NET_SERVER_DN_MATCH_PROPERTY
from wlsdeploy.aliases.model_constants import DRIVER_PARAMS_NET_SSL_VERSION
from wlsdeploy.aliases.model_constants import DRIVER_PARAMS_NET_TNS_ADMIN
<<<<<<< HEAD
from wlsdeploy.aliases.model_constants import DRIVER_PARAMS_NET_FAN_ENABLED
=======
from wlsdeploy.aliases.model_constants import DRIVER_PARAMS_PROPERTY_VALUE
from wlsdeploy.aliases.model_constants import DRIVER_PARAMS_PROPERTY_VALUE_ENCRYPTED
from wlsdeploy.aliases.model_constants import DRIVER_PARAMS_TRUSTSTOREPWD_PROPERTY
from wlsdeploy.aliases.model_constants import DRIVER_PARAMS_TRUSTSTORETYPE_PROPERTY
from wlsdeploy.aliases.model_constants import DRIVER_PARAMS_TRUSTSTORE_PROPERTY
from wlsdeploy.aliases.model_constants import DRIVER_PARAMS_USER_PROPERTY
from wlsdeploy.aliases.model_constants import DRIVER_PARAMS_kEYSTORE_PROPERTY
>>>>>>> 0b3c652f
from wlsdeploy.aliases.model_constants import JDBC_DRIVER_PARAMS_PROPERTIES
from wlsdeploy.aliases.model_constants import JDBC_SYSTEM_RESOURCE
from wlsdeploy.aliases.model_constants import LISTEN_PORT
from wlsdeploy.aliases.model_constants import LOG_FILTER
from wlsdeploy.aliases.model_constants import MACHINE
from wlsdeploy.aliases.model_constants import MIGRATABLE_TARGET
from wlsdeploy.aliases.model_constants import NAME
from wlsdeploy.aliases.model_constants import OPSS_SECRETS
from wlsdeploy.aliases.model_constants import PARTITION
from wlsdeploy.aliases.model_constants import PASSWORD
from wlsdeploy.aliases.model_constants import PASSWORD_ENCRYPTED
from wlsdeploy.aliases.model_constants import PRODUCTION_MODE_ENABLED
from wlsdeploy.aliases.model_constants import RCU_COMP_INFO
from wlsdeploy.aliases.model_constants import RCU_CONFIGURATION
from wlsdeploy.aliases.model_constants import RCU_DB_INFO
from wlsdeploy.aliases.model_constants import RCU_STG_INFO
from wlsdeploy.aliases.model_constants import RESOURCES
from wlsdeploy.aliases.model_constants import RESOURCE_GROUP
from wlsdeploy.aliases.model_constants import RESOURCE_GROUP_TEMPLATE
from wlsdeploy.aliases.model_constants import SECURITY
from wlsdeploy.aliases.model_constants import SECURITY_CONFIGURATION
from wlsdeploy.aliases.model_constants import SERVER
from wlsdeploy.aliases.model_constants import SERVER_START_MODE
from wlsdeploy.aliases.model_constants import SERVER_TEMPLATE
from wlsdeploy.aliases.model_constants import SET_OPTION_APP_DIR
from wlsdeploy.aliases.model_constants import SET_OPTION_DOMAIN_NAME
from wlsdeploy.aliases.model_constants import SET_OPTION_JAVA_HOME
from wlsdeploy.aliases.model_constants import SET_OPTION_SERVER_START_MODE
from wlsdeploy.aliases.model_constants import UNIX_MACHINE
from wlsdeploy.aliases.model_constants import URL
from wlsdeploy.aliases.model_constants import USER
from wlsdeploy.aliases.model_constants import USE_SAMPLE_DATABASE
from wlsdeploy.aliases.model_constants import VIRTUAL_TARGET
from wlsdeploy.aliases.model_constants import WLS_USER_PASSWORD_CREDENTIAL_MAPPINGS
from wlsdeploy.aliases.model_constants import WS_RELIABLE_DELIVERY_POLICY
from wlsdeploy.aliases.model_constants import WEB_SERVICE_SECURITY
from wlsdeploy.aliases.model_constants import XML_ENTITY_CACHE
from wlsdeploy.aliases.model_constants import XML_REGISTRY




from wlsdeploy.exception import exception_helper
from wlsdeploy.exception.expection_types import ExceptionType
from wlsdeploy.tool.create import atp_helper
from wlsdeploy.tool.create import ssl_helper
from wlsdeploy.tool.create import rcudbinfo_helper
from wlsdeploy.tool.create.creator import Creator
from wlsdeploy.tool.create.security_provider_creator import SecurityProviderCreator
from wlsdeploy.tool.create.wlsroles_helper import WLSRoles
from wlsdeploy.tool.deploy import deployer_utils
from wlsdeploy.tool.deploy import model_deployer
from wlsdeploy.tool.util.archive_helper import ArchiveHelper
from wlsdeploy.tool.util.credential_map_helper import CredentialMapHelper
from wlsdeploy.tool.util.default_authenticator_helper import DefaultAuthenticatorHelper
from wlsdeploy.tool.util.library_helper import LibraryHelper
from wlsdeploy.tool.util.target_helper import TargetHelper
from wlsdeploy.tool.util.targeting_types import TargetingType
from wlsdeploy.tool.util.topology_profiles import TopologyProfile
from wlsdeploy.tool.util.topology_helper import TopologyHelper
from wlsdeploy.util import dictionary_utils
from wlsdeploy.util import model
from wlsdeploy.util import model_helper
from wlsdeploy.util import string_utils
from wlsdeploy.tool.util.rcu_helper import RCUHelper


class DomainCreator(Creator):
    """
    The class that driver domain creation.
    """
    __program_name = 'createDomain'
    __class_name = 'DomainCreator'

    def __init__(self, model_dictionary, model_context, aliases):
        _method_name = '__init__'
        Creator.__init__(self, model_dictionary, model_context, aliases)

        # domainInfo section is required to get the admin password, everything else
        # is optional and will use the template defaults
        if model.get_model_domain_info_key() not in model_dictionary:
            ex = exception_helper.create_create_exception('WLSDPLY-12200', self.__program_name,
                                                          model.get_model_domain_info_key(),
                                                          self.model_context.get_model_file())
            self.logger.throwing(ex, class_name=self.__class_name, method_name=_method_name)
            raise ex

        self.topology_helper = TopologyHelper(self.aliases, ExceptionType.CREATE, self.logger)
        self.security_provider_creator = SecurityProviderCreator(model_dictionary, model_context, aliases,
                                                                 ExceptionType.CREATE, self.logger)

        self._domain_typedef = self.model_context.get_domain_typedef()
        self._topology = self.model.get_model_topology()
        self._domain_info = self.model.get_model_domain_info()

        if DOMAIN_NAME in self._topology:
            self._domain_name = self._topology[DOMAIN_NAME]
        else:
            self._domain_name = DEFAULT_WLS_DOMAIN_NAME

        # if domain home specified on command line, set it here, otherwise append domain name to domain parent
        model_domain_home = self.model_context.get_domain_home()
        if model_domain_home:
            self._domain_home = model_domain_home
        else:
            self._domain_home = os.path.join(self.model_context.get_domain_parent_dir(), self._domain_name)

        if ADMIN_SERVER_NAME in self._topology:
            self._admin_server_name = self._topology[ADMIN_SERVER_NAME]
        else:
            self._admin_server_name = DEFAULT_ADMIN_SERVER_NAME

        self.__default_domain_name = None
        self.__default_admin_server_name = None

        archive_file_name = self.model_context.get_archive_file_name()
        if archive_file_name is not None:
            self.archive_helper = ArchiveHelper(archive_file_name, self._domain_home, self.logger,
                                                exception_helper.ExceptionType.CREATE)

        self.library_helper = LibraryHelper(self.model, self.model_context, self.aliases, self._domain_home,
                                            ExceptionType.CREATE, self.logger)

        self.target_helper = TargetHelper(self.model, self.model_context, self.aliases, ExceptionType.CREATE,
                                          self.logger)

        self.wlsroles_helper = WLSRoles(self._domain_info, self._domain_home, self.wls_helper,
                                        ExceptionType.CREATE, self.logger)

    def create(self):
        """
        The create() method triggers domain creation.
        :raises CreateException: if domain creation fails
        :raises DeployException: if resource and application deployment fails
        """
        _method_name = 'create'

        self.logger.entering(class_name=self.__class_name, method_name=_method_name)
        self.__run_rcu()
        self.__fail_mt_1221_domain_creation()
        self.__create_domain()
        self.__deploy()
        self.__deploy_after_update()
        self.__create_boot_dot_properties()
        self.__create_credential_mappings()

        self.logger.exiting(class_name=self.__class_name, method_name=_method_name)

    # Override
    def _create_named_mbeans(self, type_name, model_nodes, base_location, log_created=False, delete_now=True):
        """
        Override default behavior to create placeholders for referenced Coherence clusters.
        :param type_name: the model folder type
        :param model_nodes: the model dictionary of the specified model folder type
        :param base_location: the base location object to use to create the MBeans
        :param log_created: whether or not to log created at INFO level, by default it is logged at the FINE level
        :raises: CreateException: if an error occurs
        """
        self.topology_helper.check_coherence_cluster_references(type_name, model_nodes)
        # continue with regular processing

        Creator._create_named_mbeans(self, type_name, model_nodes, base_location, log_created=log_created, delete_now=delete_now)

    # Override
    def _create_mbean(self, type_name, model_nodes, base_location, log_created=False):
        Creator._create_mbean(self, type_name, model_nodes, base_location, log_created)

        # check for file paths that need to be qualified
        self.topology_helper.qualify_nm_properties(type_name, model_nodes, base_location, self.model_context,
                                                   self.attribute_setter)

    def __extract_rcu_xml_file(self, xml_type, path):
        _method_name = '__extract_rcu_xml_files'
        self.logger.entering(path, class_name=self.__class_name, method_name=_method_name)
        result = None
        if path is not None:
            resolved_path = self.model_context.replace_token_string(path)
            if self.archive_helper is not None and self.archive_helper.contains_file(resolved_path):
                directory = File(self._domain_home)
                if (not directory.isDirectory()) and (not directory.mkdirs()):
                    ex = exception_helper.create_create_exception('WLSDPLY-12259', self._domain_home, xml_type, path)
                    self.logger.throwing(ex, class_name=self.__class_name, method_name=_method_name)
                    raise ex
                resolved_path = self.archive_helper.extract_file(resolved_path)
            try:
                resolved_file = FileUtils.validateFileName(resolved_path)
                result = resolved_file.getPath()
            except IllegalArgumentException, iae:
                ex = exception_helper.create_create_exception('WLSDPLY-12258', xml_type, path,
                                                              iae.getLocalizedMessage(), error=iae)
                self.logger.throwing(ex, class_name=self.__class_name, method_name=_method_name)
                raise ex

        self.logger.exiting(class_name=self.__class_name, method_name=_method_name, result=result)
        return result

    def __run_rcu(self):
        """
        The method that runs RCU to drop and then create the schemas.
        :raises CreateException: if running rcu fails
        """
        _method_name = '__run_rcu'

        self.logger.entering(class_name=self.__class_name, method_name=_method_name)
        if not self.model_context.is_run_rcu():
            self.logger.exiting(class_name=self.__class_name, method_name=_method_name)
            return
        elif not self.wls_helper.is_weblogic_version_or_above('12.1.2'):
            ex = exception_helper.create_create_exception('WLSDPLY-12201', self.__program_name,
                                                          self.wls_helper.get_actual_weblogic_version())
            self.logger.throwing(ex, class_name=self.__class_name, method_name=_method_name)
            raise ex

        rcu_schemas = self._domain_typedef.get_rcu_schemas()
        if len(rcu_schemas) == 0:
            self.logger.exiting(class_name=self.__class_name, method_name=_method_name)
            return

        domain_type = self.model_context.get_domain_type()
        oracle_home = self.model_context.get_oracle_home()
        java_home = self.model_context.get_java_home()

        # create RcuDbInfo, with optional data from the model
        rcu_db_info = rcudbinfo_helper.create(self.model.get_model(), self.model_context, self.aliases)

        # get these values from the command-line or RCUDbInfo in the model
        rcu_prefix = rcu_db_info.get_preferred_prefix()
        rcu_sys_pass = rcu_db_info.get_preferred_sys_pass()
        rcu_schema_pass = rcu_db_info.get_preferred_schema_pass()

        if rcu_db_info.is_use_atp():
            # ATP database, build runner map from RCUDbInfo in the model.

            # check it first
            self.__validate_and_get_atp_rcudbinfo(rcu_db_info, True)

            rcu_runner_map = dict()
            atp_conn_properties = {}

            # update password fields with decrypted passwords
            if rcu_db_info.get_keystore_password() is not None:
                atp_conn_properties[DRIVER_PARAMS_KEYSTOREPWD_PROPERTY] \
                    = {'Value': rcu_db_info.get_keystore_password()}

            if rcu_db_info.get_truststore_password() is not None:
                atp_conn_properties[DRIVER_PARAMS_TRUSTSTOREPWD_PROPERTY] \
                    = {'Value': rcu_db_info.get_truststore_password()}

            atp_conn_properties[DRIVER_PARAMS_NET_TNS_ADMIN] = { 'Value': rcu_db_info.get_tns_admin()}
            atp_conn_properties[DRIVER_PARAMS_NET_SSL_VERSION] = { 'Value': 1.2 }
            atp_conn_properties[DRIVER_PARAMS_NET_FAN_ENABLED] = { 'Value': 'false' }
            atp_conn_properties[DRIVER_PARAMS_NET_SERVER_DN_MATCH_PROPERTY] = { 'Value': 'false' }
            atp_conn_properties[DRIVER_PARAMS_TRUSTSTORETYPE_PROPERTY] = { 'Value': 'JKS' }
            atp_conn_properties[DRIVER_PARAMS_KEYSTORETYPE_PROPERTY] = { 'Value': 'JKS' }
            atp_conn_properties[DRIVER_PARAMS_TRUSTSTORE_PROPERTY] = { 'Value': rcu_db_info.get_tns_admin()
                                                                                + os.sep + "truststore.jks" }
            atp_conn_properties[DRIVER_PARAMS_KEYSTORE_PROPERTY] = { 'Value': rcu_db_info.get_tns_admin()
                                                                        + os.sep + "keystore.jks"}

            if not atp_conn_properties.has_key(DRIVER_PARAMS_NET_FAN_ENABLED):
                atp_conn_properties[DRIVER_PARAMS_NET_FAN_ENABLED] = { 'Value' : 'false'}

            # reset these to pick up any defaults from rcu_db_info

            rcu_runner_map[ATP_ADMIN_USER] = rcu_db_info.get_atp_admin_user()
            rcu_runner_map[ATP_TEMPORARY_TABLESPACE] = rcu_db_info.get_atp_temporary_tablespace()
            rcu_runner_map[ATP_DEFAULT_TABLESPACE] = rcu_db_info.get_atp_default_tablespace()

            fmw_database = self.wls_helper.get_jdbc_url_from_rcu_connect_string(rcu_db_info.get_tns_entry())
            runner = RCURunner.createAtpRunner(domain_type, oracle_home, java_home, fmw_database,
                                               rcu_schemas, rcu_prefix,
                                               rcu_db_info.get_rcu_variables(), rcu_db_info.get_database_type(),
                                               rcu_runner_map,
                                               atp_conn_properties
                                               )

        elif rcu_db_info.is_use_ssl():
            rcu_db = rcu_db_info.get_preferred_db()
            rcu_runner_map =dict()
            rcu_runner_map[SSL_ADMIN_USER] = rcu_db_info.get_tns_admin()
            runner = RCURunner.createSslRunner(domain_type, oracle_home, java_home, rcu_db, rcu_prefix, rcu_schemas,
                                               rcu_db_info.get_rcu_variables(), rcu_runner_map)
        else:
            # Non-ATP database, use DB config from the command line or RCUDbInfo in the model.
            rcu_db = rcu_db_info.get_preferred_db()
            rcu_db_user = rcu_db_info.get_preferred_db_user()

            runner = RCURunner.createRunner(domain_type, oracle_home, java_home, rcu_db, rcu_prefix, rcu_schemas,
                                            rcu_db_info.get_rcu_variables())
            runner.setRCUAdminUser(rcu_db_user)

        rcu_comp_info_location = self.__extract_rcu_xml_file(RCU_COMP_INFO, rcu_db_info.get_comp_info_location())
        rcu_storage_location = self.__extract_rcu_xml_file(RCU_STG_INFO, rcu_db_info.get_storage_location())
        runner.setXmlLocations(rcu_comp_info_location, rcu_storage_location)

        runner.runRcu(rcu_sys_pass, rcu_schema_pass)
        self.logger.exiting(class_name=self.__class_name, method_name=_method_name)

    def __fail_mt_1221_domain_creation(self):
        """
        Abort create if domain contains MT artifacts that cannot be created in the version of WLST offline being used
        or if the version of WebLogic no longer supports MT.
        :raises: CreateException: if the MT domain cannot be provision on the specified version of WLST offline
        """
        _method_name = '__fail_mt_1221_domain_creation'

        if self.wls_helper.is_mt_offline_provisioning_supported() and self.wls_helper.is_mt_provisioning_supported():
            return

        resources_dict = self.model.get_model_resources()
        if (not dictionary_utils.is_empty_dictionary_element(self._topology, VIRTUAL_TARGET)) or \
                (not dictionary_utils.is_empty_dictionary_element(resources_dict, RESOURCE_GROUP_TEMPLATE)) or \
                (not dictionary_utils.is_empty_dictionary_element(resources_dict, RESOURCE_GROUP)) or \
                (not dictionary_utils.is_empty_dictionary_element(resources_dict, PARTITION)):
            if not self.wls_helper.is_mt_provisioning_supported():
                ex = exception_helper.create_create_exception('WLSDPLY-12254', self.wls_helper.wl_version)
            else:
                ex = exception_helper.create_create_exception('WLSDPLY-12202', self.wls_helper.wl_version)
            self.logger.throwing(ex, class_name=self.__class_name, method_name=_method_name)
            raise ex
        return

    def __create_domain(self):
        """
        Create the domain.
        :raises: CreateException: if an error occurs
        """
        _method_name = '__create_domain'

        self.logger.entering(class_name=self.__class_name, method_name=_method_name)
        domain_type = self.model_context.get_domain_type()
        self.logger.info('WLSDPLY-12203', domain_type, class_name=self.__class_name, method_name=_method_name)
        self.model_context.set_domain_home(self._domain_home)

        if self.wls_helper.is_select_template_supported():
            self.__create_base_domain_with_select_template(self._domain_home)
            self.__extend_domain_with_select_template(self._domain_home)
        else:
            self.__create_base_domain(self._domain_home)
            self.__extend_domain(self._domain_home)

        if len(self.files_to_extract_from_archive) > 0:
            for file_to_extract in self.files_to_extract_from_archive:
                self.archive_helper.extract_file(file_to_extract)

        self.library_helper.install_domain_libraries()
        self.library_helper.extract_classpath_libraries()
        self.library_helper.extract_custom_files()
        self.library_helper.install_domain_scripts()
        self.wlsroles_helper.process_roles()

        self.logger.exiting(class_name=self.__class_name, method_name=_method_name)
        return

    def __deploy(self):
        """
        Update the domain with domain attributes, resources and deployments.
        Check for the correct method of updating the domain for creation.
        :raises: CreateException: if an error occurs while reading or updating the domain.
        """
        self.model_context.set_domain_home(self._domain_home)
        self.__set_domain_attributes()
        self._configure_security_configuration()
        self.__deploy_resources_and_apps()
        self.wlst_helper.update_domain()
        self.wlst_helper.close_domain()

        return

    def __deploy_after_update(self):
        _method_name = '__deploy_after_update'
        self.logger.entering(class_name=self.__class_name, method_name=_method_name)
        model_deployer.deploy_model_after_update(self.model, self.model_context, self.aliases)
        self.logger.exiting(class_name=self.__class_name, method_name=_method_name)

    def __deploy_resources_and_apps(self):
        """
        Deploy the resources and applications.
        :raises: DeployException: if an error occurs while deploy the resources or applications
        """
        _method_name = '__deploy_resources_and_apps'

        self.logger.entering(class_name=self.__class_name, method_name=_method_name)
        model_deployer.deploy_resources_and_apps_for_create(self.model, self.model_context, self.aliases)
        self.logger.exiting(class_name=self.__class_name, method_name=_method_name)
        return

    def __create_base_domain(self, domain_home):
        """
        Create the base domain for versions of WLS prior to 12.2.1.
        :param domain_home: the domain home directory
        :raises: CreateException: if an error occurs
        """
        _method_name = '__create_base_domain'

        self.logger.entering(domain_home, class_name=self.__class_name, method_name=_method_name)
        base_template = self._domain_typedef.get_base_template()
        self.logger.info('WLSDPLY-12204', base_template, class_name=self.__class_name, method_name=_method_name)
        self.wlst_helper.read_template(base_template)
        self.__set_core_domain_params()

        self.logger.info('WLSDPLY-12205', self._domain_name, domain_home,
                         class_name=self.__class_name, method_name=_method_name)
        self.wlst_helper.write_domain(domain_home)

        self.logger.info('WLSDPLY-12206', self._domain_name, class_name=self.__class_name, method_name=_method_name)
        self.wlst_helper.close_template()
        self.wlst_helper.read_domain(domain_home)
        self.logger.exiting(class_name=self.__class_name, method_name=_method_name)
        return

    def __extend_domain(self, domain_home):
        """
        Extend the base domain with extension templates, as needed, for versions of WebLogic Server prior to 12.2.1.
        :param domain_home: the domain home directory
        :raises: CreateException: if an error occurs
        """
        _method_name = '__extend_domain'

        self.logger.entering(domain_home, class_name=self.__class_name, method_name=_method_name)

        extension_templates = self._domain_typedef.get_extension_templates()
        custom_templates = self._domain_typedef.get_custom_extension_templates()
        # if (len(extension_templates) == 0) and (len(custom_templates) == 0):
        #     return

        self.logger.info('WLSDPLY-12207', self._domain_name, domain_home,
                         class_name=self.__class_name, method_name=_method_name)
        self.__set_app_dir()

        for extension_template in extension_templates:
            self.logger.info('WLSDPLY-12208', extension_template,
                             class_name=self.__class_name, method_name=_method_name)
            self.wlst_helper.add_template(extension_template)

        for custom_template in custom_templates:
            self.logger.info('WLSDPLY-12246', custom_template,
                             class_name=self.__class_name, method_name=_method_name)
            self.wlst_helper.add_template(custom_template)

        topology_folder_list = self.aliases.get_model_topology_top_level_folder_names()

        resources_dict = self.model.get_model_resources()
        jdbc_names = self.topology_helper.create_placeholder_jdbc_resources(resources_dict)
        self.__create_mbeans_used_by_topology_mbeans(topology_folder_list)
        self.__create_machines_clusters_and_servers(delete_now=False)
        self.__configure_fmw_infra_database()

        if self.wls_helper.is_set_server_groups_supported():
            # 12c versions set server groups directly
            server_groups_to_target = self._domain_typedef.get_server_groups_to_target()
            self.target_helper.target_server_groups_to_servers(server_groups_to_target)

        elif self._domain_typedef.is_jrf_domain_type() or \
                (self._domain_typedef.get_targeting() == TargetingType.APPLY_JRF):
            # for 11g, if template list includes JRF, or if specified in domain typedef, use applyJRF
            self.target_helper.target_jrf_groups_to_clusters_servers()

        self.logger.info('WLSDPLY-12209', self._domain_name,
                         class_name=self.__class_name, method_name=_method_name)

        # targets may have been inadvertently assigned when clusters were added
        self.topology_helper.clear_jdbc_placeholder_targeting(jdbc_names)

        # This is a second pass. We will not do a third pass after extend templates
        # as it would require a updatedomain and reopen. If reported, revisit this
        # known issue
        self.__apply_base_domain_config(topology_folder_list, delete=True)
        self.logger.exiting(class_name=self.__class_name, method_name=_method_name)
        return

    def __create_base_domain_with_select_template(self, domain_home):
        """
        Create and extend the domain, as needed, for WebLogic Server versions 12.2.1 and above.
        :param domain_home: the domain home directory
        :raises: CreateException: if an error occurs
        """
        _method_name = '__create_base_domain_with_select_template'

        self.logger.entering(domain_home, class_name=self.__class_name, method_name=_method_name)

        topology_profile = self._domain_typedef.get_topology_profile()
        if topology_profile in TopologyProfile:
            self.logger.info('WLSDPLY-12569', topology_profile, class_name=self.__class_name, method_name=_method_name)
            self.wlst_helper.set_topology_profile(topology_profile)

        base_template = self._domain_typedef.get_base_template()
        self.logger.info('WLSDPLY-12210', base_template,
                         class_name=self.__class_name, method_name=_method_name)

        self.wlst_helper.select_template(base_template)

        self.logger.exiting(class_name=self.__class_name, method_name=_method_name)
        return

    def __extend_domain_with_select_template(self, domain_home):
        """
        Create and extend the domain, as needed, for WebLogic Server versions 12.2.1 and above.
        :param domain_home: the domain home directory
        :raises: CreateException: if an error occurs
        """
        _method_name = '__extend_domain_with_select_template'

        self.logger.entering(domain_home, class_name=self.__class_name, method_name=_method_name)

        extension_templates = self._domain_typedef.get_extension_templates()
        custom_templates = self._domain_typedef.get_custom_extension_templates()

        for extension_template in extension_templates:
            self.logger.info('WLSDPLY-12211', extension_template,
                             class_name=self.__class_name, method_name=_method_name)
            self.wlst_helper.select_template(extension_template)

        for custom_template in custom_templates:
            self.logger.info('WLSDPLY-12245', custom_template,
                             class_name=self.__class_name, method_name=_method_name)
            self.wlst_helper.select_custom_template(custom_template)

        self.logger.info('WLSDPLY-12212', class_name=self.__class_name, method_name=_method_name)
        self.wlst_helper.load_templates()

        self.__set_core_domain_params()
        self.__set_app_dir()
        if len(extension_templates) > 0:
            self.__configure_fmw_infra_database()
            self.__configure_opss_secrets()
        topology_folder_list = self.aliases.get_model_topology_top_level_folder_names()
        topology_folder_list.remove(SECURITY)

        resources_dict = self.model.get_model_resources()
        jdbc_names = self.topology_helper.create_placeholder_jdbc_resources(resources_dict)
        self.__create_mbeans_used_by_topology_mbeans(topology_folder_list)
        self.__create_machines_clusters_and_servers(delete_now=False)

        server_groups_to_target = self._domain_typedef.get_server_groups_to_target()
        dynamic_cluster_server_groups_to_target = self._domain_typedef.get_dynamic_cluster_server_groups()
        server_assigns = self.target_helper.target_server_groups_to_servers(server_groups_to_target)
        dynamic_assigns = \
            self.target_helper.target_server_groups_to_dynamic_clusters(dynamic_cluster_server_groups_to_target)

        if len(server_assigns) > 0:
            self.target_helper.target_server_groups(server_assigns)

        if len(dynamic_assigns) > 0:
            self.target_helper.target_dynamic_server_groups(dynamic_assigns)

        # targets may have been inadvertently assigned when clusters were added
        self.topology_helper.clear_jdbc_placeholder_targeting(jdbc_names)

        self.__apply_base_domain_config(topology_folder_list, delete=True)

        self.logger.info('WLSDPLY-12205', self._domain_name, domain_home,
                         class_name=self.__class_name, method_name=_method_name)
        self.wlst_helper.write_domain(domain_home)
        self.wlst_helper.close_template()
        self.logger.info('WLSDPLY-12206', self._domain_name, domain_home,
                         class_name=self.__class_name, method_name=_method_name)
        self.wlst_helper.read_domain(domain_home)
        # Third pass will perform No deletes, set the attributes again.This will address the
        # problem where a template's final.py overwrites attributes during the
        # write domain. This will allow the model value to take precedence over the final.py
        if len(extension_templates) > 0:
            self.__apply_base_domain_config(topology_folder_list, delete=False)
        self.__create_security_folder()

        self.logger.exiting(class_name=self.__class_name, method_name=_method_name)
        return

    def __set_server_groups(self):
        _method_name = '__set_server_groups'
        self.logger.entering(class_name=self.__class_name, method_name=_method_name)
        if self.wls_helper.is_set_server_groups_supported():
            # 12c versions set server groups directly
            server_groups_to_target = self._domain_typedef.get_server_groups_to_target()
            server_assigns, dynamic_assigns = \
                self.target_helper.target_server_groups_to_servers(server_groups_to_target)
            if len(server_assigns) > 0:
                self.target_helper.target_server_groups(server_assigns)

            if len(dynamic_assigns) > 0:
                self.target_helper.target_server_groups_to_dynamic_clusters(dynamic_assigns)

        elif self._domain_typedef.is_jrf_domain_type() or \
                (self._domain_typedef.get_targeting() == TargetingType.APPLY_JRF):
            # for 11g, if template list includes JRF, or if specified in domain typedef, use applyJRF
            self.target_helper.target_jrf_groups_to_clusters_servers()
        self.logger.exiting(class_name=self.__class_name, method_name=_method_name)

    def __update_domain(self):
        _method_name = '__update_domain'
        self.logger.entering(class_name=self.__class_name, method_name=_method_name)
        self.wlst_helper.update_domain()
        self.wlst_helper.close_domain()
        self.logger.exiting(class_name=self.__class_name, method_name=_method_name)

    def __apply_base_domain_config(self, topology_folder_list, delete=True):
        """
        Apply the base domain configuration from the model topology section.
        This will be done in pass two and three of dealing with topology objects
        :param topology_folder_list: the model topology folder list to process
        :param delete: If the pass will do deletes
        :raises: CreateException: if an error occurs
        """
        _method_name = '__apply_base_domain_config'

        self.logger.entering(topology_folder_list, class_name=self.__class_name, method_name=_method_name)
        self.logger.fine('WLSDPLY-12219', class_name=self.__class_name, method_name=_method_name)

        topology_local_list = list(topology_folder_list)
        location = LocationContext()
        domain_name_token = self.aliases.get_name_token(location)
        location.add_name_token(domain_name_token, self._domain_name)

        topology_local_list.remove(SECURITY_CONFIGURATION)

        self.__create_reliable_delivery_policy(location)
        topology_local_list.remove(WS_RELIABLE_DELIVERY_POLICY)

        # the second pass will re-establish any attributes that were changed by templates,
        # and process deletes and re-adds of named elements in the model order.
        # the third pass will re-establish any attributes that were changed by templates, but will
        # not perform any deletes. re-adds will occur if for some reason they had an add with a delete
        # after, but this is not a scenario we are considering
        self.__create_machines_clusters_and_servers(delete_now=delete)
        topology_local_list.remove(MACHINE)
        topology_local_list.remove(UNIX_MACHINE)
        topology_local_list.remove(CLUSTER)
        if SERVER_TEMPLATE in topology_local_list:
            topology_local_list.remove(SERVER_TEMPLATE)
        topology_local_list.remove(SERVER)
        topology_local_list.remove(MIGRATABLE_TARGET)

        self.__create_other_domain_artifacts(location, topology_local_list)

        self.logger.exiting(class_name=self.__class_name, method_name=_method_name)
        return

    def __set_core_domain_params(self):
        """
        Set the core domain parameters.
        :raises: CreateException: if an error occurs
        """
        _method_name = '__set_core_domain_params'

        self.logger.entering(class_name=self.__class_name, method_name=_method_name)
        self.wlst_helper.set_option_if_needed(SET_OPTION_DOMAIN_NAME, self._domain_name)

        java_home = self.model_context.get_java_home()
        self.wlst_helper.set_option_if_needed(SET_OPTION_JAVA_HOME, java_home)

        if SERVER_START_MODE in self._domain_info:
            server_start_mode = self._domain_info[SERVER_START_MODE]
            self.wlst_helper.set_option_if_needed(SET_OPTION_SERVER_START_MODE, server_start_mode)

        if USE_SAMPLE_DATABASE in self._domain_info:
            use_sample_db = self._domain_info[USE_SAMPLE_DATABASE]
            if not isinstance(use_sample_db, basestring):
                use_sample_db = str(use_sample_db)
            self.wlst_helper.set_option_if_needed(USE_SAMPLE_DATABASE, use_sample_db)

        self.__set_domain_name()
        self.__set_admin_password()
        self.__set_admin_server_name()

        self.logger.exiting(class_name=self.__class_name, method_name=_method_name)
        return

    def __create_mbeans_used_by_topology_mbeans(self, topology_folder_list):
        """
        Create the entities that are referenced by domain, machine, server and server template attributes.
        :param topology_folder_list: the model topology folder list to process
        :raises: CreateException: if an error occurs
        """
        _method_name = '__create_mbeans_used_by_topology_mbeans'
        location = LocationContext()
        domain_name_token = self.aliases.get_name_token(location)
        location.add_name_token(domain_name_token, self._domain_name)

        self.logger.entering(str(location), class_name=self.__class_name, method_name=_method_name)
        self.__create_log_filters(location)
        topology_folder_list.remove(LOG_FILTER)

        self.__create_xml_entity_cache(location)
        topology_folder_list.remove(XML_ENTITY_CACHE)
        self.__create_xml_registry(location)
        topology_folder_list.remove(XML_REGISTRY)

        self.__create_ws_security(location)
        topology_folder_list.remove(WEB_SERVICE_SECURITY)

    def __create_security_folder(self):
        """
        Create the the security objects if any. The security information
        from the model will be writing to the DefaultAuthenticatorInit.ldift file
        :raises: CreateException: if an error occurs
        """
        _method_name = '__create_security_folder'
        self.logger.entering(class_name=self.__class_name, method_name=_method_name)
        security_folder = dictionary_utils.get_dictionary_element(self._topology, SECURITY)
        if security_folder is not None:
            helper = DefaultAuthenticatorHelper(self.model_context, self.aliases, ExceptionType.CREATE)
            helper.create_default_init_file(security_folder)
        self.logger.exiting(class_name=self.__class_name, method_name=_method_name)

    def __create_log_filters(self, location):
        """
        Create the /LogFilter objects if any for use in the logs of the base components like domain and server
        :param location: the location to use
        :raises: CreateException: if an error occurs
        """
        _method_name = '__create_log_filters'

        self.logger.entering(str(location), class_name=self.__class_name, method_name=_method_name)
        log_filter_nodes = dictionary_utils.get_dictionary_element(self._topology, LOG_FILTER)

        if len(log_filter_nodes) > 0:
            self._create_named_mbeans(LOG_FILTER, log_filter_nodes, location, log_created=True)
        self.logger.exiting(class_name=self.__class_name, method_name=_method_name)
        return

    def __create_reliable_delivery_policy(self, location):
        """
        Create the /WSReliableDeliverPolicy objects if any for use by the server and server templates.
        :param location: the location to use
        :raises: CreateException: if an error occurs
        """
        _method_name = '__create_reliable_delivery_policy'

        self.logger.entering(str(location), class_name=self.__class_name, method_name=_method_name)
        policy_nodes = dictionary_utils.get_dictionary_element(self._topology, WS_RELIABLE_DELIVERY_POLICY)

        if len(policy_nodes) > 0:
            self._create_named_mbeans(WS_RELIABLE_DELIVERY_POLICY, policy_nodes, location, log_created=True)
        self.logger.exiting(class_name=self.__class_name, method_name=_method_name)
        return

    def __create_xml_entity_cache(self, location):
        """
        Create the /XMLEntityCache objects if any for use by the server and server templates.
        :param location: the location to use
        :raises: CreateException: if an error occurs
        """
        _method_name = '__create_xml_entity_cache'

        self.logger.entering(str(location), class_name=self.__class_name, method_name=_method_name)
        cache_nodes = dictionary_utils.get_dictionary_element(self._topology, XML_ENTITY_CACHE)

        if len(cache_nodes) > 0:
            self._create_named_mbeans(XML_ENTITY_CACHE, cache_nodes, location, log_created=True)
        self.logger.exiting(class_name=self.__class_name, method_name=_method_name)
        return

    def __create_xml_registry(self, location):
        """
        Create the /XMLRegistry objects if any for use by the server and server templates.
        :param location: the location to use
        :raises: CreateException: if an error occurs
        """
        _method_name = '__create_xml_registry'

        self.logger.entering(str(location), class_name=self.__class_name, method_name=_method_name)
        registry_nodes = dictionary_utils.get_dictionary_element(self._topology, XML_REGISTRY)

        if len(registry_nodes) > 0:
            self._create_named_mbeans(XML_REGISTRY, registry_nodes, location, log_created=True)
        self.logger.exiting(class_name=self.__class_name, method_name=_method_name)
        return

    def __create_ws_security(self, location):
        """
        Create the WebserviceSecurity objects, if any.
        :param location: the current location
        """
        _method_name = '__create_ws_security'
        self.logger.entering(str(location), class_name=self.__class_name, method_name=_method_name)
        ws_security = dictionary_utils.get_dictionary_element(self._topology, WEB_SERVICE_SECURITY)

        if len(ws_security) > 0:
            self._create_named_mbeans(WEB_SERVICE_SECURITY, ws_security, location, log_created=True)
        self.logger.exiting(class_name=self.__class_name, method_name=_method_name)
        return

    def __create_machines(self, location):
        """
        Create the /Machine and /UnixMachine folder objects, if any.
        :param location: the location to use
        :raises: CreateException: if an error occurs
        """
        _method_name = '__create_machines'

        self.logger.entering(str(location), class_name=self.__class_name, method_name=_method_name)
        machine_nodes = dictionary_utils.get_dictionary_element(self._topology, MACHINE)
        unix_machine_nodes = dictionary_utils.get_dictionary_element(self._topology, UNIX_MACHINE)

        if len(machine_nodes) > 0:
            self._create_named_mbeans(MACHINE, machine_nodes, location, log_created=True)
        if len(unix_machine_nodes) > 0:
            self._create_named_mbeans(UNIX_MACHINE, unix_machine_nodes, location, log_created=True)
        self.logger.exiting(class_name=self.__class_name, method_name=_method_name)
        return

    def __create_machines_clusters_and_servers(self, delete_now=True):
        """
        Create the /Cluster, /ServerTemplate, and /Server folder objects.
        :param delete_now: Flag determining whether the delete of the elements will be delayed
        :raises: CreateException: if an error occurs
        """
        _method_name = '__create_machines_clusters_and_servers'

        location = LocationContext()
        domain_name_token = self.aliases.get_name_token(location)
        location.add_name_token(domain_name_token, self._domain_name)
        self.logger.entering(str(location), class_name=self.__class_name, method_name=_method_name)

        self.__create_machines(location)
        #
        # In order for source domain provisioning to work with dynamic clusters, we have to provision
        # the ServerTemplates.  There is a cyclical dependency between Server Template and Clusters so we
        # need for the ServerTemplates to exist before create clusters.  Once the clusters are provisioned,
        # then we can fully populate the ServerTemplates.
        #
        self.topology_helper.create_placeholder_server_templates(self._topology)

        # create placeholders for JDBC resources that may be referenced in cluster definition.

        cluster_nodes = dictionary_utils.get_dictionary_element(self._topology, CLUSTER)
        if len(cluster_nodes) > 0:
            self._create_named_mbeans(CLUSTER, cluster_nodes, location, log_created=True, delete_now=delete_now)

        #
        # Now, fully populate the ServerTemplates, if any.
        #
        server_template_nodes = dictionary_utils.get_dictionary_element(self._topology, SERVER_TEMPLATE)

        if len(server_template_nodes) > 0:
            self._create_named_mbeans(SERVER_TEMPLATE, server_template_nodes, location, log_created=True,
                                      delete_now=delete_now)


        #
        # Finally, create/update the servers.
        #
        server_nodes = dictionary_utils.get_dictionary_element(self._topology, SERVER)
        # There may be a dependency to other servers when the server is in a cluster
        self.topology_helper.create_placeholder_servers_in_cluster(self._topology)
        if len(server_nodes) > 0:
            self._create_named_mbeans(SERVER, server_nodes, location, log_created=True, delete_now=delete_now)

        # Work around for bug in WLST where Server Template Listen Port must be set after Server
        # Listen Port for 7001 in order to show up in the config.xml
        if len(server_template_nodes) > 0:
            for template in server_template_nodes:
                listen_port = dictionary_utils.get_element(self._topology[SERVER_TEMPLATE][template], LISTEN_PORT)
                if listen_port is not None:
                    temp_loc = LocationContext()
                    temp_loc.append_location(SERVER_TEMPLATE)
                    temp_loc.add_name_token(self.aliases.get_name_token(temp_loc), template)
                    attribute_path = self.aliases.get_wlst_attributes_path(temp_loc)

                    self.wlst_helper.cd(attribute_path)
                    self._set_attribute(temp_loc, LISTEN_PORT, listen_port, [])

        self.__create_migratable_targets(location, delete_now=delete_now)

        self.logger.exiting(class_name=self.__class_name, method_name=_method_name)
        return

    def __create_migratable_targets(self, location, delete_now=True):
        """
        Create the /MigratableTarget folder objects, if any.
        :param location: the location to use
        :param delete_now: Flag to determine if the delete of elements will be delayed
        :raises: CreateException: if an error occurs
        """
        _method_name = '__create_migratable_targets'

        self.logger.entering(str(location), class_name=self.__class_name, method_name=_method_name)
        migratable_target_nodes = dictionary_utils.get_dictionary_element(self._topology, MIGRATABLE_TARGET)

        if len(migratable_target_nodes) > 0:
            self._create_named_mbeans(MIGRATABLE_TARGET, migratable_target_nodes, location, log_created=True,
                                      delete_now=delete_now)

        self.logger.exiting(class_name=self.__class_name, method_name=_method_name)
        return

    def __create_other_domain_artifacts(self, location, mbean_type_list):
        """
        Create the remaining model topology-related folder objects, if any.
        :param location: the location to use
        :raises: CreateException: if an error occurs
        """
        _method_name = '__create_other_domain_artifacts'

        self.logger.entering(str(location), mbean_type_list, class_name=self.__class_name, method_name=_method_name)
        for mbean_type in mbean_type_list:
            mbean_nodes = dictionary_utils.get_dictionary_element(self._topology, mbean_type)

            if len(mbean_nodes) > 0:
                mbean_location = LocationContext(location).append_location(mbean_type)
                if self.aliases.supports_multiple_mbean_instances(mbean_location):
                    self._create_named_mbeans(mbean_type, mbean_nodes, location, log_created=True)
                else:
                    self._create_mbean(mbean_type, mbean_nodes, location, log_created=True)

        self.logger.exiting(class_name=self.__class_name, method_name=_method_name)
        return

<<<<<<< HEAD
    def __set_connection_property(self, root_location, property_name, property_value, encrypted=False):
=======
    def __set_atp_connection_property(self, root_location, property_name, property_value, encrypted=False):
>>>>>>> 0b3c652f
        create_path = self.aliases.get_wlst_create_path(root_location)

        self.wlst_helper.cd(create_path)

        token_name = self.aliases.get_name_token(root_location)

        if token_name is not None:
            root_location.add_name_token(token_name, property_name)

        mbean_name = self.aliases.get_wlst_mbean_name(root_location)
        mbean_type = self.aliases.get_wlst_mbean_type(root_location)
        existing_properties =  self.wlst_helper.lsc(create_path + '/Property')
        if property_name not in existing_properties:
            self.wlst_helper.create(mbean_name, mbean_type)

        wlst_path = self.aliases.get_wlst_attributes_path(root_location)

        self.wlst_helper.cd(wlst_path)
<<<<<<< HEAD

=======
        
>>>>>>> 0b3c652f
        if encrypted:
            value_property = DRIVER_PARAMS_PROPERTY_VALUE_ENCRYPTED
        else:
            value_property = DRIVER_PARAMS_PROPERTY_VALUE
<<<<<<< HEAD

        wlst_name, wlst_value = \
            self.aliases.get_wlst_attribute_name_and_value(root_location, value_property,
                                                           property_value)
        self.wlst_helper.set(wlst_name, wlst_value)

        root_location.remove_name_token(property_name)

    def __validate_and_get_atp_rcudbinfo(self, rcu_db_info, check_admin_pwd=False):
=======
       
        wlst_name, wlst_value = \
            self.aliases.get_wlst_attribute_name_and_value(root_location, value_property, property_value)
        self.wlst_helper.set(wlst_name, wlst_value)

        root_location.remove_name_token(property_name)
    
    def __retrieve_atp_rcudbinfo(self, rcu_db_info, check_admin_pwd=False):
>>>>>>> 0b3c652f
        """
        Check and return atp connection info and make sure atp rcudb info is complete
        :raises: CreateException: if an error occurs
        """
        _method_name = '__validate_and_get_atp_rcudbinfo'

        tns_admin = rcu_db_info.get_tns_admin()

        if tns_admin is None or not os.path.exists(tns_admin + os.sep + "tnsnames.ora"):
            ex = exception_helper.create_create_exception('WLSDPLY-12562')
            self.logger.throwing(ex, class_name=self.__class_name, method_name=_method_name)
            raise ex

        if rcu_db_info.get_tns_entry() is None:
            ex = exception_helper.create_create_exception('WLSDPLY-12413','tns.alias',
                                                          "['tns.alias','javax.net.ssl.keyStorePassword',"
                                                          "'javax.net.ssl.trustStorePassword']")
            self.logger.throwing(ex, class_name=self.__class_name, method_name=_method_name)
            raise ex

        rcu_database, error = atp_helper.get_atp_connect_string(tns_admin + os.sep + 'tnsnames.ora',
                                                                rcu_db_info.get_tns_entry())
        #
        keystore_pwd = rcu_db_info.get_keystore_password()
        truststore_pwd = rcu_db_info.get_truststore_password()

        if keystore_pwd is None:
            ex = exception_helper.create_create_exception('WLSDPLY-12413','javax.net.ssl.keyStorePassword',
                                                          "['tns.alias','javax.net.ssl.keyStorePassword',"
                                                          "'javax.net.ssl.trustStorePassword']")
            self.logger.throwing(ex, class_name=self.__class_name, method_name=_method_name)
            raise ex

        if truststore_pwd is None:
            ex = exception_helper.create_create_exception('WLSDPLY-12413','javax.net.ssl.trustStorePassword',
                                                          "['tns.alias','javax.net.ssl.keyStorePassword',"
                                                          "'javax.net.ssl.trustStorePassword']")
            raise ex

        if check_admin_pwd:
            admin_pwd = rcu_db_info.get_admin_password()
            if admin_pwd is None:
                ex = exception_helper.create_create_exception('WLSDPLY-12413','rcu_admin_password',
                                                              "['rcu_prefix','rcu_schema_password',"
                                                              "'rcu_admin_password']")
                raise ex

        return tns_admin, rcu_database, keystore_pwd, truststore_pwd

    def __validate_and_get_ssl_rcudbinfo(self, rcu_db_info, check_admin_pwd=False):
        """
        Check and return ssl connection info and make sure ssl rcudb info is complete
        :raises: CreateException: if an error occurs
        """
        _method_name = '__retrieve_ssl_rcudbinfo'

        tns_admin = rcu_db_info.get_tns_admin()
        truststore = rcu_db_info.get_truststore()
        if tns_admin is None or not os.path.exists(tns_admin + os.sep + "tnsnames.ora") \
         or not os.path.exists(tns_admin + os.sep + truststore):
            ex = exception_helper.create_create_exception('WLSDPLY-12562')
            self.logger.throwing(ex, class_name=self.__class_name, method_name=_method_name)
            raise ex

        if rcu_db_info.get_tns_entry() is None:
            ex = exception_helper.create_create_exception('WLSDPLY-12413','tns.alias',
                                                          "['tns.alias','javax.net.ssl.keyStorePassword',"
                                                          "'javax.net.ssl.trustStorePassword']")
            self.logger.throwing(ex, class_name=self.__class_name, method_name=_method_name)
            raise ex

        rcu_database, error = ssl_helper.get_ssl_connect_string(tns_admin + os.sep + 'tnsnames.ora',
                                                         rcu_db_info.get_tns_entry())
        truststore = rcu_db_info.get_truststore()
        truststore_type = rcu_db_info.get_truststore_type()
        truststore_pwd = rcu_db_info.get_truststore_password()
        keystore = rcu_db_info.get_keystore()
        keystore_type = rcu_db_info.get_keystore_type()
        keystore_pwd = rcu_db_info.get_keystore_password()

        if check_admin_pwd:
            admin_pwd = rcu_db_info.get_admin_password()
            if admin_pwd is None:
                ex = exception_helper.create_create_exception('WLSDPLY-12413','rcu_admin_password',
                                                              "['rcu_prefix','rcu_schema_password',"
                                                              "'rcu_admin_password']")
                raise ex

        return tns_admin, rcu_database, truststore_pwd, truststore_type, truststore, keystore_pwd, keystore_type, keystore   

    def __configure_fmw_infra_database(self):
        """
        Configure the FMW Infrastructure DataSources.
        :raises: CreateException: if an error occurs
        """
        _method_name = '__configure_fmw_infra_database'
        self.logger.entering(class_name=self.__class_name, method_name=_method_name)

        # only continue with RCU configuration for domain type that requires RCU.
        if not self._domain_typedef.required_rcu():
            self.logger.finer('WLSDPLY-12249', class_name=self.__class_name, method_name=_method_name)
            return

        rcu_db_info = rcudbinfo_helper.create(self.model.get_model(), self.model_context, self.aliases)
        self.__set_rcu_datasource_parameters_without_shadow_table(rcu_db_info)

        self.logger.exiting(class_name=self.__class_name, method_name=_method_name)
        return


    def __rcudb_info_in_model(self):
        model = self.model.get_model()
        if (DOMAIN_INFO in model and RCU_DB_INFO in model[DOMAIN_INFO]) or \
            (RESOURCES in model and RCU_CONFIGURATION in model[RESOURCES]):
            return True
        else:
            return False

    def __set_rcu_datasource_parameters_without_shadow_table(self, rcu_db_info):
        """
          Setting the rcu default datasources connection parameters by looping through th default list of datasrouces
          from the template instead of using getDatabaseDefaults()
        :param rcu_db_info:   RCUDbInfo this has been either provided by the model or populated from command line
        :return:
        """
        _method_name = 'set_rcu_datasource_parameters'

        rcu_prefix = rcu_db_info.get_preferred_prefix()
        rcu_schema_pwd = rcu_db_info.get_preferred_schema_pass()

        if rcu_prefix is None:
            ex = exception_helper.create_create_exception('WLSDPLY-12413','rcu_prefix',
                                                          "['rcu_prefix','rcu_schema_password']")
            self.logger.throwing(ex, class_name=self.__class_name, method_name=_method_name)
            raise ex

        if rcu_schema_pwd is None:
            ex = exception_helper.create_create_exception('WLSDPLY-12413','rcu_schema_password',
                                                          "['rcu_prefix','rcu_schema_password']")
            self.logger.throwing(ex, class_name=self.__class_name, method_name=_method_name)
            raise ex


        # For ATP databases :  we need to set all the property for each datasource
        # load atp connection properties from properties file
        # HANDLE ATP case
<<<<<<< HEAD
        is_atp_ds = rcu_db_info.is_use_atp()
        is_ssl_ds = rcu_db_info.is_use_ssl()

        if is_atp_ds:
            tns_admin, rcu_database, keystore_pwd, truststore_pwd = self.__validate_and_get_atp_rcudbinfo(rcu_db_info)
        elif is_ssl_ds:
            tns_admin, rcu_database, truststore_pwd, truststore_type, \
                truststore = self.__validate_and_get_ssl_rcudbinfo(rcu_db_info)
=======

        if rcu_db_info.has_atpdbinfo() or rcu_db_info.is_use_ssl():
            has_atp = rcu_db_info.has_atpdbinfo()
            # parse the tnsnames.ora file and retrieve the connection string
            # tns_admin is the wallet path either the path to $DOMAIN_HOME/atpwallet or
            # specified in RCUDbinfo.oracle.net.tns_admin

            keystore_pwd = None
            truststore_type = None
            truststore = None
            keystore_type = None
            keystore = None
            if has_atp:
                tns_admin, rcu_database, keystore_pwd, truststore_pwd = self.__retrieve_atp_rcudbinfo(rcu_db_info)
            else:
                tns_admin, rcu_database, truststore_pwd, truststore_type, truststore, keystore_pwd, keystore_type, keystore = self.__retrieve_ssl_rcudbinfo(rcu_db_info)
            # Need to set for the connection property for each datasource

            fmw_database = self.wls_helper.get_jdbc_url_from_rcu_connect_string(rcu_database)

            location = LocationContext()
            location.append_location(JDBC_SYSTEM_RESOURCE)

            folder_path = self.aliases.get_wlst_list_path(location)
            self.wlst_helper.cd(folder_path)
            ds_names = self.wlst_helper.lsc()

            for ds_name in ds_names:
                location = deployer_utils.get_jdbc_driver_params_location(ds_name, self.aliases)
                wlst_path = self.aliases.get_wlst_attributes_path(location)
                self.wlst_helper.cd(wlst_path)

                wlst_name, wlst_value = \
                    self.aliases.get_wlst_attribute_name_and_value(location, URL, fmw_database)
                self.wlst_helper.set_if_needed(wlst_name, wlst_value)

                wlst_name, wlst_value = \
                    self.aliases.get_wlst_attribute_name_and_value(location, PASSWORD_ENCRYPTED,
                                                                   rcu_schema_pwd, masked=True)
                self.wlst_helper.set_if_needed(wlst_name, wlst_value, masked=True)

                location.append_location(JDBC_DRIVER_PARAMS_PROPERTIES)
                deployer_utils.set_flattened_folder_token(location, self.aliases)
                token_name = self.aliases.get_name_token(location)
                if token_name is not None:
                    location.add_name_token(token_name, DRIVER_PARAMS_USER_PROPERTY)

                wlst_path = self.aliases.get_wlst_attributes_path(location)
                self.wlst_helper.cd(wlst_path)
                orig_user = self.wlst_helper.get('Value')
                stb_user = orig_user.replace('DEV', rcu_prefix)
                wlst_name, wlst_value = \
                    self.aliases.get_wlst_attribute_name_and_value(location, DRIVER_PARAMS_PROPERTY_VALUE,
                                                                   stb_user)
                self.wlst_helper.set_if_needed(wlst_name, wlst_value)

                # need to set other properties

                location.remove_name_token(DRIVER_PARAMS_USER_PROPERTY)

                if has_atp:
                    self.__set_atp_connection_property(location, DRIVER_PARAMS_kEYSTORE_PROPERTY, tns_admin + os.sep
                                                       + 'keystore.jks')
                    self.__set_atp_connection_property(location, DRIVER_PARAMS_KEYSTORETYPE_PROPERTY,
                                                       'JKS')
                    self.__set_atp_connection_property(location, DRIVER_PARAMS_KEYSTOREPWD_PROPERTY, keystore_pwd)
                    self.__set_atp_connection_property(location, DRIVER_PARAMS_TRUSTSTORE_PROPERTY, tns_admin + os.sep
                                                       + 'truststore.jks')
                    self.__set_atp_connection_property(location, DRIVER_PARAMS_TRUSTSTORETYPE_PROPERTY,
                                                       'JKS')
                    self.__set_atp_connection_property(location, DRIVER_PARAMS_TRUSTSTOREPWD_PROPERTY, truststore_pwd)

                    self.__set_atp_connection_property(location, DRIVER_PARAMS_NET_SSL_VERSION, '1.2')
                    self.__set_atp_connection_property(location, DRIVER_PARAMS_NET_SERVER_DN_MATCH_PROPERTY, 'true')
                    self.__set_atp_connection_property(location, DRIVER_PARAMS_NET_TNS_ADMIN, tns_admin)
                    self.__set_atp_connection_property(location, DRIVER_PARAMS_NET_FAN_ENABLED, 'false')
                else:
                    self.__set_atp_connection_property(location, DRIVER_PARAMS_TRUSTSTORE_PROPERTY, tns_admin + os.sep
                                                       + truststore)
                    self.__set_atp_connection_property(location, DRIVER_PARAMS_TRUSTSTORETYPE_PROPERTY,
                                                         truststore_type)
                    if truststore_pwd is not None and truststore_pwd != 'None':
                        self.__set_atp_connection_property(location, DRIVER_PARAMS_TRUSTSTOREPWD_PROPERTY, truststore_pwd, encrypted=True)
                    if keystore is not None and keystore != 'None':
                        self.__set_atp_connection_property(location, DRIVER_PARAMS_kEYSTORE_PROPERTY, tns_admin + os.sep
                                                       + keystore)
                    if keystore_type is not None and keystore_type != 'None':
                        self.__set_atp_connection_property(location, DRIVER_PARAMS_KEYSTORETYPE_PROPERTY,
                                                       keystore_type)
                    if keystore_pwd is not None and keystore_pwd != 'None':
                        self.__set_atp_connection_property(location, DRIVER_PARAMS_KEYSTOREPWD_PROPERTY, keystore_pwd, encrypted=True)
>>>>>>> 0b3c652f
        else:
            rcu_database = rcu_db_info.get_preferred_db()

        if rcu_database is None:
            ex = exception_helper.create_create_exception('WLSDPLY-12564')
            raise ex

        # Need to set for the connection property for each datasource

        fmw_database = self.wls_helper.get_jdbc_url_from_rcu_connect_string(rcu_database)
        self.logger.fine('WLSDPLY-12221', fmw_database, class_name=self.__class_name, method_name=_method_name)

        location = LocationContext()
        location.append_location(JDBC_SYSTEM_RESOURCE)
        folder_path = self.aliases.get_wlst_list_path(location)
        self.wlst_helper.cd(folder_path)
        ds_names = self.wlst_helper.lsc()

        for ds_name in ds_names:

            # Set the driver params
            self.__set_datasource_url(ds_name, fmw_database)
            self.__set_datasource_password(ds_name, rcu_schema_pwd)
            self.__reset_datasource_template_userid(ds_name, rcu_prefix)

            if is_atp_ds:
                self.__set_atp_standard_conn_properties(keystore_pwd, ds_name, tns_admin, truststore_pwd)
            elif is_ssl_ds:
                self.__set_ssl_standard_conn_properties(ds_name, tns_admin, truststore, truststore_pwd,
                                                        truststore_type)

    def __reset_datasource_template_userid(self, datasource_name, rcu_prefix):
        location = deployer_utils.get_jdbc_driver_params_location(datasource_name, self.aliases)
        location.append_location(JDBC_DRIVER_PARAMS_PROPERTIES)
        deployer_utils.set_flattened_folder_token(location, self.aliases)
        token_name = self.aliases.get_name_token(location)
        if token_name is not None:
            location.add_name_token(token_name, DRIVER_PARAMS_USER_PROPERTY)
        wlst_path = self.aliases.get_wlst_attributes_path(location)
        self.wlst_helper.cd(wlst_path)
        # Change the schema from the template and just change the prefix
        template_schema_user = self.wlst_helper.get('Value')
        schema_user = re.sub('^DEV_', rcu_prefix + '_', template_schema_user)
        wlst_name, wlst_value = \
            self.aliases.get_wlst_attribute_name_and_value(location, DRIVER_PARAMS_PROPERTY_VALUE,
                                                           schema_user)
        self.wlst_helper.set_if_needed(wlst_name, wlst_value)

    def __set_datasource_password(self, datasource_name, rcu_schema_pwd):
        location = deployer_utils.get_jdbc_driver_params_location(datasource_name, self.aliases)
        wlst_name, wlst_value = \
            self.aliases.get_wlst_attribute_name_and_value(location, PASSWORD_ENCRYPTED,
                                                           rcu_schema_pwd, masked=True)
        self.wlst_helper.set_if_needed(wlst_name, wlst_value, masked=True)

    def __set_datasource_url(self, datasource_name, url_string):
        location = deployer_utils.get_jdbc_driver_params_location(datasource_name, self.aliases)

        wlst_path = self.aliases.get_wlst_attributes_path(location)
        self.wlst_helper.cd(wlst_path)
        url = self.wls_helper.get_jdbc_url_from_rcu_connect_string(url_string)
        wlst_name, wlst_value = \
            self.aliases.get_wlst_attribute_name_and_value(location, URL, url)
        self.wlst_helper.set_if_needed(wlst_name, wlst_value)

    def __set_ssl_standard_conn_properties(self, datasource_name, tns_admin, truststore, truststore_pwd, truststore_type):
        location = deployer_utils.get_jdbc_driver_params_properties_location(datasource_name, self.aliases)

        self.__set_connection_property(location, DRIVER_PARAMS_TRUSTSTORE_PROPERTY, tns_admin + os.sep
                                       + truststore)
        self.__set_connection_property(location, DRIVER_PARAMS_TRUSTSTORETYPE_PROPERTY,
                                       truststore_type)
        if truststore_pwd is not None and truststore_pwd != 'None':
            self.__set_connection_property(location, DRIVER_PARAMS_TRUSTSTOREPWD_PROPERTY, truststore_pwd, True)

    def __set_atp_standard_conn_properties(self, keystore_pwd, datasource_name, tns_admin, truststore_pwd):
        location = deployer_utils.get_jdbc_driver_params_properties_location(datasource_name, self.aliases)

        self.__set_connection_property(location, DRIVER_PARAMS_KEYSTORE_PROPERTY, tns_admin + os.sep
                                       + 'keystore.jks')
        self.__set_connection_property(location, DRIVER_PARAMS_KEYSTORETYPE_PROPERTY,
                                       'JKS')
        self.__set_connection_property(location, DRIVER_PARAMS_KEYSTOREPWD_PROPERTY, keystore_pwd, True)
        self.__set_connection_property(location, DRIVER_PARAMS_TRUSTSTORE_PROPERTY, tns_admin + os.sep
                                       + 'truststore.jks')
        self.__set_connection_property(location, DRIVER_PARAMS_TRUSTSTORETYPE_PROPERTY,
                                       'JKS')
        self.__set_connection_property(location, DRIVER_PARAMS_TRUSTSTOREPWD_PROPERTY, truststore_pwd, True)
        self.__set_connection_property(location, DRIVER_PARAMS_NET_SSL_VERSION, '1.2')
        self.__set_connection_property(location, DRIVER_PARAMS_NET_SERVER_DN_MATCH_PROPERTY, 'true')
        self.__set_connection_property(location, DRIVER_PARAMS_NET_TNS_ADMIN, tns_admin)
        self.__set_connection_property(location, DRIVER_PARAMS_NET_FAN_ENABLED, 'false')

    def __set_app_dir(self):
        """
        Set the AppDir domain option.
        :raises: CreateException: if an error occurs
        """
        _method_name = '__set_app_dir'

        self.logger.entering(class_name=self.__class_name, method_name=_method_name)
        if APP_DIR in self._domain_info:
            app_dir = self._domain_info[APP_DIR]
            self.logger.fine('WLSDPLY-12225', model.get_model_domain_info_key(), APP_DIR, app_dir,
                             class_name=self.__class_name, method_name=_method_name)
        else:
            app_parent = self.model_context.get_domain_parent_dir()
            if not app_parent:
                app_parent = os.path.dirname(self.model_context.get_domain_home())

            app_dir = os.path.join(app_parent, 'applications')
            self.logger.fine('WLSDPLY-12226', model.get_model_domain_info_key(), APP_DIR, app_dir,
                             class_name=self.__class_name, method_name=_method_name)

        self.wlst_helper.set_option_if_needed(SET_OPTION_APP_DIR, app_dir)

        self.logger.exiting(class_name=self.__class_name, method_name=_method_name)
        return

    def __set_domain_name(self):
        _method_name = '__set_domain_name'
        # Stash the default name since the SecurityConfiguration subfolder name does not change
        # to the new domain name until after the domain has been written to disk and re-read.
        #
        self.__default_domain_name = self.wlst_helper.get(NAME)
        if self.__default_domain_name is None or len(self.__default_domain_name) == 0:
            self.__default_domain_name = DEFAULT_WLS_DOMAIN_NAME

        # set this option, in case domain name is different from domain directory name
        self.wlst_helper.set_option_if_needed('DomainName', self._domain_name)

        if self._domain_name != self.__default_domain_name:
            #
            # We cannot use the aliases for the Server Name attribute since we
            # filter out any name fields.
            #
            self.wlst_helper.set_if_needed(DOMAIN_NAME, self._domain_name)
            self.logger.info('WLSDPLY-12227', self.__default_domain_name, self._domain_name,
                             class_name=self.__class_name, method_name=_method_name)
        return

    def __set_admin_password(self):
        """
        Set the administrative user's password.
        :raises: CreateException: if an error occurs
        """
        _method_name = '__set_admin_password'

        if ADMIN_PASSWORD in self._domain_info:
            admin_password = self._domain_info[ADMIN_PASSWORD]
            admin_username = self.wls_helper.get_default_admin_username()
            if ADMIN_USERNAME in self._domain_info:
                admin_username = self._domain_info[ADMIN_USERNAME]

            location = LocationContext().append_location(SECURITY)
            token_name = self.aliases.get_name_token(location)
            if token_name is not None:
                location.add_name_token(token_name, self._domain_name)

            location.append_location(USER)
            token_name = self.aliases.get_name_token(location)
            if token_name is not None:
                location.add_name_token(token_name, self.wls_helper.get_default_admin_username())

            admin_user_path = self.aliases.get_wlst_attributes_path(location)
            self.wlst_helper.cd(admin_user_path)
            wlst_name, wlst_value = \
                self.aliases.get_wlst_attribute_name_and_value(location, NAME, admin_username)
            self.wlst_helper.set_if_needed(wlst_name, wlst_value)
            wlst_name, wlst_value = \
                self.aliases.get_wlst_attribute_name_and_value(location, PASSWORD, admin_password, masked=True)
            self.wlst_helper.set_if_needed(wlst_name, wlst_value, masked=True)

        else:
            ex = exception_helper.create_create_exception('WLSDPLY-12228', 'AdminPassword',
                                                          model.get_model_domain_info_key())
            self.logger.throwing(ex, class_name=self.__class_name, method_name=_method_name)
            raise ex
        return

    def __set_admin_server_name(self):
        """
        Set the name of the AdminServer, if required.
        :raises: CreateException: if an error occurs
        """
        _method_name = '__set_admin_server_name'

        # Test to see if the name was specified to see whether we need to do this or not...
        self.wlst_helper.cd('/')
        self.__default_admin_server_name = self.wlst_helper.get(ADMIN_SERVER_NAME)
        if self._admin_server_name != self.__default_admin_server_name:
            location = LocationContext().append_location(SERVER)
            token_name = self.aliases.get_name_token(location)
            if token_name is not None:
                location.add_name_token(token_name, self.__default_admin_server_name)

            wlst_path = self.aliases.get_wlst_attributes_path(location)
            self.wlst_helper.cd(wlst_path)
            #
            # We cannot use the aliases for the Server Name attribute since we
            # filter out any name fields.
            #
            self.wlst_helper.set_if_needed(NAME, self._admin_server_name)
            self.logger.info('WLSDPLY-12229', self.__default_admin_server_name, self._admin_server_name,
                             class_name=self.__class_name, method_name=_method_name)
        else:
            self._admin_server_name = self.__default_admin_server_name

    def __set_domain_attributes(self):
        """
        Set the Domain attributes
        """
        _method_name = '__set_domain_attributes'
        self.logger.finer('WLSDPLY-12231', self._domain_name, class_name=self.__class_name, method_name=_method_name)
        attrib_dict = dictionary_utils.get_dictionary_attributes(self.model.get_model_topology())

        # skip any attributes that have special handling
        for attribute in CREATE_ONLY_DOMAIN_ATTRIBUTES:
            if attribute in attrib_dict:
                del attrib_dict[attribute]

        location = LocationContext()
        attribute_path = self.aliases.get_wlst_attributes_path(location)
        self.wlst_helper.cd(attribute_path)
        self._set_attributes(location, attrib_dict)

    def _configure_security_configuration(self):
        """
        Configure the SecurityConfiguration MBean and its Realm sub-folder. In 11g, the SecurityConfiguration MBean
        is not persisted to the domain config until the domain is first written.
        :return:
        """
        _method_name = '_configure_security_configuration'
        self.logger.entering(class_name=self.__class_name, method_name=_method_name)
        # SecurityConfiguration is special since the subfolder name does not change when you change the domain name.
        # It only changes once the domain is written and re-read...
        domain_name_token = deployer_utils.get_domain_token(self.aliases)
        security_config_location = LocationContext().add_name_token(domain_name_token, self._domain_name)
        self.security_provider_creator.create_security_configuration(security_config_location)
        self.logger.exiting(class_name=self.__class_name, method_name=_method_name)

    def __create_boot_dot_properties(self):
        _method_name = '__create_boot_dot_properties'
        self.logger.entering(class_name=self.__class_name, method_name=_method_name)

        if SERVER_START_MODE in self._domain_info:
            server_start_mode = self._domain_info[SERVER_START_MODE]
            if server_start_mode == 'prod' or server_start_mode == 'PROD':
                return

        if PRODUCTION_MODE_ENABLED in self._topology:
            if string_utils.to_boolean(self._topology[PRODUCTION_MODE_ENABLED]):
                return

        system_ini = SerializedSystemIni.getEncryptionService(self._domain_home)
        encryption_service = ClearOrEncryptedService(system_ini)
        admin_password = self._domain_info[ADMIN_PASSWORD]
        admin_username = self.wls_helper.get_default_admin_username()
        if ADMIN_USERNAME in self._domain_info:
            admin_username = self._domain_info[ADMIN_USERNAME]

        server_nodes = dictionary_utils.get_dictionary_element(self._topology, SERVER)
        servers = [self._admin_server_name]

        for model_name in server_nodes:
            name = self.wlst_helper.get_quoted_name_for_wlst(model_name)
            servers.append(name)

        admin_username = self.aliases.decrypt_password(admin_username)
        admin_password = self.aliases.decrypt_password(admin_password)
        encrypted_username = encryption_service.encrypt(admin_username)
        encrypted_password = encryption_service.encrypt(admin_password)
        for server in servers:
            if model_helper.is_delete_name(server):
                continue
            properties = Properties()
            properties.put("username", encrypted_username)
            properties.put("password", encrypted_password)
            file_directory = self._domain_home + "/servers/" + server + "/security"
            file_location = file_directory + "/boot.properties"
            if not os.path.exists(file_directory):
                os.makedirs(file_directory)
            ostream = FileOutputStream(file_location)
            properties.store(ostream, None)
            ostream.close()
        self.logger.exiting(class_name=self.__class_name, method_name=_method_name)

    def __create_credential_mappings(self):
        """
        Create credential mappings from model elements.
        """
        default_nodes = dictionary_utils.get_dictionary_element(self._domain_info,
                                                                WLS_USER_PASSWORD_CREDENTIAL_MAPPINGS)
        if default_nodes:
            credential_map_helper = CredentialMapHelper(self.model_context, ExceptionType.CREATE)
            credential_map_helper.create_default_init_file(default_nodes)

    def __configure_opss_secrets(self):
        _method_name = '__configure_opss_secrets'

        if not self._domain_typedef.is_jrf_domain_type():
            return

        self.logger.entering(class_name=self.__class_name, method_name=_method_name)
        domain_info = self._domain_info
        if OPSS_SECRETS in domain_info:
            opss_secret_password = domain_info[OPSS_SECRETS]
            if self.archive_helper and opss_secret_password:
                extract_path = self.archive_helper.extract_opss_wallet()
                self.wlst_helper.set_shared_secret_store_with_password(extract_path, opss_secret_password)
        else:
            opss_secret_password = self.model_context.get_opss_wallet_passphrase()
            opss_wallet = self.model_context.get_opss_wallet()
            if opss_wallet is not None and opss_secret_password is not None:
                self.wlst_helper.set_shared_secret_store_with_password(opss_wallet, opss_secret_password)

        self.logger.exiting(class_name=self.__class_name, method_name=_method_name)<|MERGE_RESOLUTION|>--- conflicted
+++ resolved
@@ -9,6 +9,7 @@
 from java.io import FileOutputStream
 from java.lang import IllegalArgumentException
 from java.util import Properties
+
 from oracle.weblogic.deploy.create import RCURunner
 from oracle.weblogic.deploy.util import FileUtils
 from wlsdeploy.aliases.location_context import LocationContext
@@ -25,30 +26,19 @@
 from wlsdeploy.aliases.model_constants import DEFAULT_WLS_DOMAIN_NAME
 from wlsdeploy.aliases.model_constants import DOMAIN_INFO
 from wlsdeploy.aliases.model_constants import DOMAIN_NAME
-from wlsdeploy.aliases.model_constants import DRIVER_NAME
-from wlsdeploy.aliases.model_constants import DRIVER_PARAMS_PROPERTY_VALUE
-from wlsdeploy.aliases.model_constants import DRIVER_PARAMS_PROPERTY_VALUE_ENCRYPTED
-from wlsdeploy.aliases.model_constants import DRIVER_PARAMS_USER_PROPERTY
-from wlsdeploy.aliases.model_constants import DRIVER_PARAMS_TRUSTSTORE_PROPERTY
 from wlsdeploy.aliases.model_constants import DRIVER_PARAMS_KEYSTORE_PROPERTY
-from wlsdeploy.aliases.model_constants import DRIVER_PARAMS_TRUSTSTORETYPE_PROPERTY
 from wlsdeploy.aliases.model_constants import DRIVER_PARAMS_KEYSTORETYPE_PROPERTY
-from wlsdeploy.aliases.model_constants import DRIVER_PARAMS_TRUSTSTOREPWD_PROPERTY
 from wlsdeploy.aliases.model_constants import DRIVER_PARAMS_KEYSTOREPWD_PROPERTY
 from wlsdeploy.aliases.model_constants import DRIVER_PARAMS_NET_SERVER_DN_MATCH_PROPERTY
 from wlsdeploy.aliases.model_constants import DRIVER_PARAMS_NET_SSL_VERSION
 from wlsdeploy.aliases.model_constants import DRIVER_PARAMS_NET_TNS_ADMIN
-<<<<<<< HEAD
 from wlsdeploy.aliases.model_constants import DRIVER_PARAMS_NET_FAN_ENABLED
-=======
 from wlsdeploy.aliases.model_constants import DRIVER_PARAMS_PROPERTY_VALUE
 from wlsdeploy.aliases.model_constants import DRIVER_PARAMS_PROPERTY_VALUE_ENCRYPTED
 from wlsdeploy.aliases.model_constants import DRIVER_PARAMS_TRUSTSTOREPWD_PROPERTY
 from wlsdeploy.aliases.model_constants import DRIVER_PARAMS_TRUSTSTORETYPE_PROPERTY
 from wlsdeploy.aliases.model_constants import DRIVER_PARAMS_TRUSTSTORE_PROPERTY
 from wlsdeploy.aliases.model_constants import DRIVER_PARAMS_USER_PROPERTY
-from wlsdeploy.aliases.model_constants import DRIVER_PARAMS_kEYSTORE_PROPERTY
->>>>>>> 0b3c652f
 from wlsdeploy.aliases.model_constants import JDBC_DRIVER_PARAMS_PROPERTIES
 from wlsdeploy.aliases.model_constants import JDBC_SYSTEM_RESOURCE
 from wlsdeploy.aliases.model_constants import LISTEN_PORT
@@ -87,10 +77,6 @@
 from wlsdeploy.aliases.model_constants import WEB_SERVICE_SECURITY
 from wlsdeploy.aliases.model_constants import XML_ENTITY_CACHE
 from wlsdeploy.aliases.model_constants import XML_REGISTRY
-
-
-
-
 from wlsdeploy.exception import exception_helper
 from wlsdeploy.exception.expection_types import ExceptionType
 from wlsdeploy.tool.create import atp_helper
@@ -113,7 +99,7 @@
 from wlsdeploy.util import model
 from wlsdeploy.util import model_helper
 from wlsdeploy.util import string_utils
-from wlsdeploy.tool.util.rcu_helper import RCUHelper
+#from wlsdeploy.tool.util.rcu_helper import RCUHelper
 
 
 class DomainCreator(Creator):
@@ -957,11 +943,7 @@
         self.logger.exiting(class_name=self.__class_name, method_name=_method_name)
         return
 
-<<<<<<< HEAD
     def __set_connection_property(self, root_location, property_name, property_value, encrypted=False):
-=======
-    def __set_atp_connection_property(self, root_location, property_name, property_value, encrypted=False):
->>>>>>> 0b3c652f
         create_path = self.aliases.get_wlst_create_path(root_location)
 
         self.wlst_helper.cd(create_path)
@@ -980,16 +962,10 @@
         wlst_path = self.aliases.get_wlst_attributes_path(root_location)
 
         self.wlst_helper.cd(wlst_path)
-<<<<<<< HEAD
-
-=======
-        
->>>>>>> 0b3c652f
         if encrypted:
             value_property = DRIVER_PARAMS_PROPERTY_VALUE_ENCRYPTED
         else:
             value_property = DRIVER_PARAMS_PROPERTY_VALUE
-<<<<<<< HEAD
 
         wlst_name, wlst_value = \
             self.aliases.get_wlst_attribute_name_and_value(root_location, value_property,
@@ -999,16 +975,6 @@
         root_location.remove_name_token(property_name)
 
     def __validate_and_get_atp_rcudbinfo(self, rcu_db_info, check_admin_pwd=False):
-=======
-       
-        wlst_name, wlst_value = \
-            self.aliases.get_wlst_attribute_name_and_value(root_location, value_property, property_value)
-        self.wlst_helper.set(wlst_name, wlst_value)
-
-        root_location.remove_name_token(property_name)
-    
-    def __retrieve_atp_rcudbinfo(self, rcu_db_info, check_admin_pwd=False):
->>>>>>> 0b3c652f
         """
         Check and return atp connection info and make sure atp rcudb info is complete
         :raises: CreateException: if an error occurs
@@ -1155,7 +1121,6 @@
         # For ATP databases :  we need to set all the property for each datasource
         # load atp connection properties from properties file
         # HANDLE ATP case
-<<<<<<< HEAD
         is_atp_ds = rcu_db_info.is_use_atp()
         is_ssl_ds = rcu_db_info.is_use_ssl()
 
@@ -1163,100 +1128,7 @@
             tns_admin, rcu_database, keystore_pwd, truststore_pwd = self.__validate_and_get_atp_rcudbinfo(rcu_db_info)
         elif is_ssl_ds:
             tns_admin, rcu_database, truststore_pwd, truststore_type, \
-                truststore = self.__validate_and_get_ssl_rcudbinfo(rcu_db_info)
-=======
-
-        if rcu_db_info.has_atpdbinfo() or rcu_db_info.is_use_ssl():
-            has_atp = rcu_db_info.has_atpdbinfo()
-            # parse the tnsnames.ora file and retrieve the connection string
-            # tns_admin is the wallet path either the path to $DOMAIN_HOME/atpwallet or
-            # specified in RCUDbinfo.oracle.net.tns_admin
-
-            keystore_pwd = None
-            truststore_type = None
-            truststore = None
-            keystore_type = None
-            keystore = None
-            if has_atp:
-                tns_admin, rcu_database, keystore_pwd, truststore_pwd = self.__retrieve_atp_rcudbinfo(rcu_db_info)
-            else:
-                tns_admin, rcu_database, truststore_pwd, truststore_type, truststore, keystore_pwd, keystore_type, keystore = self.__retrieve_ssl_rcudbinfo(rcu_db_info)
-            # Need to set for the connection property for each datasource
-
-            fmw_database = self.wls_helper.get_jdbc_url_from_rcu_connect_string(rcu_database)
-
-            location = LocationContext()
-            location.append_location(JDBC_SYSTEM_RESOURCE)
-
-            folder_path = self.aliases.get_wlst_list_path(location)
-            self.wlst_helper.cd(folder_path)
-            ds_names = self.wlst_helper.lsc()
-
-            for ds_name in ds_names:
-                location = deployer_utils.get_jdbc_driver_params_location(ds_name, self.aliases)
-                wlst_path = self.aliases.get_wlst_attributes_path(location)
-                self.wlst_helper.cd(wlst_path)
-
-                wlst_name, wlst_value = \
-                    self.aliases.get_wlst_attribute_name_and_value(location, URL, fmw_database)
-                self.wlst_helper.set_if_needed(wlst_name, wlst_value)
-
-                wlst_name, wlst_value = \
-                    self.aliases.get_wlst_attribute_name_and_value(location, PASSWORD_ENCRYPTED,
-                                                                   rcu_schema_pwd, masked=True)
-                self.wlst_helper.set_if_needed(wlst_name, wlst_value, masked=True)
-
-                location.append_location(JDBC_DRIVER_PARAMS_PROPERTIES)
-                deployer_utils.set_flattened_folder_token(location, self.aliases)
-                token_name = self.aliases.get_name_token(location)
-                if token_name is not None:
-                    location.add_name_token(token_name, DRIVER_PARAMS_USER_PROPERTY)
-
-                wlst_path = self.aliases.get_wlst_attributes_path(location)
-                self.wlst_helper.cd(wlst_path)
-                orig_user = self.wlst_helper.get('Value')
-                stb_user = orig_user.replace('DEV', rcu_prefix)
-                wlst_name, wlst_value = \
-                    self.aliases.get_wlst_attribute_name_and_value(location, DRIVER_PARAMS_PROPERTY_VALUE,
-                                                                   stb_user)
-                self.wlst_helper.set_if_needed(wlst_name, wlst_value)
-
-                # need to set other properties
-
-                location.remove_name_token(DRIVER_PARAMS_USER_PROPERTY)
-
-                if has_atp:
-                    self.__set_atp_connection_property(location, DRIVER_PARAMS_kEYSTORE_PROPERTY, tns_admin + os.sep
-                                                       + 'keystore.jks')
-                    self.__set_atp_connection_property(location, DRIVER_PARAMS_KEYSTORETYPE_PROPERTY,
-                                                       'JKS')
-                    self.__set_atp_connection_property(location, DRIVER_PARAMS_KEYSTOREPWD_PROPERTY, keystore_pwd)
-                    self.__set_atp_connection_property(location, DRIVER_PARAMS_TRUSTSTORE_PROPERTY, tns_admin + os.sep
-                                                       + 'truststore.jks')
-                    self.__set_atp_connection_property(location, DRIVER_PARAMS_TRUSTSTORETYPE_PROPERTY,
-                                                       'JKS')
-                    self.__set_atp_connection_property(location, DRIVER_PARAMS_TRUSTSTOREPWD_PROPERTY, truststore_pwd)
-
-                    self.__set_atp_connection_property(location, DRIVER_PARAMS_NET_SSL_VERSION, '1.2')
-                    self.__set_atp_connection_property(location, DRIVER_PARAMS_NET_SERVER_DN_MATCH_PROPERTY, 'true')
-                    self.__set_atp_connection_property(location, DRIVER_PARAMS_NET_TNS_ADMIN, tns_admin)
-                    self.__set_atp_connection_property(location, DRIVER_PARAMS_NET_FAN_ENABLED, 'false')
-                else:
-                    self.__set_atp_connection_property(location, DRIVER_PARAMS_TRUSTSTORE_PROPERTY, tns_admin + os.sep
-                                                       + truststore)
-                    self.__set_atp_connection_property(location, DRIVER_PARAMS_TRUSTSTORETYPE_PROPERTY,
-                                                         truststore_type)
-                    if truststore_pwd is not None and truststore_pwd != 'None':
-                        self.__set_atp_connection_property(location, DRIVER_PARAMS_TRUSTSTOREPWD_PROPERTY, truststore_pwd, encrypted=True)
-                    if keystore is not None and keystore != 'None':
-                        self.__set_atp_connection_property(location, DRIVER_PARAMS_kEYSTORE_PROPERTY, tns_admin + os.sep
-                                                       + keystore)
-                    if keystore_type is not None and keystore_type != 'None':
-                        self.__set_atp_connection_property(location, DRIVER_PARAMS_KEYSTORETYPE_PROPERTY,
-                                                       keystore_type)
-                    if keystore_pwd is not None and keystore_pwd != 'None':
-                        self.__set_atp_connection_property(location, DRIVER_PARAMS_KEYSTOREPWD_PROPERTY, keystore_pwd, encrypted=True)
->>>>>>> 0b3c652f
+            truststore, keystore_pwd, keystore_type, keystore  = self.__validate_and_get_ssl_rcudbinfo(rcu_db_info)
         else:
             rcu_database = rcu_db_info.get_preferred_db()
 
@@ -1285,8 +1157,8 @@
             if is_atp_ds:
                 self.__set_atp_standard_conn_properties(keystore_pwd, ds_name, tns_admin, truststore_pwd)
             elif is_ssl_ds:
-                self.__set_ssl_standard_conn_properties(ds_name, tns_admin, truststore, truststore_pwd,
-                                                        truststore_type)
+                self.__set_ssl_standard_conn_properties(ds_name, tns_admin, truststore, truststore_pwd, truststore_type,
+                                keystore_pwd, keystore_type, keystore)
 
     def __reset_datasource_template_userid(self, datasource_name, rcu_prefix):
         location = deployer_utils.get_jdbc_driver_params_location(datasource_name, self.aliases)
@@ -1322,7 +1194,8 @@
             self.aliases.get_wlst_attribute_name_and_value(location, URL, url)
         self.wlst_helper.set_if_needed(wlst_name, wlst_value)
 
-    def __set_ssl_standard_conn_properties(self, datasource_name, tns_admin, truststore, truststore_pwd, truststore_type):
+    def __set_ssl_standard_conn_properties(self, datasource_name, tns_admin, truststore, truststore_pwd,
+                                           truststore_type, keystore_pwd, keystore_type, keystore):
         location = deployer_utils.get_jdbc_driver_params_properties_location(datasource_name, self.aliases)
 
         self.__set_connection_property(location, DRIVER_PARAMS_TRUSTSTORE_PROPERTY, tns_admin + os.sep
@@ -1331,6 +1204,16 @@
                                        truststore_type)
         if truststore_pwd is not None and truststore_pwd != 'None':
             self.__set_connection_property(location, DRIVER_PARAMS_TRUSTSTOREPWD_PROPERTY, truststore_pwd, True)
+
+        if keystore_pwd is not None and keystore_pwd != 'None':
+            self.__set_connection_property(location, DRIVER_PARAMS_KEYSTOREPWD_PROPERTY, keystore_pwd, True)
+
+        if keystore is not None and keystore != 'None':
+            self.__set_connection_property(location, DRIVER_PARAMS_KEYSTORE_PROPERTY, keystore, True)
+
+        if keystore_type is not None and keystore_type != 'None':
+            self.__set_connection_property(location, DRIVER_PARAMS_KEYSTORETYPE_PROPERTY, keystore_type, True)
+
 
     def __set_atp_standard_conn_properties(self, keystore_pwd, datasource_name, tns_admin, truststore_pwd):
         location = deployer_utils.get_jdbc_driver_params_properties_location(datasource_name, self.aliases)
