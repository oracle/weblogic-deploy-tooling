"""
Copyright (c) 2023, Oracle and/or its affiliates.
Licensed under the Universal Permissive License v 1.0 as shown at https://oss.oracle.com/licenses/upl.
"""
from java.lang import Boolean
from java.lang import Integer
from java.util import HashMap

from oracle.weblogic.deploy.validate import PasswordValidator
from oracle.weblogic.deploy.validate import ValidateException

from wlsdeploy.aliases.location_context import LocationContext
from wlsdeploy.aliases.model_constants import ADMIN_PASSWORD
from wlsdeploy.aliases.model_constants import ADMIN_USERNAME
from wlsdeploy.aliases.model_constants import CLUSTER
from wlsdeploy.aliases.model_constants import DEFAULT_REALM
from wlsdeploy.aliases.model_constants import DOMAIN_INFO
from wlsdeploy.aliases.model_constants import DYNAMIC_SERVERS
from wlsdeploy.aliases.model_constants import PASSWORD
from wlsdeploy.aliases.model_constants import PASSWORD_VALIDATOR
from wlsdeploy.aliases.model_constants import REALM
from wlsdeploy.aliases.model_constants import SECURITY
from wlsdeploy.aliases.model_constants import SECURITY_CONFIGURATION
from wlsdeploy.aliases.model_constants import SERVER_TEMPLATE
from wlsdeploy.aliases.model_constants import SYSTEM_PASSWORD_VALIDATOR
from wlsdeploy.aliases.model_constants import TOPOLOGY
from wlsdeploy.aliases.model_constants import USER
from wlsdeploy.aliases import alias_utils
from wlsdeploy.exception import exception_helper
from wlsdeploy.logging.platform_logger import PlatformLogger
from wlsdeploy.util import dictionary_utils


class ContentValidator(object):
    """
    Class for validating consistency and compatibility of model folders and attributes.
    These checks are done after alias folder and attribute checks.
    These checks should be performed against a complete, merged model.

    Dynamic clusters is currently the only validation.
    """
    _class_name = 'ContentValidator'
    _logger = PlatformLogger('wlsdeploy.validate')

    def __init__(self, model_context, aliases):
        self._model_context = model_context
        self._aliases = aliases

    def validate_model(self, model_dict):
        """
        Validate the contents of the specified model.
        :param model_dict: A Python dictionary of the model to be validated
        :raises ValidationException: if problems occur during validation
        """
        _method_name = 'validate_model'
        self._logger.entering(class_name=self._class_name, method_name=_method_name)
<<<<<<< HEAD
        self.validate_user_passwords(model_dict)
=======
        #
        # This code is called by both Create Domain and Prepare Model.  Since passwords may still
        # be tokenized in Prepare Model, do not call validate_user_passwords() from here.
        #
>>>>>>> 46232409
        self.validate_dynamic_clusters(model_dict)
        self._logger.exiting(class_name=self._class_name, method_name=_method_name)

    def validate_dynamic_clusters(self, model_dict):
        """
        Validate that dynamic clusters have a unique server template.
        :param model_dict: A Python dictionary of the model to be validated
        :raises ValidationException: if problems occur during validation
        """
        _method_name = 'validate_dynamic_clusters'

        server_templates = []
        topology_folder = dictionary_utils.get_dictionary_element(model_dict, TOPOLOGY)
        clusters_folder = dictionary_utils.get_dictionary_element(topology_folder, CLUSTER)
        for cluster_name, cluster_fields in clusters_folder.items():
            dynamic_folder = dictionary_utils.get_element(cluster_fields, DYNAMIC_SERVERS)
            if dynamic_folder:
                server_template = dictionary_utils.get_element(dynamic_folder, SERVER_TEMPLATE)

                if not server_template:
                    self._logger.warning('WLSDPLY-05200', cluster_name, SERVER_TEMPLATE,
                                         class_name=self._class_name, method_name=_method_name)

                elif server_template in server_templates:
                    self._logger.warning('WLSDPLY-05201', cluster_name, SERVER_TEMPLATE, server_template,
                                         class_name=self._class_name, method_name=_method_name)

                else:
                    server_templates.append(server_template)

    def validate_user_passwords(self, model_dict):
        """
        Validate user passwords in the model is password validation is enabled
        :param model_dict: the model dictionary
        :raises ValidationException: if validation errors are found
        """
        _method_name = 'validate_user_passwords'
        self._logger.entering(class_name=self._class_name, method_name=_method_name)

        enabled = self._model_context.get_model_config().get_enable_create_domain_password_validation()
        if not alias_utils.convert_boolean(enabled):
            self._logger.info('WLSDPLY-05202', class_name=self._class_name, method_name=_method_name)
            self._logger.exiting(class_name=self._class_name, method_name=_method_name)
            return

        password_validator_model_map = self._get_system_password_validator_model_map(model_dict)
        password_validator_defaults_map = self._get_system_password_validator_defaults_map()
        password_validator = PasswordValidator(password_validator_model_map, password_validator_defaults_map)
        admin_username, admin_password = self._get_admin_credentials(model_dict)
        users_dict = self._get_users_dictionary(model_dict)

        found_errors = False
        try:
<<<<<<< HEAD
            if not password_validator.validate(admin_username, admin_password):
                found_errors = True
=======
            if not self._model_context.password_is_tokenized(admin_password):
                if not password_validator.validate(admin_username, admin_password):
                    found_errors = True
            else:
                self._logger.notification('WLSDPLY-05208', admin_username,
                                          class_name=self._class_name, method_name=_method_name)
>>>>>>> 46232409
        except ValidateException, ex:
            self._logger.severe('WLSDPLY-05203', ex.getLocalizedMessage(),
                                error=ex, class_name=self._class_name, method_name=_method_name)
            ce = exception_helper.create_validate_exception('WLSDPLY-05203', ex.getLocalizedMessage(), error=ex)
            self._logger.throwing(error=ce, class_name=self._class_name, method_name=_method_name)
            raise ce

        if users_dict:
            for user_name, user_dict in users_dict.items():
                password = dictionary_utils.get_element(user_dict, PASSWORD)
                password = self._aliases.decrypt_password(password)
                try:
<<<<<<< HEAD
                    if not password_validator.validate(user_name, password):
                        found_errors = True
=======
                    if not self._model_context.password_is_tokenized(password):
                        if not password_validator.validate(user_name, password):
                            found_errors = True
                    else:
                        self._logger.notification('WLSDPLY-05208', user_name,
                                                  class_name=self._class_name, method_name=_method_name)
>>>>>>> 46232409
                except ValidateException, ex:
                    self._logger.severe('WLSDPLY-05204', user_name, ex.getLocalizedMessage(),
                                        error=ex, class_name=self._class_name, method_name=_method_name)
                    ce = exception_helper.create_validate_exception('WLSDPLY-05204', ex.getLocalizedMessage(),
                                                                  error=ex)
                    self._logger.throwing(error=ce, class_name=self._class_name, method_name=_method_name)
                    raise ce

        if found_errors:
            ce = exception_helper.create_validate_exception('WLSDPLY-05205')
            self._logger.throwing(error=ce, class_name=self._class_name, method_name=_method_name)
            raise ce

        self._logger.exiting(class_name=self._class_name, method_name=_method_name)

    def _get_system_password_validator_model_map(self, model_dict):
        _method_name = '_get_system_password_validator_model_map'
        self._logger.entering(class_name=self._class_name, method_name=_method_name)

        result = dict()
        topology_folder = dictionary_utils.get_dictionary_element(model_dict, TOPOLOGY)
        security_config_folder = dictionary_utils.get_dictionary_element(topology_folder, SECURITY_CONFIGURATION)
        realm_name = dictionary_utils.get_element(security_config_folder, DEFAULT_REALM)
        if realm_name is None:
            location = LocationContext()
            location.append_location(SECURITY_CONFIGURATION)
            realm_name = self._aliases.get_model_attribute_default_value(location, DEFAULT_REALM)

        realms_folder = dictionary_utils.get_dictionary_element(security_config_folder, REALM)
        realm_folder = dictionary_utils.get_dictionary_element(realms_folder, realm_name)
        password_validators_folder = dictionary_utils.get_dictionary_element(realm_folder, PASSWORD_VALIDATOR)
        for pv_name, pv_fields in password_validators_folder.items():
            if SYSTEM_PASSWORD_VALIDATOR in pv_fields:
                result = dictionary_utils.get_dictionary_element(pv_fields, SYSTEM_PASSWORD_VALIDATOR)
                break

        result_map = self._dict_to_map(result, 'WLSDPLY-05206')
        self._logger.exiting(class_name=self._class_name, method_name=_method_name, result=result_map)
        return result_map

    def _get_system_password_validator_defaults_map(self):
        _method_name = '_get_system_password_validator_defaults_map'
        self._logger.entering(class_name=self._class_name, method_name=_method_name)

        location = _get_system_password_validator_location()
        attr_map = self._get_alias_attribute_names_and_types(location)

        default_dict = dict()
        for attr_name, attr_type in attr_map.items():
            default_value = self._aliases.get_model_attribute_default_value(location, attr_name)
            default_dict[attr_name] = default_value

        default_map = self._dict_to_map(default_dict, 'WLSDPLY-05207')
        self._logger.exiting(class_name=self._class_name, method_name=_method_name, result=default_map)
        return default_map

    def _get_alias_attribute_names_and_types(self, location = None):
        if location is None:
            location = _get_system_password_validator_location()
        return self._aliases.get_model_attribute_names_and_types(location)

    def _dict_to_map(self, dictionary, message_key):
        _method_name = '_dict_to_map'
        self._logger.entering(dictionary, message_key, class_name=self._class_name, method_name=_method_name)

        result_map = HashMap()
        if dictionary:
            attr_type_map = self._get_alias_attribute_names_and_types()
            for attr_name, attr_value in dictionary.items():
                attr_type = attr_type_map[attr_name]
                self._logger.finer(message_key, attr_name, attr_type, attr_value,
                                   class_name=self._class_name, method_name=_method_name)
                java_value = self._get_java_value(attr_name, attr_type, attr_value)
                if java_value is not None:
                    result_map.put(attr_name, java_value)

        self._logger.exiting(class_name=self._class_name, method_name=_method_name, result=result_map)
        return result_map

    def _get_java_value(self, attr_name, attr_type, attr_value):
        _method_name = '_get_java_value'
        self._logger.entering(attr_name, attr_type, attr_value,
                              class_name=self._class_name, method_name=_method_name)

        result = attr_value
        if attr_type == 'integer':
            result = Integer.valueOf('%s' % attr_value)
        elif attr_type == 'boolean':
            result = alias_utils.convert_boolean(attr_value)
            if result is not None:
                result = Boolean.valueOf(result)

        self._logger.exiting(class_name=self._class_name, method_name=_method_name, result=result)
        return result

    def _get_admin_credentials(self, model_dict):
        _method_name = '_get_admin_credentials'
        self._logger.entering(class_name=self._class_name, method_name=_method_name)

        domain_info_folder = dictionary_utils.get_dictionary_element(model_dict, DOMAIN_INFO)
        admin_username = dictionary_utils.get_element(domain_info_folder, ADMIN_USERNAME)
        admin_password = dictionary_utils.get_element(domain_info_folder, ADMIN_PASSWORD)
        admin_password = self._aliases.decrypt_password(admin_password)

        self._logger.exiting(class_name=self._class_name, method_name=_method_name)
        return admin_username, admin_password

    def _get_users_dictionary(self, model_dict):
        _method_name = '_get_users_dictionary'
        self._logger.entering(class_name=self._class_name, method_name=_method_name)

        topology_folder = dictionary_utils.get_dictionary_element(model_dict, TOPOLOGY)
        security_folder = dictionary_utils.get_dictionary_element(topology_folder, SECURITY)
        users_folder = dictionary_utils.get_dictionary_element(security_folder, USER)

        self._logger.exiting(class_name=self._class_name, method_name=_method_name)
        return users_folder

def _get_system_password_validator_location():
    location = LocationContext()
    location.append_location(SECURITY_CONFIGURATION, REALM, PASSWORD_VALIDATOR, SYSTEM_PASSWORD_VALIDATOR)
    return location<|MERGE_RESOLUTION|>--- conflicted
+++ resolved
@@ -54,14 +54,10 @@
         """
         _method_name = 'validate_model'
         self._logger.entering(class_name=self._class_name, method_name=_method_name)
-<<<<<<< HEAD
-        self.validate_user_passwords(model_dict)
-=======
         #
         # This code is called by both Create Domain and Prepare Model.  Since passwords may still
         # be tokenized in Prepare Model, do not call validate_user_passwords() from here.
         #
->>>>>>> 46232409
         self.validate_dynamic_clusters(model_dict)
         self._logger.exiting(class_name=self._class_name, method_name=_method_name)
 
@@ -115,17 +111,12 @@
 
         found_errors = False
         try:
-<<<<<<< HEAD
-            if not password_validator.validate(admin_username, admin_password):
-                found_errors = True
-=======
             if not self._model_context.password_is_tokenized(admin_password):
                 if not password_validator.validate(admin_username, admin_password):
                     found_errors = True
             else:
                 self._logger.notification('WLSDPLY-05208', admin_username,
                                           class_name=self._class_name, method_name=_method_name)
->>>>>>> 46232409
         except ValidateException, ex:
             self._logger.severe('WLSDPLY-05203', ex.getLocalizedMessage(),
                                 error=ex, class_name=self._class_name, method_name=_method_name)
@@ -138,17 +129,12 @@
                 password = dictionary_utils.get_element(user_dict, PASSWORD)
                 password = self._aliases.decrypt_password(password)
                 try:
-<<<<<<< HEAD
-                    if not password_validator.validate(user_name, password):
-                        found_errors = True
-=======
                     if not self._model_context.password_is_tokenized(password):
                         if not password_validator.validate(user_name, password):
                             found_errors = True
                     else:
                         self._logger.notification('WLSDPLY-05208', user_name,
                                                   class_name=self._class_name, method_name=_method_name)
->>>>>>> 46232409
                 except ValidateException, ex:
                     self._logger.severe('WLSDPLY-05204', user_name, ex.getLocalizedMessage(),
                                         error=ex, class_name=self._class_name, method_name=_method_name)
