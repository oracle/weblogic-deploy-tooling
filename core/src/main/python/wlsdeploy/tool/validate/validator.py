"""
Copyright (c) 2017, 2019, Oracle Corporation and/or its affiliates.  All rights reserved.
Licensed under the Universal Permissive License v 1.0 as shown at https://oss.oracle.com/licenses/upl.
"""
import os
import copy

from java.util.logging import Level

from oracle.weblogic.deploy.logging import SummaryHandler
from oracle.weblogic.deploy.util import WLSDeployArchive
from oracle.weblogic.deploy.util import VariableException

from wlsdeploy.aliases import model_constants
from wlsdeploy.aliases.aliases import Aliases
from wlsdeploy.aliases.location_context import LocationContext
from wlsdeploy.aliases.validation_codes import ValidationCodes
from wlsdeploy.aliases.wlst_modes import WlstModes
from wlsdeploy.exception.expection_types import ExceptionType
from wlsdeploy.exception import exception_helper
from wlsdeploy.logging.platform_logger import PlatformLogger
from wlsdeploy.tool.create import wlsroles_helper
from wlsdeploy.tool.util.alias_helper import AliasHelper
from wlsdeploy.tool.util.archive_helper import ArchiveHelper
from wlsdeploy.tool.validate import validation_utils
from wlsdeploy.tool.validate.usage_printer import UsagePrinter
from wlsdeploy.util import dictionary_utils
from wlsdeploy.util import model
from wlsdeploy.util import variables
from wlsdeploy.util.enum import Enum
from wlsdeploy.util.weblogic_helper import WebLogicHelper

from wlsdeploy.aliases.model_constants import DOMAIN_LIBRARIES
from wlsdeploy.aliases.model_constants import MODEL_LIST_DELIMITER
from wlsdeploy.aliases.model_constants import NAME
from wlsdeploy.aliases.model_constants import SERVER_GROUP_TARGETING_LIMITS
from wlsdeploy.aliases.model_constants import TOPOLOGY
from wlsdeploy.aliases.model_constants import WLS_ROLES

_class_name = 'Validator'
_logger = PlatformLogger('wlsdeploy.validate')
_ModelNodeTypes = Enum(['FOLDER_TYPE', 'NAME_TYPE', 'ATTRIBUTE', 'ARTIFICIAL_TYPE'])
_ValidationModes = Enum(['STANDALONE', 'TOOL'])
_ROOT_LEVEL_VALIDATION_AREA = validation_utils.format_message('WLSDPLY-05000')
_DOMAIN_INFO_VALIDATION_AREA = validation_utils.format_message('WLSDPLY-05001', model_constants.DOMAIN_INFO)
_TOPOLOGY_VALIDATION_AREA = validation_utils.format_message('WLSDPLY-05001', model_constants.TOPOLOGY)
_RESOURCES_VALIDATION_AREA = validation_utils.format_message('WLSDPLY-05001', model_constants.RESOURCES)
_APP_DEPLOYMENTS_VALIDATION_AREA = validation_utils.format_message('WLSDPLY-05001', model_constants.APP_DEPLOYMENTS)
_GLOBAL_LEVEL_VARAIBLE_SUBSTITUTE = validation_utils.format_message('WLSDPLY-05001',
                                                                    model_constants.GLOBAL_VARIABLE_SUBSTITUTION)


class Validator(object):
    """
    Class for validating a model file and printing the metadata used in it
    """
    ValidationStatus = Enum(['VALID', 'INFOS_VALID', 'WARNINGS_INVALID', 'INVALID'])
    ReturnCode = Enum(['PROCEED', 'STOP'])

    def __init__(self, model_context, aliases=None, logger=None, wlst_mode=None, domain_name='base_domain'):
        self._model_context = model_context

        if logger is None:
            # No logger specified, so use the one declared at the module level
            self._logger = _logger
        else:
            self._logger = logger

        self._validation_mode = None
        self._variable_properties = {}
        self._wls_helper = WebLogicHelper(self._logger)

        if wlst_mode is not None:
            # In TOOL validate mode, the WLST mode is specified by the calling tool and the
            # WebLogic version is always the current version used to run WLST.
            self._wlst_mode = wlst_mode
            self._wls_version = self._wls_helper.get_actual_weblogic_version()
        else:
            # In STANDALONE mode, the user can specify the target WLST mode and the target
            # WLS version using command-line args so get the value from the model_context.
            self._wlst_mode = model_context.get_target_wlst_mode()
            self._wls_version = model_context.get_target_wls_version()

        if aliases is None:
            self._aliases = Aliases(model_context=model_context)
        else:
            self._aliases = aliases
        self._alias_helper = AliasHelper(self._aliases, self._logger, ExceptionType.VALIDATE)

        self._name_tokens_location = LocationContext()
        self._name_tokens_location.add_name_token('DOMAIN', domain_name)

        self._archive_helper = None
        self._archive_file_name = None
        self._archive_entries = None
        self._model_file_name = self._model_context.get_model_file()
        return

    def validate_in_standalone_mode(self, model_dict, variable_map, archive_file_name=None):
        """
        Performs model file validate and returns a ValidationResults object.

        Prints a text representation of the returned object to STDOUT, using an 80 characters per
        line format (when possible). Info-related items are printed first, followed by warning-related
        ones, followed by error-related ones.

        :param model_dict: A Python dictionary of the model to be validated
        :param variable_map: Map used for variable substitution
        :param archive_file_name: Path to file containing binaries associated with the model file.
        Defaults to None.
        :raises ValidationException: if an AliasException is raised during an invocation of an aliases API call.
        """
        _method_name = 'validate_in_standalone_mode'

        # We need to make a deep copy of model_dict here, to ensure it's
        # treated as a "read-only'" reference variable, during the variable
        # file validation process. The variable file validation process could
        # actually require changes to be made to the cloned model dictionary
        cloned_model_dict = copy.deepcopy(model_dict)

        self._logger.entering(archive_file_name, class_name=_class_name, method_name=_method_name)
        self._validation_mode = _ValidationModes.STANDALONE
        self.__validate_model_file(cloned_model_dict, variable_map, archive_file_name)

        self._logger.exiting(class_name=_class_name, method_name=_method_name)

    def validate_in_tool_mode(self, model_dict, variables_file_name=None, archive_file_name=None):
        """
        Performs model file validate and returns a code that allows a tool (e.g. discover,
        deploy, create, etc.) to determine if it should proceed, or not. Validation results are
        written to a log file, instead of STDOUT.

        Possible return codes are:

            PROCEED     No error messages, put possibly warning or info messages.
            STOP        One or more error messages.

        :param model_dict: A Python dictionary of the model to be validated
        :param variables_file_name: Path to file containing variable substitution data used with model file.
        Defaults to None.
        :param archive_file_name: Path to file containing binaries associated with the model file.
        Defaults to None.
        :return: A Validator.ReturnCode value
        :raises ValidationException: if an unhandleable AliasException is raised during an invocation of an
        aliases API call.
        """
        _method_name = 'validate_in_tool_mode'

        # We need to make a deep copy of model_dict here, to ensure it's
        # treated as a "read-only'" reference variable, during the variable
        # file validation process. The variable file validation process could
        # actually require changes to be made to the cloned model dictionary
        cloned_model_dict = copy.deepcopy(model_dict)

        self._logger.entering(variables_file_name, archive_file_name, class_name=_class_name, method_name=_method_name)
        return_code = Validator.ReturnCode.STOP
        self._validation_mode = _ValidationModes.TOOL
        variable_map = self.load_variables(variables_file_name)
        self.__validate_model_file(cloned_model_dict, variable_map, archive_file_name)

        status = Validator.ValidationStatus.VALID

        summary_handler = SummaryHandler.findInstance()
        if summary_handler is not None:
            summary_level = summary_handler.getMaximumMessageLevel()
            if summary_level == Level.SEVERE:
                status = Validator.ValidationStatus.INVALID
            elif summary_level == Level.WARNING:
                status = Validator.ValidationStatus.WARNINGS_INVALID

        if status == Validator.ValidationStatus.VALID or status == Validator.ValidationStatus.INFOS_VALID \
                or status == Validator.ValidationStatus.WARNINGS_INVALID:
            return_code = Validator.ReturnCode.PROCEED

        self._logger.exiting(class_name=_class_name, method_name=_method_name, result=return_code)
        return return_code

    def print_usage(self, model_path, control_option=None):
        """
        Prints out the usage information for a given model_path, using control_option to filter what is output

        :param model_path: A forward-slash delimited string contain the model path to print usage for
        :param control_option: A command-line switch that controls what is output to STDOUT
        :return:
        """
        _method_name = 'print_usage'

        self._logger.entering(model_path, class_name=_class_name, method_name=_method_name)

        if control_option is None:
            # Try to determine control option using the model_context
            if self._model_context.get_recursive_control_option():
                control_option = UsagePrinter.ControlOptions.RECURSIVE
            elif self._model_context.get_attributes_only_control_option():
                control_option = UsagePrinter.ControlOptions.ATTRIBUTES_ONLY

        if control_option is None:
            # Checking the model_context didn't produce a definitive control
            # option, so default to FOLDERS_ONLY
            control_option = UsagePrinter.ControlOptions.FOLDERS_ONLY

        usage_printer = UsagePrinter(self._alias_helper, self._logger)
        usage_printer.print_model_path_usage(model_path, control_option)

        self._logger.exiting(class_name=_class_name, method_name=_method_name)

        return

    ####################################################################################
    #
    # Private methods, private inner classes and static methods only, beyond here please
    #
    ####################################################################################

    def __get_attribute_log_value(self, attribute_name, attribute_value, attribute_infos):
        """
        Get the log output for an attribute value to protect sensitive data
        """
        result = attribute_value
        if attribute_name in attribute_infos:
            expected_data_type = dictionary_utils.get_element(attribute_infos, attribute_name)
            if expected_data_type == 'password':
                result = '<masked>'
        return result

    def __validate_model_file(self, model_dict, variables_map, archive_file_name):
        _method_name = '__validate_model_file'

        self.__pre_validation_setup(model_dict, archive_file_name)

        self._logger.entering(archive_file_name, class_name=_class_name, method_name=_method_name)
        self._logger.info('WLSDPLY-05002', _ValidationModes.from_value(self._validation_mode), self._wls_version,
                          WlstModes.from_value(self._wlst_mode), class_name=_class_name, method_name=_method_name)

        if self._model_file_name is not None:
            self._logger.info('WLSDPLY-05003', self._model_file_name, class_name=_class_name, method_name=_method_name)

        try:
            self._variable_properties = variables_map
            variables.substitute(model_dict, self._variable_properties, self._model_context)
        except VariableException, ve:
            ex = exception_helper.create_validate_exception('WLSDPLY-20004', 'validateModel',
                                                            ve.getLocalizedMessage(), error=ve)
            self._logger.throwing(ex, class_name=_class_name, method_name=_method_name)
            raise ex

        if archive_file_name is not None:
            self._logger.info('WLSDPLY-05005', archive_file_name, class_name=_class_name, method_name=_method_name)
            self._archive_entries = self._archive_helper.get_archive_entries()
            # TODO(mwooten) - this would be a good place to validate the structure of the archive.  If we are
            # not going to validate the structure and only validate things referenced by the model, then no
            # need to load the archive_entries variable because it is not being used.

        self.__validate_root_level(model_dict, model.get_model_top_level_keys())

        self.__validate_domain_info_section(model.get_model_domain_info_key(), model_dict)

        self.__validate_model_section(model.get_model_topology_key(), model_dict,
                                      self._aliases.get_model_topology_top_level_folder_names())

        self.__validate_model_section(model.get_model_resources_key(), model_dict,
                                      self._aliases.get_model_resources_top_level_folder_names())

        self.__validate_model_section(model.get_model_deployments_key(), model_dict,
                                      self._aliases.get_model_app_deployments_top_level_folder_names())

        self._logger.exiting(class_name=_class_name, method_name=_method_name)
        return

    def load_variables(self, variables_file_name):
        """
        Load the variables properties from the specified file.
        :param variables_file_name: the name of the variables file, or None if not specified
        :return: the variables properties
        """
        _method_name = 'load_variables'

        try:
            if variables_file_name is not None:
                self._logger.info('WLSDPLY-05004', variables_file_name, class_name=_class_name,
                                  method_name=_method_name)
                return variables.load_variables(variables_file_name)
            return {}
        except VariableException, ve:
            ex = exception_helper.create_validate_exception('WLSDPLY-20004', 'validateModel',
                                                            ve.getLocalizedMessage(), error=ve)
            self._logger.throwing(ex, class_name=_class_name, method_name=_method_name)
            raise ex

    def __pre_validation_setup(self, model_dict, archive_file_name):
        """
        Performs pre-validation setup activities. These include things like:

            1.  Obtaining the domain name using either the WebLogicHelper object,
                parameter passed ti the constructor or the model context object.
            2.  Creating an ArchiveHelper object, which servers as a facade for
                an Archive object.

        :param model_dict: A Python dictionary of the model to be validated
        :param archive_file_name: Path to file containing binaries associated with the model file.
        :return: Nothing.
        """
        topology_dict = dictionary_utils.get_dictionary_element(model_dict, TOPOLOGY)
        domain_name = dictionary_utils.get_element(topology_dict, NAME)

        if domain_name is None:
            domain_name = WebLogicHelper(self._logger).get_default_wls_domain_name()

        if domain_name is not None:
            self._name_tokens_location.add_name_token('DOMAIN', domain_name)

        if archive_file_name is not None:
            self._archive_file_name = archive_file_name
            self._archive_helper = ArchiveHelper(self._archive_file_name, domain_name,
                                                 self._logger, ExceptionType.VALIDATE)
        return

    def __validate_root_level(self, model_dict, valid_root_level_keys):
        _method_name = '__validate_root_level'

        # Get list of root level keys from model_dict
        model_root_level_keys = model_dict.keys()
        self._logger.entering(model_root_level_keys, valid_root_level_keys,
                              class_name=_class_name, method_name=_method_name)

        if not model_root_level_keys:
            if self._validation_mode == _ValidationModes.STANDALONE:
                # The model_dict didn't have any top level keys, so record it
                # as a INFO message in the validate results and bail.
                self._logger.info('WLSDPLY-05006', self._model_file_name, class_name=_class_name,
                                  method_name=_method_name)
            else:
                # The model_dict didn't have any top level keys, so record it
                # as a ERROR message in the validate results and bail.
                self._logger.severe('WLSDPLY-05006', self._model_file_name, class_name=_class_name,
                                    method_name=_method_name)
            return

        # Loop through model_root_level_keys
        for key in model_root_level_keys:
            if key not in valid_root_level_keys:
                # Found a model_root_level_keys key that isn't in
                # valid_root_level_keys, so log it at the ERROR level
                self._logger.severe('WLSDPLY-05007', self._model_file_name, key,
                                    '%s' % ', '.join(valid_root_level_keys), class_name=_class_name,
                                    method_name=_method_name)

        self._logger.exiting(class_name=_class_name, method_name=_method_name)

    def __validate_domain_info_section(self, model_section_key, model_dict):
        """
        Performs validation on just the domainInfo section of the model.
        :param model_section_key: Name of the model section, which is model_constants.DOMAIN_INFO
        :param model_dict: Python dictionary of the model file
        messages, associated with the domainInfo model section
        """
        _method_name = '__validate_domain_info_section'
        self._logger.info('WLSDPLY-05008', model_section_key, self._model_file_name,
                          class_name=_class_name, method_name=_method_name)

        if model_section_key not in model_dict.keys():
            # model_section_key is not in model_dict.keys(), so record this as a
            # INFO log message, then bail from validating this section of
            # model_dict
            self._logger.info('WLSDPLY-05009', self._model_file_name, model_section_key,
                              class_name=_class_name, method_name=_method_name)
            return

        # Start with an empty location
        validation_location = LocationContext()

        # alias_helper.get_model_folder_path(location) does not currently know how to
        # associate attributes in the model_constants.DOMAIN_INFO section with 'domainInfo:'.
        # This being the case, we need to use model_section_key to generate the correct model
        # folder path for the model_constants.DOMAIN_INFO section
        model_folder_path = '%s:/' % model_section_key

        # Call aliases to get dictionary of the valid attributes for the
        # model_constants.DOMAIN_INFO section.
        valid_attr_infos = self._alias_helper.get_model_domain_info_attribute_names_and_types()
        self._logger.finer('WLSDPLY-05010', str(valid_attr_infos),
                           class_name=_class_name, method_name=_method_name)

        path_tokens_attr_keys = []
        model_section_dict = model_dict[model_section_key]

        for section_dict_key, section_dict_value in model_section_dict.iteritems():
            # section_dict_key is either the name of a folder in the
            # section, or the name of an attribute in the section.
            # section_dict_value is either the dict of a folder in the
            # section, or the value of an attribute in the section
            if '${' in section_dict_key:
                self._logger.severe('WLSDPLY-05035', model_folder_path, section_dict_key, class_name=_class_name,
                                    method_name=_method_name)

            log_value = self.__get_attribute_log_value(section_dict_key, section_dict_value, valid_attr_infos)
            self._logger.finer('WLSDPLY-05011', section_dict_key, log_value,
                               class_name=_class_name, method_name=_method_name)

            if section_dict_key in valid_attr_infos:
                # section_dict_key is an attribute under the model section, and
                # also in valid_attr_infos.
                if section_dict_key == DOMAIN_LIBRARIES:
                    self.__validate_path_tokens_attribute(section_dict_key, section_dict_value, model_folder_path)

                elif section_dict_key == SERVER_GROUP_TARGETING_LIMITS:
                    self.__validate_server_group_targeting_limits(section_dict_key, section_dict_value,
                                                                  valid_attr_infos, model_folder_path,
                                                                  validation_location)
                elif section_dict_key == WLS_ROLES:
                    self.__validate_wlsroles_section(section_dict_key, section_dict_value, valid_attr_infos,
                                                     path_tokens_attr_keys, model_folder_path, validation_location)
                else:
                    self.__validate_attribute(section_dict_key, section_dict_value, valid_attr_infos,
                                              path_tokens_attr_keys, model_folder_path, validation_location)
            else:
                # section_dict_key is not an attribute allowed under the model
                # section, so record this as a validate ERROR in the validate
                # results.
                self._logger.severe('WLSDPLY-05029', section_dict_key, model_folder_path, valid_attr_infos.keys(),
                                    class_name=_class_name, method_name=_method_name)

    def __validate_model_section(self, model_section_key, model_dict, valid_section_folders):
        _method_name = '__validate_model_section'

        self._logger.info('WLSDPLY-05008', model_section_key, self._model_file_name,
                          class_name=_class_name, method_name=_method_name)

        if model_section_key not in model_dict.keys():
            # model_section-key is not in model_dict.keys(), so record this as a
            # INFO log message, then bail from validating this section of
            # model_dict
            self._logger.info('WLSDPLY-05009', self._model_file_name, model_section_key,
                              class_name=_class_name, method_name=_method_name)
            return

        model_section_dict = model_dict[model_section_key]
        for section_dict_key, section_dict_value in model_section_dict.iteritems():
            # section_dict_key is either the name of a folder in the
            # section, or the name of an attribute in the section.
            validation_location = LocationContext()

            model_folder_path = self._alias_helper.get_model_folder_path(validation_location)

            if '${' in section_dict_key:
                self._report_unsupported_variable_usage(section_dict_key, model_folder_path)

            self._logger.finer('WLSDPLY-05011', section_dict_key, section_dict_value,
                               class_name=_class_name, method_name=_method_name)

            valid_attr_infos = self._alias_helper.get_model_attribute_names_and_types(validation_location)
            self._logger.finer('WLSDPLY-05012', str(validation_location), str(valid_attr_infos),
                               class_name=_class_name, method_name=_method_name)

            path_tokens_attr_keys = self._alias_helper.get_model_uses_path_tokens_attribute_names(validation_location)
            self._logger.finer('WLSDPLY-05013', str(validation_location), str(path_tokens_attr_keys),
                               class_name=_class_name, method_name=_method_name)

            if section_dict_key in valid_attr_infos:
                # section_dict_key is the name of an attribute in the section
                self.__validate_attribute(section_dict_key, section_dict_value, valid_attr_infos,
                                          path_tokens_attr_keys, model_folder_path, validation_location)

            elif section_dict_key in valid_section_folders:
                # section_dict_key is a folder under the model section

                # Append section_dict_key to location context
                validation_location.append_location(section_dict_key)
                self._logger.finest('validation_location = {0}', str(validation_location),
                                    class_name=_class_name, method_name=_method_name)

                # Call self.__validate_section_folder() passing in section_dict_value
                # as the model_node to process
                self.__validate_section_folder(section_dict_value, validation_location)
            else:
                # It's not one of the section's folders and it's not an attribute of a
                # the section. Record this as a validate ERROR in the validate
                # results.
                if isinstance(section_dict_value, dict):
                    result, message = self._alias_helper.is_valid_model_folder_name(validation_location,
                                                                                    section_dict_key)
                    if result == ValidationCodes.VERSION_INVALID:
                        # key is a VERSION_INVALID folder
                        self._logger.warning('WLSDPLY-05027', message, class_name=_class_name, method_name=_method_name)
                    elif result == ValidationCodes.INVALID:
                        self._logger.severe('WLSDPLY-05026', section_dict_key, 'folder', model_folder_path,
                                            '%s' % ', '.join(valid_section_folders), class_name=_class_name,
                                            method_name=_method_name)
                else:
                    result, message = self._alias_helper.is_valid_model_attribute_name(validation_location,
                                                                                       section_dict_key)
                    if result == ValidationCodes.VERSION_INVALID:
                        self._logger.warning('WLSDPLY-05027', message, class_name=_class_name, method_name=_method_name)
                    elif result == ValidationCodes.INVALID:
                        self._logger.severe('WLSDPLY-05029', section_dict_key, model_folder_path,
                                            '%s' % ', '.join(valid_attr_infos), class_name=_class_name,
                                            method_name=_method_name)

    def __validate_section_folder(self, model_node, validation_location):
        _method_name = '__validate_section_folder'

        result, message = self._alias_helper.is_version_valid_location(validation_location)
        if result == ValidationCodes.VERSION_INVALID:
            self._logger.warning('WLSDPLY-05027', message, class_name=_class_name, method_name=_method_name)
            return
        elif result == ValidationCodes.INVALID:
            self._logger.severe('WLSDPLY-05027', message, class_name=_class_name, method_name=_method_name)
            return

        model_folder_path = self._alias_helper.get_model_folder_path(validation_location)
        self._logger.finest('1 model_folder_path={0}', model_folder_path,
                            class_name=_class_name, method_name=_method_name)

        if self._alias_helper.supports_multiple_mbean_instances(validation_location):
            self._logger.finer('2 model_node_type={0}',
                               _ModelNodeTypes.from_value(_ModelNodeTypes.NAME_TYPE),
                               class_name=_class_name, method_name=_method_name)

            for name in model_node:
                expanded_name = name
                if '${' in name:
                    expanded_name = self.__validate_variable_substitution(name, model_folder_path)

                self._logger.finest('2 expanded_name={0}', expanded_name,
                                    class_name=_class_name, method_name=_method_name)

                new_location = LocationContext(validation_location)

                name_token = self._alias_helper.get_name_token(new_location)
                self._logger.finest('WLSDPLY-05014', str(validation_location), name_token,
                                    class_name=_class_name, method_name=_method_name)

                if name_token is not None:
                    new_location.add_name_token(name_token, expanded_name)

                self._logger.finest('2 new_location={0}', new_location,
                                    class_name=_class_name, method_name=_method_name)

                value_dict = model_node[name]

                self.__process_model_node(value_dict, new_location)

        elif self._alias_helper.requires_artificial_type_subfolder_handling(validation_location):
            self._logger.finer('3 model_node_type={0}',
                               _ModelNodeTypes.from_value(_ModelNodeTypes.ARTIFICIAL_TYPE),
                               class_name=_class_name, method_name=_method_name)

            for name in model_node:
                expanded_name = name
                if '${' in name:
                    self._report_unsupported_variable_usage(name, model_folder_path)

                self._logger.finest('3 expanded_name={0}', expanded_name,
                                    class_name=_class_name, method_name=_method_name)

                new_location = LocationContext(validation_location)

                name_token = self._alias_helper.get_name_token(new_location)
                self._logger.finest('3 name_token={0}', name_token,
                                    class_name=_class_name, method_name=_method_name)

                if name_token is not None:
                    new_location.add_name_token(name_token, expanded_name)

                self._logger.finest('3 new_location={0}', new_location,
                                    class_name=_class_name, method_name=_method_name)

                value_dict = model_node[name]

                self.__process_model_node(value_dict, new_location)

        else:
            self._logger.finer('4 model_node_type={0}',
                               _ModelNodeTypes.from_value(_ModelNodeTypes.FOLDER_TYPE),
                               class_name=_class_name, method_name=_method_name)

            name_token = self._alias_helper.get_name_token(validation_location)
            self._logger.finest('4 name_token={0}', name_token,
                                class_name=_class_name, method_name=_method_name)

            if name_token is not None:
                name = self._name_tokens_location.get_name_for_token(name_token)

                if name is None:
                    name = '%s-0' % name_token

                self._logger.finest('4 name={0}', name,
                                    class_name=_class_name, method_name=_method_name)
                validation_location.add_name_token(name_token, name)
                self._logger.finest('4 validation_location={0}', validation_location,
                                    class_name=_class_name, method_name=_method_name)

            self.__process_model_node(model_node, validation_location)

    def __process_model_node(self, model_node, validation_location):
        _method_name = '__process_model_node'

        valid_folder_keys = self._alias_helper.get_model_subfolder_names(validation_location)
        valid_attr_infos = self._alias_helper.get_model_attribute_names_and_types(validation_location)
        model_folder_path = self._alias_helper.get_model_folder_path(validation_location)

        self._logger.finest('5 model_node={0}', str(model_node), class_name=_class_name, method_name=_method_name)
        self._logger.finest('5 aliases.get_model_subfolder_names(validation_location) returned: {0}',
                            str(valid_folder_keys),
                            class_name=_class_name, method_name=_method_name)
        self._logger.finest('5 aliases.get_model_attribute_names_and_types(validation_location) returned: {0}',
                            str(valid_attr_infos),
                            class_name=_class_name, method_name=_method_name)
        self._logger.finest('5 model_folder_path={0}', model_folder_path, class_name=_class_name,
                            method_name=_method_name)

        for key, value in model_node.iteritems():
            if '${' in key:
                self._report_unsupported_variable_usage(key, model_folder_path)

            self._logger.finer('5 key={0}', key,
                               class_name=_class_name, method_name=_method_name)
            self._logger.finer('5 value={0}', value,
                               class_name=_class_name, method_name=_method_name)

            if key in valid_folder_keys:
                new_location = LocationContext(validation_location).append_location(key)
                self._logger.finer('6 new_location={0}', new_location,
                                   class_name=_class_name, method_name=_method_name)

                if self._alias_helper.is_artificial_type_folder(new_location):
                    # key is an ARTIFICIAL_TYPE folder
                    self._logger.finest('6 is_artificial_type_folder=True',
                                        class_name=_class_name, method_name=_method_name)
                    valid_attr_infos = self._alias_helper.get_model_attribute_names_and_types(new_location)

                    self.__validate_attributes(value, valid_attr_infos, new_location)
                else:
                    self.__validate_section_folder(value, new_location)

            elif key in valid_attr_infos:
                # aliases.get_model_attribute_names_and_types(location) filters out
                # attributes that ARE NOT valid in the wlst_version being used, so if
                # we're in this section of code we know key is a bonafide "valid" attribute
                valid_data_type = valid_attr_infos[key]
                if valid_data_type in ['properties']:
                    valid_prop_infos = {}
                    properties = validation_utils.get_properties(value)
                    self.__validate_properties(properties, valid_prop_infos, validation_location)

                else:
                    path_tokens_attr_keys = \
                        self._alias_helper.get_model_uses_path_tokens_attribute_names(validation_location)

                    self.__validate_attribute(key, value, valid_attr_infos, path_tokens_attr_keys, model_folder_path,
                                              validation_location)

            elif self._alias_helper.is_custom_folder_allowed(validation_location):
                # custom folders are not validated, just log this and continue
                self._logger.info('WLSDPLY-05037', model_folder_path,
                                  class_name=_class_name, method_name=_method_name)
            else:
                # At this point we know that key IS NOT a valid attribute or folder, meaning
                # that given the location object, it is NOT:
                #
                #   1. A folder or attribute name in the current location, or
                #   2. A folder or attribute name belonging to the version we're working with.
                #
                if isinstance(value, dict):
                    # value is a dict, so key must be the name of a folder. key cannot be a folder
                    # instance name, because the _alias_helper.supports_multiple_mbean_instances()
                    # method pulls those out, in the self.__validate_section_folder().

                    # See if it's a version invalid folder
                    result, message = self._alias_helper.is_valid_model_folder_name(validation_location, key)
                    if result == ValidationCodes.VERSION_INVALID:
                        # key is a VERSION_INVALID folder
                        self._logger.warning('WLSDPLY-05027', message, class_name=_class_name, method_name=_method_name)
                    elif result == ValidationCodes.INVALID:
                        # key is an INVALID folder
                        self._logger.severe('WLSDPLY-05026', key, 'folder', model_folder_path,
                                            '%s' % ', '.join(valid_folder_keys), class_name=_class_name,
                                            method_name=_method_name)
                else:
                    # value is not a dict, so key must be the name of an attribute. key cannot be a
                    # folder instance name, because the _alias_helper.supports_multiple_mbean_instances()
                    # method pulls those out, in the self.__validate_section_folder().

                    # See if it's a version invalid attribute
                    result, message = self._alias_helper.is_valid_model_attribute_name(validation_location, key)
                    if result == ValidationCodes.VERSION_INVALID:
                        # key is a VERSION_INVALID attribute
                        self._logger.warning('WLSDPLY-05027', message, class_name=_class_name, method_name=_method_name)
                    elif result == ValidationCodes.INVALID:
                        # key is an INVALID attribute
                        self._logger.severe('WLSDPLY-05029', key, model_folder_path,
                                            '%s' % ', '.join(valid_attr_infos), class_name=_class_name,
                                            method_name=_method_name)

    def __validate_attributes(self, attributes_dict, valid_attr_infos, validation_location):
        _method_name = '__validate_attributes'

        self._logger.finest('attributes_dict={0}', str(attributes_dict),
                            class_name=_class_name, method_name=_method_name)

        path_tokens_attr_keys = self._alias_helper.get_model_uses_path_tokens_attribute_names(validation_location)
        self._logger.finer('WLSDPLY-05013', str(validation_location), str(path_tokens_attr_keys),
                           class_name=_class_name, method_name=_method_name)

        model_folder_path = self._alias_helper.get_model_folder_path(validation_location)

        for attribute_name, attribute_value in attributes_dict.iteritems():
            self.__validate_attribute(attribute_name, attribute_value, valid_attr_infos, path_tokens_attr_keys,
                                      model_folder_path, validation_location)

    def __validate_attribute(self, attribute_name, attribute_value, valid_attr_infos, path_tokens_attr_keys,
                             model_folder_path, validation_location):
        _method_name = '__validate_attribute'

        log_value = self.__get_attribute_log_value(attribute_name, attribute_value, valid_attr_infos)
        self._logger.entering(attribute_name, log_value, str(valid_attr_infos), str(path_tokens_attr_keys),
                              model_folder_path, str(validation_location),
                              class_name=_class_name, method_name=_method_name)

        if '${' in attribute_name:
            self._report_unsupported_variable_usage(attribute_name, model_folder_path)

        if '${' in str(attribute_value):
            attribute_value = self.__validate_variable_substitution(attribute_value, model_folder_path)

        if attribute_name in valid_attr_infos:
            expected_data_type = valid_attr_infos[attribute_name]
            actual_data_type = str(type(attribute_value))
            self._logger.finer('WLSDPLY-05016', attribute_name, expected_data_type, actual_data_type,
                               class_name=_class_name, method_name=_method_name)
            if validation_utils.is_compatible_data_type(expected_data_type, actual_data_type) is False:
                self._logger.warning('WLSDPLY-05017', attribute_name, model_folder_path, expected_data_type,
                                     actual_data_type, class_name=_class_name, method_name=_method_name)

            if attribute_name in path_tokens_attr_keys:
                self.__validate_path_tokens_attribute(attribute_name, attribute_value, model_folder_path)
        else:
            result, message = self._alias_helper.is_valid_model_attribute_name(validation_location, attribute_name)
            if result == ValidationCodes.VERSION_INVALID:
                self._logger.warning('WLSDPLY-05027', message, class_name=_class_name, method_name=_method_name)
            elif result == ValidationCodes.INVALID:
                self._logger.severe('WLSDPLY-05029', attribute_name, model_folder_path,
                                    '%s' % ', '.join(valid_attr_infos), class_name=_class_name,
                                    method_name=_method_name)

        self._logger.exiting(class_name=_class_name, method_name=_method_name)

    def __validate_properties(self, properties_dict, valid_prop_infos, validation_location):
        _method_name = '__validate_properties'

        self._logger.entering(str(properties_dict), str(validation_location),
                              class_name=_class_name, method_name=_method_name)

        for property_name, property_value in properties_dict.iteritems():
            valid_prop_infos[property_name] = validation_utils.get_python_data_type(property_value)
            self.__validate_property(property_name, property_value, valid_prop_infos, validation_location)

        self._logger.exiting(class_name=_class_name, method_name=_method_name)

    def __validate_property(self, property_name, property_value, valid_prop_infos, model_folder_path):

        _method_name = '__validate_property'

        self._logger.entering(property_name, property_value, str(valid_prop_infos), model_folder_path,
                              class_name=_class_name, method_name=_method_name)

        if '${' in property_name:
            property_name = self.__validate_variable_substitution(property_name, model_folder_path)

        if '${' in str(property_value):
            property_value = self.__validate_variable_substitution(property_value, model_folder_path)

        if property_name in valid_prop_infos:
            expected_data_type = valid_prop_infos[property_name]
            actual_data_type = str(type(property_value))
            self._logger.finer('WLSDPLY-05018', property_name, expected_data_type, actual_data_type,
                               class_name=_class_name, method_name=_method_name)
            if validation_utils.is_compatible_data_type(expected_data_type, actual_data_type) is False:
                self._logger.warning('WLSDPLY-05019', property_name, model_folder_path, expected_data_type,
                                     actual_data_type, class_name=_class_name, method_name=_method_name)
        else:
            self._logger.severe('WLSDPLY-05020', property_name, model_folder_path, class_name=_class_name,
                                method_name=_method_name)

    def __validate_variable_substitution(self, tokenized_value, model_folder_path):
        _method_name = '__validate_variable_substitution'

        self._logger.entering(tokenized_value, model_folder_path, class_name=_class_name, method_name=_method_name)

        # FIXME(mwooten) - What happens in tool mode when the variable_file_name passed is None but
        # model_context.get_variable_file() returns the variable file passed on the command-line?  I
        # don't think we should be executing this code if the variable_file_name passed was None.
        untokenized_value = tokenized_value

        if not isinstance(untokenized_value, dict):
            # Extract the variable substitution variables from tokenized_value
            tokens = validation_utils.extract_substitution_tokens(tokenized_value)
            for token in tokens:
                property_name = token[2:len(token)-1]
                property_value = None
                if property_name in self._variable_properties:
                    property_value = self._variable_properties[property_name]
                if property_value is not None:
                    untokenized_value = untokenized_value.replace(token, property_value)
                else:
                    # FIXME(mwooten) - the cla_utils should be fixing all windows paths to use forward slashes already
                    # assuming that the value is not None
                    variables_file_name = self._model_context.get_variable_file()
                    if variables_file_name is None:
                        self._logger.warning('WLSDPLY-05021', model_folder_path, property_name,
                                             class_name=_class_name, method_name=_method_name)
                    else:
                        self._logger.warning('WLSDPLY-05022', model_folder_path, property_name, variables_file_name,
                                             class_name=_class_name, method_name=_method_name)

        self._logger.exiting(class_name=_class_name, method_name=_method_name, result=untokenized_value)
        return untokenized_value

    def __validate_path_tokens_attribute(self, attribute_name, attribute_value, model_folder_path):
        _method_name = '__validate_path_tokens_attribute'

        self._logger.entering(attribute_name, attribute_value, model_folder_path,
                              class_name=_class_name, method_name=_method_name)

        value_data_type = validation_utils.get_python_data_type(attribute_value)

        self._logger.finest('value_data_type={0}', value_data_type,
                            class_name=_class_name, method_name=_method_name)

<<<<<<< HEAD
        valid_values_data_types = ['list', 'string', 'unicode']
        if value_data_type not in valid_values_data_types:
            validation_result.add_error('WLSDPLY-05023', attribute_name, model_folder_path, value_data_type)
=======
        valid_valus_data_types = ['list', 'string']
        if value_data_type not in valid_valus_data_types:
            self._logger.severe('WLSDPLY-05023', attribute_name, model_folder_path, value_data_type,
                                class_name=_class_name, method_name=_method_name)
>>>>>>> cc711c36
        else:
            attr_values = []

            if value_data_type == 'string' and model_constants.MODEL_LIST_DELIMITER in attribute_value:
                attr_values = attribute_value.split(model_constants.MODEL_LIST_DELIMITER)

            elif value_data_type in ['string', 'unicode']:
                attr_values.append(attribute_value)

            else:
                # must be a list
                attr_values.extend(attribute_value)

            for item_path in attr_values:
                self.__validate_single_path_in_archive(item_path.strip(), attribute_name, model_folder_path)

    def __validate_single_path_in_archive(self, path, attribute_name, model_folder_path):
        _method_name = '__validate_single_path_in_archive'

        # There are 3 possible conditions:
        # 1.) The path is a relative path into the archive (so there will be no path tokens)
        # 2.) There are path tokens used at the front of the path to make it absolute
        # 3.) There is some other path for a file that is assumed to exist on the target system.
        #     This should be an absolute path.  If not, we should probably alter the user since
        #     there is no well-defined point from non-archive-referencing relative paths are
        #     anchored.  It will depend on the location from which the user invokes the tool
        #     on the target system.  If this is their intent, they should really use the @@PWD@@
        #     token to make that explicit in the model.
        #
        if WLSDeployArchive.isPathIntoArchive(path):
            if self._archive_helper is not None:
                archive_has_file = self._archive_helper.contains_file_or_path(path)
                if not archive_has_file:
                    self._logger.severe('WLSDPLY-05024', attribute_name, model_folder_path, path,
                                        self._archive_file_name, class_name=_class_name, method_name=_method_name)
            else:
                # If running in standalone mode, and the archive was not supplied, simply
                # alert the user to the references but don't fail validation because of
                # the dangling references.  In TOOL mode, this is an error.
                if self._validation_mode == _ValidationModes.STANDALONE:
                    self._logger.info('WLSDPLY-05025', attribute_name, model_folder_path, path,
                                      class_name=_class_name, method_name=_method_name)
                elif self._validation_mode == _ValidationModes.TOOL:
                    self._logger.severe('WLSDPLY-05025', attribute_name, model_folder_path, path,
                                        class_name=_class_name, method_name=_method_name)
        else:
            tokens = validation_utils.extract_path_tokens(path)
            self._logger.finest('tokens={0}', str(tokens), class_name=_class_name, method_name=_method_name)
            # TODO(mwooten) - This would be a good place to validate any path token found...

            if not self._model_context.has_token_prefix(path):
                if not os.path.isabs(path):
                    self._logger.info('WLSDPLY-05031', attribute_name, model_folder_path, path,
                                      class_name=_class_name, method_name=_method_name)

    def __validate_server_group_targeting_limits(self, attribute_name, attribute_value, valid_attr_infos,
                                                 model_folder_path, validation_location):
        __method_name = '__validate_server_group_targeting_limits'

        self._logger.entering(attribute_name, attribute_value, valid_attr_infos, model_folder_path,
                              str(validation_location), class_name=_class_name, method_name=__method_name)

        if attribute_value is not None:
            if not isinstance(attribute_value, dict):
                self._logger.severe('WLSDPLY-05032', attribute_name, model_folder_path, str(type(attribute_value)),
                                    class_name=_class_name, method_name=__method_name)
            else:
                model_folder_path += '/' + attribute_name
                for key, value in attribute_value.iteritems():
                    if type(key) is not str:
                        # Force the key to a string for any value validation issues reported below
                        key = str(key)
                        self._logger.severe('WLSDPLY-05033', key, model_folder_path, str(type(key)),
                                            class_name=_class_name, method_name=__method_name)
                    else:
                        if '${' in key:
                            self._report_unsupported_variable_usage(key, model_folder_path)

                    if isinstance(value, basestring) and MODEL_LIST_DELIMITER in value:
                        value = value.split(MODEL_LIST_DELIMITER)

                    if type(value) is list:
                        for element in value:
                            self._validate_single_server_group_target_limits_value(key, element.strip(),
                                                                                   model_folder_path)
                    elif type(value) is str:
                        self._validate_single_server_group_target_limits_value(key, value, model_folder_path)
                    else:
                        self._logger.severe('WLSDPLY-05034', key, model_folder_path, str(type(value)),
                                            class_name=_class_name, method_name=__method_name)

        self._logger.exiting(class_name=_class_name, method_name=__method_name)

    def __validate_wlsroles_section(self, attribute_name, attribute_value, valid_attr_infos, path_tokens_attr_keys,
                                    model_folder_path, validation_location):
        __method_name = '__validate_wlsroles_section'
        self._logger.entering(class_name=_class_name, method_name=__method_name)

        # Validate the basics of the WLSRoles section definition
        self.__validate_attribute(attribute_name, attribute_value, valid_attr_infos, path_tokens_attr_keys,
                                  model_folder_path, validation_location)

        # Validate WebLogic role content using WLSRoles helper
        wlsroles_validator = wlsroles_helper.validator(attribute_value, self._logger)
        wlsroles_validator.validate_roles()

        self._logger.exiting(class_name=_class_name, method_name=__method_name)

    def _validate_single_server_group_target_limits_value(self, key, value, model_folder_path):
        _method_name = '_validate_single_server_group_target_limits_value'
        if type(value) is str:
            if '${' in str(value):
                self._report_unsupported_variable_usage(str(value), model_folder_path)
        else:
            self._logger.severe('WLSDPLY-05035', key, str(value), model_folder_path, str(type(value)),
                                class_name=_class_name, method_name=_method_name)

    def _report_unsupported_variable_usage(self, tokenized_value, model_folder_path):
        _method_name = '_report_unsupported_variable_usage'
        tokens = validation_utils.extract_substitution_tokens(tokenized_value)
        for token in tokens:
            self._logger.severe('WLSDPLY-05030', model_folder_path, token,
                                class_name=_class_name, method_name=_method_name)<|MERGE_RESOLUTION|>--- conflicted
+++ resolved
@@ -827,16 +827,10 @@
         self._logger.finest('value_data_type={0}', value_data_type,
                             class_name=_class_name, method_name=_method_name)
 
-<<<<<<< HEAD
-        valid_values_data_types = ['list', 'string', 'unicode']
-        if value_data_type not in valid_values_data_types:
-            validation_result.add_error('WLSDPLY-05023', attribute_name, model_folder_path, value_data_type)
-=======
-        valid_valus_data_types = ['list', 'string']
+        valid_valus_data_types = ['list', 'string', 'unicode']
         if value_data_type not in valid_valus_data_types:
             self._logger.severe('WLSDPLY-05023', attribute_name, model_folder_path, value_data_type,
                                 class_name=_class_name, method_name=_method_name)
->>>>>>> cc711c36
         else:
             attr_values = []
 
