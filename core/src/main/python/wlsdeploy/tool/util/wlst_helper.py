--- conflicted
+++ resolved
@@ -4,8 +4,6 @@
 """
 
 import types
-from java.lang import System
-from java.io import PrintStream
 
 from java.io import PrintStream
 from java.lang import System
@@ -14,7 +12,6 @@
 import oracle.weblogic.deploy.util.StringUtils as StringUtils
 import weblogic.management.mbeanservers.edit.ValidationException as ValidationException
 
-from wlsdeploy.tool.util.string_output_stream import StringOutputStream
 from wlsdeploy.exception import exception_helper
 from wlsdeploy.logging.platform_logger import PlatformLogger
 from wlsdeploy.tool.util.string_output_stream import StringOutputStream
@@ -1032,9 +1029,6 @@
         deploy_error = None
         sostream = None
 
-        self.enable_stdout()
-        sostream = StringOutputStream()
-        System.setOut(PrintStream(sostream))
         try:
             self.enable_stdout()
             sostream = StringOutputStream()
@@ -1042,26 +1036,13 @@
             result = self.__load_global('deploy')(application_name, *args, **kwargs)
             self.silence()
         except self.__load_global('WLSTException'), e:
-<<<<<<< HEAD
-            deploy_command_output = sostream.get_string()
-            error_text = e
-            if deploy_command_output is not None:
-                error_text = deploy_command_output
-            pwe = exception_helper.create_exception(self.__exception_type, 'WLSDPLY-00058', application_name,
-                                                    args, kwargs, _format_exception(error_text), error=e)
-=======
             if sostream:
                 deploy_error = sostream.get_string()
             self.silence()
             pwe = exception_helper.create_exception(self.__exception_type, 'WLSDPLY-00058', application_name,
                                                     args, kwargs, _format_exception(e), deploy_error, error=e)
->>>>>>> 727b6a62
-            self.__logger.throwing(class_name=self.__class_name, method_name=_method_name, error=pwe)
-            self.silence()
-            raise pwe
-
-        self.silence()
-
+            self.__logger.throwing(class_name=self.__class_name, method_name=_method_name, error=pwe)
+            raise pwe
         self.__logger.exiting(class_name=self.__class_name, method_name=_method_name, result=result)
         return result
 
@@ -1076,15 +1057,8 @@
         """
         _method_name = 'undeploy_application'
         self.__logger.entering(application_name, args, kwargs, class_name=self.__class_name, method_name=_method_name)
-<<<<<<< HEAD
-        self.enable_stdout()
-        sostream = StringOutputStream()
-        System.setOut(PrintStream(sostream))
-
-=======
         undeploy_error = None
         sostream = None
->>>>>>> 727b6a62
         try:
             self.enable_stdout()
             sostream = StringOutputStream()
@@ -1092,28 +1066,14 @@
             result = self.__load_global('undeploy')(application_name, *args, **kwargs)
             self.silence()
         except self.__load_global('WLSTException'), e:
-<<<<<<< HEAD
-            deploy_command_output = sostream.get_string()
-            error_text = e
-            if deploy_command_output is not None:
-                error_text = deploy_command_output
-            pwe = exception_helper.create_exception(self.__exception_type, 'WLSDPLY-00059', application_name,
-                                                    args, kwargs, _format_exception(error_text), error=e)
-=======
             if sostream:
               undeploy_error = sostream.get_string()
             self.silence()
             pwe = exception_helper.create_exception(self.__exception_type, 'WLSDPLY-00059', application_name,
                                                     args, kwargs, _format_exception(e), undeploy_error, error=e)
->>>>>>> 727b6a62
-            self.__logger.throwing(class_name=self.__class_name, method_name=_method_name, error=pwe)
-            self.silence()
-            raise pwe
-<<<<<<< HEAD
-        self.silence()
-=======
-
->>>>>>> 727b6a62
+            self.__logger.throwing(class_name=self.__class_name, method_name=_method_name, error=pwe)
+            raise pwe
+
         self.__logger.exiting(class_name=self.__class_name, method_name=_method_name, result=result)
         return result
 
@@ -1131,9 +1091,6 @@
         redeploy_error = None
         sostream = None
 
-        self.enable_stdout()
-        sostream = StringOutputStream()
-        System.setOut(PrintStream(sostream))
         try:
             self.enable_stdout()
             sostream = StringOutputStream()
@@ -1141,24 +1098,13 @@
             result = self.__load_global('redeploy')(application_name, *args, **kwargs)
             self.silence()
         except self.__load_global('WLSTException'), e:
-<<<<<<< HEAD
-            deploy_command_output = sostream.get_string()
-            error_text = e
-            if deploy_command_output is not None:
-                error_text = deploy_command_output
-            pwe = exception_helper.create_exception(self.__exception_type, 'WLSDPLY-00060', application_name,
-                                                    args, kwargs, _format_exception(error_text), error=e)
-=======
             if sostream:
                 redeploy_error = sostream.get_string()
             self.silence()
             pwe = exception_helper.create_exception(self.__exception_type, 'WLSDPLY-00060', application_name,
                                                     args, kwargs, _format_exception(e), redeploy_error, error=e)
->>>>>>> 727b6a62
-            self.__logger.throwing(class_name=self.__class_name, method_name=_method_name, error=pwe)
-            self.silence()
-            raise pwe
-        self.silence()
+            self.__logger.throwing(class_name=self.__class_name, method_name=_method_name, error=pwe)
+            raise pwe
         self.__logger.exiting(class_name=self.__class_name, method_name=_method_name, result=result)
         return result
 
