--- conflicted
+++ resolved
@@ -1,9 +1,5 @@
 """
-<<<<<<< HEAD
 Copyright (c) 2017, 2023, Oracle and/or its affiliates.
-=======
-Copyright (c) 2017, 2023, Oracle and/or its affiliates.  All rights reserved.
->>>>>>> 8dd2f52b
 Licensed under the Universal Permissive License v 1.0 as shown at https://oss.oracle.com/licenses/upl.
 """
 import os, sets
@@ -39,7 +35,7 @@
         """
         _method_name = '__init__'
 
-        self.__weblogic_helper = WebLogicHelper(logger)
+        self.__weblogic_helper = WebLogicHelper(self.__logger)
         # used for logging only, comma-separated text is OK
         self.__archive_files_text = archive_files_text
 
@@ -347,10 +343,7 @@
         self.__logger.exiting(class_name=self.__class_name, method_name=_method_name, result=count)
         return count
 
-<<<<<<< HEAD
-    def extract_domain_bin_script(self, script_path, extract_location=None):
-=======
-    def extract_weblogic_remote_console_extension(self):
+    def extract_weblogic_remote_console_extension(self, extract_location=None):
         """
         Extract the WebLogic Remote Console Extension to the $DOMAIN_HOME/management-services-ext directory.
         :raises: BundleAwareException of the appropriate type: if an error occurs
@@ -358,38 +351,45 @@
         _method_name = 'extract_weblogic_remote_console_extension'
 
         self.__logger.entering(class_name=self.__class_name, method_name=_method_name)
+        current_entry = ''
         if self.__weblogic_helper.is_wrc_domain_extension_supported():
-            extract_location = File(self.__domain_home, 'management-services-ext')
+            if extract_location is None:
+                target_location = File(self.__domain_home, WLSDeployArchive.WRC_EXTENSION_TARGET_DIR_NAME)
+            else:
+                target_location = File(File(extract_location), WLSDeployArchive.WRC_EXTENSION_TARGET_DIR_NAME)
+
             archive_entry_type = WLSDeployArchive.ArchiveEntryType.WEBLOGIC_REMOTE_CONSOLE_EXTENSION
             for archive_file in self.__archive_files:
-                current_entry = ''
                 try:
                     entries = \
                         archive_file.getArchiveEntries(archive_entry_type)
                     for entry in entries:
                         current_entry = entry
 
-                        if not extract_location.exists() and not extract_location.mkdirs():
-                            ex = exception_helper.create_exception(self.__exception_type, 'WLSDPLY-19315',
-                                current_entry, self.__archive_files_text, extract_location.getPath())
+                        if not target_location.exists() and not target_location.mkdirs():
+                            ex = exception_helper.create_exception(self.__exception_type, 'WLSDPLY-19316',
+                                current_entry, self.__archive_files_text, target_location.getPath())
                             self.__logger.throwing(ex, class_name=self.__class_name, method_name=_method_name)
                             raise ex
 
-                        self.__logger.info('WLSDPLY-19314', entry, extract_location.getPath())
-                        archive_file.extractWrcExtensionFile(entry, extract_location, True)
+                        self.__logger.info('WLSDPLY-19315', entry, target_location.getPath())
+                        archive_file.extractWrcExtensionFile(entry, target_location, True)
 
                 except (WLSDeployArchiveIOException, IllegalArgumentException), e:
-                    ex = exception_helper.create_exception(self.__exception_type, 'WLSDPLY-19316',
+                    ex = exception_helper.create_exception(self.__exception_type, 'WLSDPLY-19317',
                         current_entry, self.__archive_files_text, e.getLocalizedMessage(), error=e)
                     self.__logger.throwing(ex, class_name=self.__class_name, method_name=_method_name)
                     raise ex
-        self.__logger.exiting(class_name=self.__class_name, method_name=_method_name)
-
-    def extract_domain_bin_script(self, script_path):
->>>>>>> 8dd2f52b
+
+        found = current_entry != ''
+        self.__logger.exiting(class_name=self.__class_name, method_name=_method_name, result=found)
+        return found
+
+    def extract_domain_bin_script(self, script_path, extract_location=None):
         """
         Extract the specified domain bin script to the $DOMAIN_HOME/bin directory.
         :param script_path: the domain bin path and script into the archive file
+        :param extract_location: the location to which to extract if not the default
         :raises: BundleAwareException of the appropriate type: if an error occurs
         """
         _method_name = 'extract_domain_bin_script'
