--- conflicted
+++ resolved
@@ -246,24 +246,11 @@
         domain_typedef = self.model_context.get_domain_typedef()
 
         if len(dynamic_cluster_assigns) > 0:
-<<<<<<< HEAD
-            # TBD assign server group resources to cluster. The JRF resources could still be applied separately
-            # using this technique - or remove this technique and replace with the resource targeting
-=======
             # assign server group resources to cluster based on the version of WebLogic server version.
->>>>>>> b13e3d10
             if self.wls_helper.is_dynamic_cluster_server_groups_supported():
                 self.target_server_groups(dynamic_cluster_assigns)
             elif self.wls_helper.is_dynamic_cluster_server_group_supported():
                 self.target_dynamic_clusters(dynamic_cluster_assigns)
-<<<<<<< HEAD
-                # if domain_typedef.has_jrf_resources():
-                #     self._target_jrf_resources(dynamic_cluster_assigns)
-            elif domain_typedef.has_jrf_resources():
-                self.logger.info('WLSDPLY-12247', class_name=self.__class_name, method_name=_method_name)
-                self._target_jrf_resources(dynamic_cluster_assigns)
-=======
->>>>>>> b13e3d10
             else:
                 self.logger.warning('WLSDPLY-12238', domain_typedef.get_domain_type(),
                                     class_name=self.__class_name, method_name=_method_name)
@@ -283,22 +270,6 @@
         self.logger.entering(str(server_assigns), class_name=self.__class_name, method_name=_method_name)
 
         for cluster, server_groups in server_assigns.iteritems():
-<<<<<<< HEAD
-            if len(server_groups) > 1:
-                # ex = exception_helper.create_exception(self.exception_type, 'WLSDPLY-12257', cluster)
-                ex = exception_helper.create_exception(self.exception_type, 'WLSDPLY-12256',
-                                                       cluster, replace_server_groups)
-                self.logger.throwing(ex, class_name=self.__class_name, method_name=_method_name)
-                raise ex
-                # self.logger.throwing(ex, class_name=self.__class_name, method_name=_method_name)
-                # raise ex
-                self.logger.warning('WLSDPLY-12257', cluster, class_name=self.__class_name, method_name=_method_name)
-            else:
-                cluster_name = self.wlst_helper.get_quoted_name_for_wlst(cluster)
-                self.logger.info('WLSDPLY-12255', server_groups, cluster_name,
-                                 class_name=self.__class_name, method_name=_method_name)
-                self.wlst_helper.target_server_groups(cluster_name, server_groups)
-=======
             cluster_name = self.wlst_helper.get_quoted_name_for_wlst(cluster)
             if len(server_groups) > 1:
                 ex = exception_helper.create_exception(self.exception_type, 'WLSDPLY-12256',
@@ -309,7 +280,6 @@
                 self.logger.info('WLSDPLY-12255', server_groups[0], cluster_name,
                                  class_name=self.__class_name, method_name=_method_name)
                 self.wlst_helper.set_server_group_dynamic_cluster(cluster_name, server_groups[0])
->>>>>>> b13e3d10
 
         self.logger.exiting(class_name=self.__class_name, method_name=_method_name)
 
@@ -457,10 +427,6 @@
                     if DYNAMIC_SERVERS in cluster_members:
                         # This will need special handling to target server group resources
                         cluster_members.remove(DYNAMIC_SERVERS)
-<<<<<<< HEAD
-                        #cluster_members.append(target_name)
-=======
->>>>>>> b13e3d10
                     new_list.extend(cluster_members)
                 else:
                     # Assume it is a server name and add it to the new list
