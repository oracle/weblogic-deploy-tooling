--- conflicted
+++ resolved
@@ -75,8 +75,6 @@
     __category_modules_dir_name = 'oracle/weblogic/deploy/aliases/category_modules/'
     __domain_category = 'Domain'
 
-<<<<<<< HEAD
-=======
     __model_categories_map = {
         'AdminConsole': 'AdminConsole',
         'Application': 'AppDeployment',
@@ -128,7 +126,6 @@
         'XMLRegistry': 'XMLRegistry'
     }
 
->>>>>>> 9bd9c78e
     __topology_top_level_folders = [
         'AdminConsole',
         'Cluster',
@@ -967,7 +964,7 @@
             model_category_name = self.__domain_category
         else:
             model_category_name = location_folders[0]
-            if model_category_name not in self.__all_model_categories:
+            if model_category_name not in self.__model_categories_map:
                 ex = exception_helper.create_alias_exception('WLSDPLY-08116', model_category_name)
                 _logger.throwing(ex, class_name=_class_name, method_name=_method_name)
                 raise ex
@@ -1019,7 +1016,7 @@
         _method_name = '__load_category'
 
         _logger.entering(model_category_name, class_name=_class_name, method_name=_method_name)
-        model_category_file = self._get_category_file_prefix(model_category_name)
+        model_category_file = self.__model_categories_map[model_category_name]
         raw_category_dict = self.__load_category_file(model_category_file)
         _logger.fine('WLSDPLY-08118', model_category_name, class_name=_class_name, method_name=_method_name)
 
@@ -1109,8 +1106,8 @@
 
             contained_folders = raw_model_dict[CONTAINS]
             for contained_folder in contained_folders:
-                if contained_folder in self.__all_model_categories:
-                    folder_file = self._get_category_file_prefix(contained_folder)
+                if contained_folder in self.__model_categories_map:
+                    folder_file = self.__model_categories_map[contained_folder]
                 else:
                     ex = exception_helper.create_alias_exception('WLSDPLY-08122', contained_folder, model_category_name)
                     _logger.throwing(ex, class_name=_class_name, method_name=_method_name)
