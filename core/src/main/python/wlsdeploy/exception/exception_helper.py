"""
Copyright (c) 2017, 2022, Oracle and/or its affiliates.
Licensed under the Universal Permissive License v 1.0 as shown at https://oss.oracle.com/licenses/upl.
"""
import sys
import traceback

import java.lang.Throwable as Throwable

import oracle.weblogic.deploy.aliases.AliasException as AliasException
import oracle.weblogic.deploy.compare.CompareException as CompareException
import oracle.weblogic.deploy.create.CreateException as CreateException
import oracle.weblogic.deploy.deploy.DeployException as DeployException
import oracle.weblogic.deploy.discover.DiscoverException as DiscoverException
import oracle.weblogic.deploy.encrypt.EncryptionException as JEncryptionException
import oracle.weblogic.deploy.exception.ExceptionHelper as ExceptionHelper
import oracle.weblogic.deploy.exception.PyAttributeErrorException as PyAttributeErrorException
import oracle.weblogic.deploy.exception.PyBaseException as PyBaseException
import oracle.weblogic.deploy.exception.PyIOErrorException as PyIOErrorException
import oracle.weblogic.deploy.exception.PyKeyErrorException as PyKeyErrorException
import oracle.weblogic.deploy.exception.PyTypeErrorException as PyTypeErrorException
import oracle.weblogic.deploy.exception.PyValueErrorException as PyValueErrorException
import oracle.weblogic.deploy.json.JsonException as JJsonException
import oracle.weblogic.deploy.prepare.PrepareException as PrepareException
import oracle.weblogic.deploy.util.CLAException as JCLAException
import oracle.weblogic.deploy.util.PyWLSTException as PyWLSTException
import oracle.weblogic.deploy.util.TranslateException as JTranslateException
import oracle.weblogic.deploy.util.VariableException as JVariableException
import oracle.weblogic.deploy.util.WLSDeployArchiveIOException as JWLSDeployArchiveIOException
import oracle.weblogic.deploy.validate.ValidateException as ValidateException
import oracle.weblogic.deploy.yaml.YamlException as JYamlException

from wlsdeploy.exception.expection_types import ExceptionType
<<<<<<< HEAD
from wlsdeploy.util.cla_utils import CommandLineArgUtil
=======
from wlsdeploy.util.exit_code import ExitCode
>>>>>>> e80b8169
from wlsdeploy.util import tool_exit

_EXCEPTION_TYPE_MAP = {
    ExceptionType.ALIAS:                 'create_alias_exception',
    ExceptionType.CLA:                   'create_cla_exception',
    ExceptionType.CREATE:                'create_create_exception',
    ExceptionType.DEPLOY:                'create_deploy_exception',
    ExceptionType.DISCOVER:              'create_discover_exception',
    ExceptionType.ENCRYPTION:            'create_encryption_exception',
    ExceptionType.JSON:                  'create_json_exception',
    ExceptionType.PREPARE:               'create_prepare_exception',
    ExceptionType.PY_WLST:               'create_pywlst_exception',
    ExceptionType.TRANSLATE:             'create_translate_exception',
    ExceptionType.VALIDATE:              'create_validate_exception',
    ExceptionType.VARIABLE:              'create_variable_exception',
    ExceptionType.COMPARE:               'create_compare_exception',
    ExceptionType.WLS_DEPLOY_ARCHIVE_IO: 'create_archive_ioexception',
    ExceptionType.YAML:                  'create_yaml_exception'
}


def get_exception_class(exception_type):
    ex = create_exception(exception_type, 'Find the class')
    return ex.getClass()


def create_exception(exception_type, key, *args, **kwargs):
    """
    Create an exception of the specified type.
    :param exception_type: the exception type
    :param key: key to the message in resource bundler or the message itself
    :param args: list of parameters for the parameters or empty if none needed for the message
    :param kwargs: contains Throwable or instance if present
    :return: BundleAwareException: an exception of the specified type which is a subclass of BundleAwareException
    """
    if exception_type in _EXCEPTION_TYPE_MAP:
        method_name = _EXCEPTION_TYPE_MAP[exception_type]
    else:
        raise TypeError('Unknown exception type: ' + str(exception_type))

    return globals()[method_name](key, *args, **kwargs)


def get_message(key, *args):
    """
    Get the formatted message from the resource bundle.

    :param key: the message key
    :param args: the token values
    :return: the formatted message string
    """
    return ExceptionHelper.getMessage(key, list(args))


def create_create_exception(key, *args, **kwargs):
    """
    Create a CreateException from a message id, list of message parameters and Throwable error.
    :param key: key to the message in resource bundler or the message itself
    :param args: list of parameters for the parameters or empty if none needed for the message
    :param kwargs: contains Throwable or instance if present
    :return: CreateException encapsulating the exception information
    """
    arg_list, error = _return_exception_params(*args, **kwargs)
    arg_len = len(arg_list)
    if error is not None:
        if isinstance(error, Throwable) is False:
            error = convert_error_to_exception()
        if arg_len > 0:
            ex = CreateException(key, error, arg_list)
        else:
            ex = CreateException(key, error)
    else:
        if arg_len > 0:
            ex = CreateException(key, arg_list)
        else:
            ex = CreateException(key)
    return ex


def create_deploy_exception(key, *args, **kwargs):
    """
    Create a DeployException from a message id, list of message parameters and Throwable error.
    :param key: key to the message in resource bundler or the message itself
    :param args: list of parameters for the parameters or empty if none needed for the message
    :param kwargs: contains Throwable or instance if present
    :return: DeployException encapsulating the exception information
    """
    arg_list, error = _return_exception_params(*args, **kwargs)
    arg_len = len(arg_list)
    if error is not None:
        if isinstance(error, Throwable) is False:
            error = convert_error_to_exception()

        if arg_len > 0:
            ex = DeployException(key, error, arg_list)
        else:
            ex = DeployException(key, error)
    else:
        if arg_len > 0:
            ex = DeployException(key, arg_list)
        else:
            ex = DeployException(key)
    return ex


def create_discover_exception(key, *args, **kwargs):
    """
    Create a DiscoverException from a message id, list of message parameters and Throwable error.
    :param key: key to the message in resource bundler or the message itself
    :param args: list of parameters for the parameters or empty if none needed for the message
    :param kwargs: contains Throwable or instance if present
    :return: DiscoverException encapsulating the exception information
    """
    arg_list, error = _return_exception_params(*args, **kwargs)
    arg_len = len(arg_list)
    if error is not None:
        if isinstance(error, Throwable) is False:
            error = convert_error_to_exception()
        if arg_len > 0:
            ex = DiscoverException(key, error, arg_list)
        else:
            ex = DiscoverException(key, error)
    else:
        if arg_len > 0:
            ex = DiscoverException(key, arg_list)
        else:
            ex = DiscoverException(key)
    return ex


def create_alias_exception(key, *args, **kwargs):
    """
    Create a AliasException from a message id, list of message parameters and Throwable error.
    :param key: key to the message in resource bundler or the message itself
    :param args: list of parameters for the parameters or empty if none needed for the message
    :param kwargs: contains Throwable or instance if present
    :return: AliasException encapsulating the exception information
    """
    arg_list, error = _return_exception_params(*args, **kwargs)
    arg_len = len(arg_list)
    if error is not None:
        if arg_len > 0:
            ex = AliasException(key, error, arg_list)
        else:
            ex = AliasException(key, error)
    else:
        if arg_len > 0:
            ex = AliasException(key, arg_list)
        else:
            ex = AliasException(key)
    return ex


def create_validate_exception(key, *args, **kwargs):
    """
    Create a ValidateException from a message id, list of message parameters and Throwable error.
    :param key: key to the message in resource bundler or the message itself
    :param args: list of parameters for the parameters or empty if none needed for the message
    :param kwargs: contains Throwable or instance if present
    :return: ValidateException encapsulating the exception information
    """
    arg_list, error = _return_exception_params(*args, **kwargs)
    arg_len = len(arg_list)
    if error is not None:
        if arg_len > 0:
            ex = ValidateException(key, error, arg_list)
        else:
            ex = ValidateException(key, error)
    else:
        if arg_len > 0:
            ex = ValidateException(key, arg_list)
        else:
            ex = ValidateException(key)
    return ex

def create_compare_exception(key, *args, **kwargs):
    """
    Create a ComapareException from a message id, list of message parameters and Throwable error.
    :param key: key to the message in resource bundler or the message itself
    :param args: list of parameters for the parameters or empty if none needed for the message
    :param kwargs: contains Throwable or instance if present
    :return: ValidateException encapsulating the exception information
    """
    arg_list, error = _return_exception_params(*args, **kwargs)
    arg_len = len(arg_list)
    if error is not None:
        if arg_len > 0:
            ex = CompareException(key, error, arg_list)
        else:
            ex = CompareException(key, error)
    else:
        if arg_len > 0:
            ex = CompareException(key, arg_list)
        else:
            ex = CompareException(key)
    return ex


def create_prepare_exception(key, *args, **kwargs):
    """
    Create a PrepareException from a message id, list of message parameters and Throwable error.
    :param key: key to the message in resource bundler or the message itself
    :param args: list of parameters for the parameters or empty if none needed for the message
    :param kwargs: contains Throwable or instance if present
    :return: ValidateException encapsulating the exception information
    """
    arg_list, error = _return_exception_params(*args, **kwargs)
    arg_len = len(arg_list)
    if error is not None:
        if arg_len > 0:
            ex = PrepareException(key, error, arg_list)
        else:
            ex = PrepareException(key, error)
    else:
        if arg_len > 0:
            ex = PrepareException(key, arg_list)
        else:
            ex = PrepareException(key)
    return ex


def create_pywlst_exception(key, *args, **kwargs):
    """
    Create a PyWLSTException from a message id, list of message parameters and Throwable error.
    :param key: key to the message in resource bundler or the message itself
    :param args: list of parameters for the parameters or empty if none needed for the message
    :param kwargs: contains Throwable or instance if present
    :return: PyWLSTException encapsulating the exception information
    """
    arg_list, error = _return_exception_params(*args, **kwargs)
    arg_len = len(arg_list)
    if error is not None:
        if isinstance(error, Throwable) is False:
            error = convert_error_to_exception()
        if arg_len > 0:
            ex = PyWLSTException(key, error, arg_list)
        else:
            ex = PyWLSTException(key, error)
    else:
        if arg_len > 0:
            ex = PyWLSTException(key, arg_list)
        else:
            ex = PyWLSTException(key)
    return ex


def create_yaml_exception(key, *args, **kwargs):
    """
    Create a Java YamlException from a message id, list of message parameters and Throwable error.
    :param key: key to the message in resource bundler or the message itself
    :param args: list of parameters for the parameters or empty if none needed for the message
    :param kwargs: contains Throwable or instance if present
    :return: YamlException encapsulating the exception information
    """
    arg_list, error = _return_exception_params(*args, **kwargs)
    if error is not None:
        if len(arg_list) > 0:
            ex = JYamlException(key, error, arg_list)
        else:
            ex = JYamlException(key, error)
    elif len(arg_list) > 0:
        ex = JYamlException(key, arg_list)
    else:
        ex = JYamlException(key)
    return ex


def create_json_exception(key, *args, **kwargs):
    """
    Create a Java JsonException from a message id, list of message parameters and Throwable error.
    :param key: key to the message in resource bundler or the message itself
    :param args: list of parameters for the parameters or empty if none needed for the message
    :param kwargs: contains Throwable or instance if present
    :return: JsonException encapsulating the exception information
    """
    arg_list, error = _return_exception_params(*args, **kwargs)
    if error is not None:
        if len(arg_list) > 0:
            ex = JJsonException(key, error, arg_list)
        else:
            ex = JJsonException(key, error)
    elif len(arg_list) > 0:
        ex = JJsonException(key, arg_list)
    else:
        ex = JJsonException(key)
    return ex


def create_translate_exception(key, *args, **kwargs):
    """
    Create a Java TranslateException from a message id, list of message parameters and Throwable error.
    :param key: key to the message in resource bundle or the message itself
    :param args: list of parameters for the parameters or empty if none needed for the message
    :param kwargs: contains Throwable or instance if present
    :return: TranslateException encapsulating the exception information
    """
    arg_list, error = _return_exception_params(*args, **kwargs)
    if error is not None:
        if len(arg_list) > 0:
            ex = JTranslateException(key, error, arg_list)
        else:
            ex = JTranslateException(key, error)
    elif len(arg_list) > 0:
        ex = JTranslateException(key, arg_list)
    else:
        ex = JTranslateException(key)
    return ex


def create_cla_exception(exit_code, key, *args, **kwargs):
    """
    Create a Java CLAException from a message id, list of message parameters and Throwable error.
    :param exit_code: exit code to return from the tool
    :param key: key to the message in resource bundle or the message itself
    :param args: list of parameters for the parameters or empty if none needed for the message
    :param kwargs: contains Throwable or instance if present
    :return: CLAException encapsulating the exception information
    """
    arg_list, error = _return_exception_params(*args, **kwargs)
    if error is not None:
        if len(arg_list) > 0:
            ex = JCLAException(exit_code, key, error, arg_list)
        else:
            ex = JCLAException(exit_code, key, error)
    elif len(arg_list) > 0:
        ex = JCLAException(exit_code, key, arg_list)
    else:
        ex = JCLAException(exit_code, key)
    return ex


def create_variable_exception(key, *args, **kwargs):
    """
    Create a Java VariableException from a message id, list of message parameters and Throwable error.
    :param key: key to the message in resource bundle or the message itself
    :param args: list of parameters for the parameters or empty if none needed for the message
    :param kwargs: contains Throwable or instance if present
    :return: VariableException encapsulating the exception information
    """
    arg_list, error = _return_exception_params(*args, **kwargs)
    if error is not None:
        if len(arg_list) > 0:
            ex = JVariableException(key, error, arg_list)
        else:
            ex = JVariableException(key, error)
    elif len(arg_list) > 0:
        ex = JVariableException(key, arg_list)
    else:
        ex = JVariableException(key)
    return ex


def create_archive_ioexception(key, *args, **kwargs):
    """
    Create a Java WLSDeployArchiveIOException from a message id, list of message parameters and Throwable error.
    :param key: key to the message in resource bundle or the message itself
    :param args: list of parameters for the parameters or empty if none needed for the message
    :param kwargs: contains Throwable or instance if present
    :return: WLSDeployArchiveIOException encapsulating the exception information
    """
    arg_list, error = _return_exception_params(*args, **kwargs)
    if error is not None:
        if len(arg_list) > 0:
            ex = JWLSDeployArchiveIOException(key, error, arg_list)
        else:
            ex = JWLSDeployArchiveIOException(key, error)
    elif len(arg_list) > 0:
        ex = JWLSDeployArchiveIOException(key, arg_list)
    else:
        ex = JWLSDeployArchiveIOException(key)
    return ex


def create_encryption_exception(key, *args, **kwargs):
    """
    Create a Java EncryptionException from a message id, list of message parameters and Throwable error.
    :param key: key to the message in resource bundler or the message itself
    :param args: list of parameters for the parameters or empty if none needed for the message
    :param kwargs: contains Throwable or instance if present
    :return: EncryptionException encapsulating the exception information
    """
    arg_list, error = _return_exception_params(*args, **kwargs)
    if error is not None:
        if len(arg_list) > 0:
            ex = JEncryptionException(key, error, arg_list)
        else:
            ex = JEncryptionException(key, error)
    elif len(arg_list) > 0:
        ex = JEncryptionException(key, arg_list)
    else:
        ex = JEncryptionException(key)
    return ex


def convert_error_to_exception():
    """
    Convert a Python built-in error to a proper bundle-aware Java exception
    :return: the bundle-aware Java exception
    """
    exc_type, exc_obj, exc_tb = sys.exc_info()
    ex_strings = traceback.format_exception(exc_type, exc_obj, exc_tb)
    exception_message = ex_strings[-1]
    for ex_string in ex_strings:
        exception_message += ex_string

    exception_type = str(exc_type)

    if exception_type.find("exceptions.IOError") == 0:
        custom_exception = PyIOErrorException(exception_message)
    elif exception_type.find("exceptions.KeyError") == 0:
        custom_exception = PyKeyErrorException(exception_message)
    elif exception_type.find("exceptions.ValueError") == 0:
        custom_exception = PyValueErrorException(exception_message)
    elif exception_type.find("exceptions.TypeError") == 0:
        custom_exception = PyTypeErrorException(exception_message)
    elif exception_type.find("exceptions.AttributeError") == 0:
        custom_exception = PyAttributeErrorException(exception_message)
    else:
        custom_exception = PyBaseException(exception_message)
    return custom_exception


def _return_exception_params(*args, **kwargs):
    """
    Get the exception parameters from the list
    :param args: input args
    :param kwargs: input names args
    :return: the args and error for the exception
    """
    arg_list = list(args)
    error = kwargs.pop('error', None)
    return arg_list, error

def __log_and_exit(logger, exit_code, class_name):
    """
    Helper method to log the exiting message and call sys.exit()
    :param logger:  the logger to use
    :param exit_code: the exit code to use
    :param class_name: the class name to pass  to the logger
    """
    logger.exiting(result=exit_code, class_name=class_name, method_name=None)
    tool_exit.end(None, exit_code)

def __handle_unexpected_exception(ex, program_name, class_name, logger):
    """
    Helper method to log and unexpected exception with exiting message and call sys.exit()
    Note that the user sees the 'Unexpected' message along with the exception, but no stack trace.
    The stack trace goes to the log
    :param ex:  the exception thrown
    :param program_name: the program where it occurred
    :param class_name: the class where it occurred
    :param logger: the logger to use
    """
    logger.severe('WLSDPLY-20035', program_name, sys.exc_info()[0])

    if hasattr(ex, 'stackTrace'):
        # this works best for java exceptions, and gets the full stacktrace all the way back to weblogic.WLST
        logger.finer('WLSDPLY-20036', program_name, ex.stackTrace)
    else:
        # this is for Python exceptions
        # Note: since this is Python 2, it seems we can only get the traceback object via sys.exc_info, and of course only
        # while in the except block handling code
        logger.finer('WLSDPLY-20036', program_name, traceback.format_exception(type(ex), ex, sys.exc_info()[2]))
<<<<<<< HEAD
    __log_and_exit(logger, CommandLineArgUtil.PROG_ERROR_EXIT_CODE, class_name)
=======
    __log_and_exit(logger, ExitCode.ERROR, class_name)
>>>>>>> e80b8169
<|MERGE_RESOLUTION|>--- conflicted
+++ resolved
@@ -31,11 +31,8 @@
 import oracle.weblogic.deploy.yaml.YamlException as JYamlException
 
 from wlsdeploy.exception.expection_types import ExceptionType
-<<<<<<< HEAD
 from wlsdeploy.util.cla_utils import CommandLineArgUtil
-=======
 from wlsdeploy.util.exit_code import ExitCode
->>>>>>> e80b8169
 from wlsdeploy.util import tool_exit
 
 _EXCEPTION_TYPE_MAP = {
@@ -199,7 +196,7 @@
     """
     arg_list, error = _return_exception_params(*args, **kwargs)
     arg_len = len(arg_list)
-    if error is not None:
+    if error  https://github.com/jwgish/weblogic-deploy-tooling/pull/new/WDT-644is not None:
         if arg_len > 0:
             ex = ValidateException(key, error, arg_list)
         else:
@@ -299,7 +296,7 @@
     elif len(arg_list) > 0:
         ex = JYamlException(key, arg_list)
     else:
-        ex = JYamlException(key)
+        ex =  https://github.com/jwgish/weblogic-deploy-tooling/pull/new/WDT-644JYamlException(key)
     return ex
 
 
@@ -499,8 +496,4 @@
         # Note: since this is Python 2, it seems we can only get the traceback object via sys.exc_info, and of course only
         # while in the except block handling code
         logger.finer('WLSDPLY-20036', program_name, traceback.format_exception(type(ex), ex, sys.exc_info()[2]))
-<<<<<<< HEAD
-    __log_and_exit(logger, CommandLineArgUtil.PROG_ERROR_EXIT_CODE, class_name)
-=======
-    __log_and_exit(logger, ExitCode.ERROR, class_name)
->>>>>>> e80b8169
+    __log_and_exit(logger, CommandLineArgUtil.PROG_ERROR_EXIT_CODE, class_name)