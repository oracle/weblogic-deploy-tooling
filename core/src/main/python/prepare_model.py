--- conflicted
+++ resolved
@@ -11,10 +11,7 @@
 import sys
 import traceback
 
-<<<<<<< HEAD
 from oracle.weblogic.deploy.logging import WLSDeployLoggingConfig
-=======
->>>>>>> e80b8169
 from oracle.weblogic.deploy.util import CLAException
 from oracle.weblogic.deploy.util import PyWLSTException
 from oracle.weblogic.deploy.util import WebLogicDeployToolingVersion
@@ -88,7 +85,7 @@
         _outputdir = model_context.get_output_dir()
         model_files = model_context.get_model_file()
 
-        obj = ModelPreparer(model_files, model_context, _outputdir)
+        obj = ModelPre https://github.com/jwgish/weblogic-deploy-tooling/pull/new/WDT-644parer(model_files, model_context, _outputdir)
         obj.prepare_models()
         tool_exit.end(model_context, ExitCode.OK)
 
@@ -115,10 +112,7 @@
 
 if __name__ == "__main__" or __name__ == 'main':
     WebLogicDeployToolingVersion.logVersionInfo(_program_name)
-<<<<<<< HEAD
     WLSDeployLoggingConfig.logLoggingDirectory(_program_name)
-=======
->>>>>>> e80b8169
     try:
         main()
     except exceptions.SystemExit, ex:
