--- conflicted
+++ resolved
@@ -5,12 +5,8 @@
     "folders": { },
     "attributes": {
         "AdminPassword":              [ {"version": "[10,)", "wlst_mode": "both", "wlst_name": "AdminPassword",              "wlst_path": "WP001", "value": {"default": "None" }, "wlst_type": "password"  } ],
-<<<<<<< HEAD
         "AdminUserName":              [ {"version": "[10,)", "wlst_mode": "both", "wlst_name": "AdminUserName",              "wlst_path": "WP001", "value": {"default": "None" }, "wlst_type": "credential" } ],
-=======
-        "AdminUserName":              [ {"version": "[10,)", "wlst_mode": "both", "wlst_name": "AdminUserName",              "wlst_path": "WP001", "value": {"default": "None" }, "wlst_type": "string" } ],
         "AppDir":                     [ {"version": "[10,)", "wlst_mode": "both", "wlst_name": "AppDir",                     "wlst_path": "WP001", "value": {"default": "None" }, "wlst_type": "string", "uses_path_tokens": "true" } ],
->>>>>>> 7009fd90
         "OPSSSecrets":                [ {"version": "[10,)", "wlst_mode": "both", "wlst_name": "OPSSSecrets",                "wlst_path": "WP001", "value": {"default": "None" }, "wlst_type": "password" } ],
         "ServerGroupTargetingLimits": [ {"version": "[10,)", "wlst_mode": "both", "wlst_name": "ServerGroupTargetingLimits", "wlst_path": "WP001", "value": {"default": "None" }, "wlst_type": "dict" } ],
         "DynamicClusterServerGroupTargetingLimits": [ {"version": "[12.2.1.1,)", "wlst_mode": "both", "wlst_name": "dynamicClusterServerGroupTargetingLimits", "wlst_path": "WP001", "value": {"default": "None" }, "wlst_type": "dict" } ],
