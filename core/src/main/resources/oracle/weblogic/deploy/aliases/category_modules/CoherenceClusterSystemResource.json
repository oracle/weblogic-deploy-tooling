--- conflicted
+++ resolved
@@ -184,13 +184,8 @@
                             {"version": "[14.1.1.0.0.221010,14.1.2)",  "wlst_mode": "online",  "wlst_name": "GlobalSocketProvider", "wlst_path": "WP001", "default_value": "false", "wlst_type": "boolean"  },
                             {"version": "[14.1.2,)",                   "wlst_mode": "both",    "wlst_name": "GlobalSocketProvider", "wlst_path": "WP001", "default_value": "${__NULL__:false}", "wlst_type": "boolean"  }
                         ],
-<<<<<<< HEAD
-                        "IgnoreHostnameVerification":       [ {"version": "[14.1.2,)",          "wlst_mode": "online",  "wlst_name": "IgnoreHostnameVerification", "wlst_path": "WP001", "default_value": false,                 "wlst_type": "boolean"    } ],
-                        "MulticastListenAddress":           [ {"version": "[12.1.2,)",          "wlst_mode": "both",    "wlst_name": "MulticastListenAddress",     "wlst_path": "WP001", "default_value": null,                  "wlst_type": "string"     } ],
-=======
                         "IgnoreHostnameVerification":       [ {"version": "[14.1.2,)",          "wlst_mode": "online",  "wlst_name": "IgnoreHostnameVerification", "wlst_path": "WP001", "default_value": false,                 "wlst_type": "boolean"   } ],
                         "MulticastListenAddress":           [ {"version": "[12.1.2,)",          "wlst_mode": "both",    "wlst_name": "MulticastListenAddress",     "wlst_path": "WP001", "default_value": null,                  "wlst_type": "string"    } ],
->>>>>>> 33f66819
                         "MulticastListenPort":              [ {"version": "[12.1.2,)",          "wlst_mode": "both",    "wlst_name": "MulticastListenPort",        "wlst_path": "WP001", "default_value": "${__NULL__:33387}",   "wlst_type": "integer",  "get_method": "LSA"} ],
                         "SecuredProduction":                [ {"version": "[14.1.2,)",          "wlst_mode": "both",    "wlst_name": "SecuredProduction",          "wlst_path": "WP001", "default_value": "${__NULL__:false}",   "wlst_type": "boolean",  "get_method": "LSA"} ],
                         "SecurityFrameworkEnabled":         [ {"version": "[12.1.2,)",          "wlst_mode": "both",    "wlst_name": "SecurityFrameworkEnabled",   "wlst_path": "WP001", "default_value": "${__NULL__:false}",   "wlst_type": "boolean",  "get_method": "LSA"} ],
