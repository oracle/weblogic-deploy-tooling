# Copyright (c) 2017, 2023, Oracle and/or its affiliates.
# The Universal Permissive License (UPL), Version 1.0
#
#
####################################################################
#   Message number 00001 - 00999 WLST Helper                       #
####################################################################
WLSDPLY-00001=Entering cd({0}) method
WLSDPLY-00002=cd({0}) in {1} mode failed: {2}
WLSDPLY-00003=Exiting cd({0}) method with result {1}
WLSDPLY-00004=Entering get({0}) method
WLSDPLY-00005=get({0}) in {1} mode failed: {2}
WLSDPLY-00006=Exiting get({0}) method with result {1}
WLSDPLY-00007=Entering set({0}, {1}) at location {2}
WLSDPLY-00008=set({0}, {1}) in {2} mode failed : {3}
WLSDPLY-00009=Exiting set({0}, {1}) method
WLSDPLY-00010=Entering set_with_cmo({0}, {1})
WLSDPLY-00011=Computed set method name is {0}
WLSDPLY-00012=Unable to call {0}({1}) on the cmo in {2} mode because the cmo was None
WLSDPLY-00013=Failed to find the cmo method {0} in {1} mode: {2}
WLSDPLY-00014=Call to cmo.{0}({1}) in {2} mode failed: {3}
WLSDPLY-00015=Exiting set_with_cmo({0}, {1})
WLSDPLY-00016=Entering create({0}, {1}, {2}) method
WLSDPLY-00017=Unable to create({0}, {1}, {2}) in {3} mode at location {5} : {4}
WLSDPLY-00018=Exiting create({0}, {1}, {2}) method with result {3}
WLSDPLY-00019=Entering delete({0}, {1}) method
WLSDPLY-00020=Unable to delete({0}, {1}) in {2} mode : {3}
WLSDPLY-00021=Exiting delete({0}, {1}) method
WLSDPLY-00022=Failed to get FMW infrastructure database defaults from the service table : {0}
WLSDPLY-00023=Setting the server groups {0} on server {1} failed : {2}
WLSDPLY-00024=setOption({0}) in {1} mode failed : {2}
WLSDPLY-00025=Entering path_exists({0}) method
WLSDPLY-00026=Path {0} does not exist in the domain : {1}
WLSDPLY-00027=Exiting path_exists({0}) method with result {1}
WLSDPLY-00028=Entering _ls({0}, {1}, {2}) method
WLSDPLY-00029=ls({0}, returnType={1}, returnMap='true') in {2} mode failed: {3}
WLSDPLY-00030=Exiting _ls({0}, {1}, {2}) method with result {3}
WLSDPLY-00031=Path {0} does not represent a singleton MBean. {1} names returned for the MBean : {2}
WLSDPLY-00032=MBean name for location {0} is {1}
WLSDPLY-00033=Entering get_pwd() method
WLSDPLY-00034=pwd() in {0} mode failed : {1}
WLSDPLY-00035=Exiting get_pwd() method with result {0}
WLSDPLY-00036=updateCmo() at location {0} in mode {1} failed : {2}
WLSDPLY-00037=readTemplate({0}) failed : {1}
WLSDPLY-00038=addTemplate({0}) failed : {1}
WLSDPLY-00039=closeTemplate() failed : {0}
WLSDPLY-00040=selectTemplate({0}) failed : {1}
WLSDPLY-00041=loadTemplates() failed : {0}
WLSDPLY-00042=readDomain({0}) failed : {1}
WLSDPLY-00043=Unable to set the overwrite domain option to true while writing domain to {0} : {1}
WLSDPLY-00044=writeDomain({0}) failed : {1}
WLSDPLY-00045=updateDomain() failed : {0}
WLSDPLY-00046=closeDomain() failed : {0}
WLSDPLY-00047=connect({0}, <masked_password>, {1}, timeout={2}) in {3} mode failed : {4}
WLSDPLY-00048=disconnect() failed : {0}
WLSDPLY-00049=edit() failed : {0}
WLSDPLY-00050=startEdit() failed : {0}
WLSDPLY-00051=stopEdit() failed : {0}
WLSDPLY-00052=save() failed : {0}
WLSDPLY-00053=activate() failed : {0}
WLSDPLY-00054=Entering get_exiting_object_list({0}) method
WLSDPLY-00055=Exiting get_object_list_path({0}) method with result {1}
WLSDPLY-00056=startApplication({0}, {1}, {2}) failed: {3}
WLSDPLY-00057=stopApplication({0}, {1}, {2}) failed: {3}
WLSDPLY-00058=deployApplication({0}, {1}, {2} {3}) failed: {4}
WLSDPLY-00059=undeployApplication({0}, {1}, {2} {3}) failed: {4}
WLSDPLY-00060=redeployApplication({0}, {1}, {2} {3}) failed: {4}
WLSDPLY-00061=Getting configuration manager failed: {0}
WLSDPLY-00062=Getting active activation tasks failed: {0}
WLSDPLY-00063=Getting current editor failed: {0}
WLSDPLY-00064=Calling have unactivated tasks failed: {0}
WLSDPLY-00065=Failed to switch to the serverConfig MBean tree: {0}
WLSDPLY-00066=Failed to switch to the domainRuntime MBean tree: {0}
WLSDPLY-00067=Failed to switch to the custom MBean tree: {0}
WLSDPLY-00068=Failed to change directories back to the original location {0}: {1}
WLSDPLY-00069=undo() failed : {0}
WLSDPLY-00070=Unexpected exception: the cmo is not valid in online wlst
WLSDPLY-00071=applyJRF({0}, domainDir={1}, shouldUpdate={2}) failed: {3}
WLSDPLY-00072=WLST method {0} was not loaded in {1} mode when WLST was invoked
WLSDPLY-00073=Target JRF deployments and resources with applyJRF() to {0} in domain {1}
WLSDPLY-00074=Child folder {0} does not exist for MBean at path {1}
WLSDPLY-00075=Child folder {0} exists for MBean at path {1}
WLSDPLY-00076=Deploy is running in online mode, but is not connected. Bypass the update and disconnect.
WLSDPLY-00077=Saving and activating updates to the domain in online mode and disconnecting wlst from the admin server.
WLSDPLY-00078=Saving updates to domain in offline mode and closing the domain.
WLSDPLY-00079=Connection with admin server already established for the domain
WLSDPLY-00080=Re-establish online connection with wlst to refresh with the current domain configuration and start edit \
  session to continue the updates.
WLSDPLY-00081=Re-read domain in offline wlst to refresh the current domain configuration and continue the updates.
WLSDPLY-00082=Start edit session in global WLST context for target {0}
WLSDPLY-00083=NOT USED
WLSDPLY-00085=Save updates and close domain session in global WLST context for target {0}
WLSDPLY-00086=Failure on {0} : {1}
WLSDPLY-00087=WLST function {0} not found in WLST global context
WLSDPLY-00088=No edit session in progress. Disconnect from online wlst session.
WLSDPLY-00089=No changes to save in current edit session. Close the edit session.
WLSDPLY-00090=Unable to save unsaved changes using the Configuration Manager : {0}
WLSDPLY-00091=Unable to return the list of unsaved changes for the edit session : {0}
WLSDPLY-00092=In the wrong state to activate saved changes for the edit session : {0}
WLSDPLY-00093=In the wrong state to start an edit session : {0}
WLSDPLY-00094=Checking the editor in online with current configuration manager failed: {0}
WLSDPLY-00095=selectCustomTemplate({0}) failed : {1}
WLSDPLY-00096=Unable to obtain the cmo or MBean proxy for the current location {0}.
WLSDPLY-0097=Look for MBean instance for location {0}.
WLSDPLY-0098=Quoted WebLogic String
WLSDPLY-0100=Failed to set attribute {0} in path {1} to value {2}: {3}
WLSDPLY-00101=Failed to modify the bootstrap credentials : {0}
WLSDPLY-00123=Setting the server group {0} on dynamic cluster {1} failed : {2}
WLSDPLY-00124=Entering is_set({0}) method
WLSDPLY-00125=is_set({0}) in {1} mode failed: {2}
WLSDPLY-00126=Exiting is_set({0}) method
WLSDPLY-00127=Unable to load the DomainRuntimeService from the WLST globals : {0}
WLSDPLY-00128=setTopologyProfile({0}) failed: {1}
WLSDPLY-00129=Error calling isSet() for attribute {0} at location {1}: {2}
WLSDPLY-00130=Failed to get the current MBean tree: {0}
WLSDEPY-00131=Failed to set JMS store to use database store: {0}
WLSDEPY-00132=Failed to set JTA transaction log store to use database store: {0}

#
# cla_utils.py claiming numbers 900 - 999
#

###############################################################################
#                      Util messages (1000 - 3999)                            #
###############################################################################

# oracle.weblogic.deploy.util.CLAUtil.java
WLSDPLY-01000=Password was truncated to {0} characters

# oracle.weblogic.deploy.util.XPathUtils.java
WLSDPLY-01050=WebLogic version for aliases is {0}
WLSDPLY-01051=WebLogic PSU description has an unexpected number of matching groups {0}: {1}
WLSDPLY-01052=WebLogic PSU description is an exception but the PSU number {0} length {1} was unexpected: {2}
WLSDPLY-01053=Unable to locate the patch files at {0}: {1}
WLSDPLY-01054=Unable to set feature in DocumentBuilderFactory : {0}
WLSDPLY-01055=Unable to parse the xml file {0}: {1}
WLSDPLY-01056=Unable to apply the expression {0}: {1}

# oracle.weblogic.deploy.util.FileUtils.java
WLSDPLY-01100=Failed to get the canonical file for {0} so falling back to absolute file instead: {1}
WLSDPLY-01101=File {0} does not exist
WLSDPLY-01102=Directory {0} does not exist
WLSDPLY-01103=File {0} either does not exist or is not writable
WLSDPLY-01104=Method {0} on class {1} was called with argument {2} set to null
WLSDPLY-01105=Directory {0} is not a directory
WLSDPLY-01106=Directory {0} is not readable
WLSDPLY-01107=Failed to read directory {0}: {1}
WLSDPLY-01108=File name specified was empty
WLSDPLY-01109=File {0} is a directory
WLSDPLY-01110=Directory name was empty
WLSDPLY-01111=Deleting the directory {0}
WLSDPLY-01112=The directory {0} has {1} directory entry(ies)
WLSDPLY-01113=The directory {0} contains subdirectory entry {1}
WLSDPLY-01114=Deleting the file {1} in directory {0}
WLSDPLY-01115=Unable to delete file {0} from directory {1}
WLSDPLY-01116=Unable to successfully delete the directory {0}
WLSDPLY-01117=Model directory {0} has more than one {1} file, found {2} after previously finding {3}
WLSDPLY-01118=Error extracting zip entry zip file {0}: {1}
WLSDPLY-01119=Zip entry is outside of the target directory: {0}
WLSDPLY-01120=Path name was empty
WLSDPLY-01121=Path {0} does not exist

# oracle.weblogic.deploy.util.ProcessHandler.java
WLSDPLY-01200=Process for command {0} isRunning() unable to get an exit value: {1}
WLSDPLY-01201=ProcessHandler had no registered wait handler when asked to exec() command: {0}
WLSDPLY-01202=Process for command {0} being executed, waiting for completion
WLSDPLY-01203=Process for command {0} failed to start: {1}
WLSDPLY-01204=Process for command {0} failed to write to the child process output stream: {1}
WLSDPLY-01205=Process for command {0} timed out after {1} milliseconds due to the timeout being set to {2}
WLSDPLY-01206=Process for command {0} polling thread interrupted: {1}
WLSDPLY-01207=Process for command {0} said: {1}
WLSDPLY-01208=Process for command {0} drainer thread failed: {1}

# oracle.weblogic.deploy.util.PyOrderedDict.java
WLSDPLY-01250="The memo argument was an instance of class {0} instead of an instance of class {1}"
WLSDPLY-01251=While doing deepcopy of a PyOrderedDict, encountered unexpected type {0} that will not be copied
WLSDPLY-01252=Use PyOrderedDict.getValues() instead of .values() for Jython version portability

# oracle.weblogic.deploy.util.ScriptRunner.java
WLSDPLY-01300=Executing {0}: {1}
WLSDPLY-01301=Check script {0} stdout file {1} for details

# oracle.weblogic.deploy.util.WLSDeployArchive.java
WLSDPLY-01400=An error occurred while looking for the model file in directory {0}: {1}
WLSDPLY-01401=The archive is invalid because it contains multiple files that could be interpreted as the model: {0}
WLSDPLY-01402=Unable to extract file {0} from archive file {1} and remove the leading directories \
  because the path is invalid
WLSDPLY-01403=Unable to extract item {0} from archive {1} because the item was not found in the archive
WLSDPLY-01404=The specified path {0} does not refer to a valid location within the archive so nothing was extracted
WLSDPLY-01405=Unable to compute hash for archive file {0} entry {1} because entry is a directory
WLSDPLY-01406=Unable to compute hash for archive file {0} entry {1} because the entry was not found
WLSDPLY-01407=Unable to compute hash for archive file {0} entry {1}: {2}
WLSDPLY-01408=Preparing to add entries under {0} for directory {1}
WLSDPLY-01409=Added entries under {0} for directory {1}
WLSDPLY-01410=Cannot download the file from the url {0}: {1}
WLSDPLY-01411=Cannot write the file from the url {0} to the archive temporary location: {1}
WLSDPLY-01412=Unexpected exception on close of URL {0} input stream: {1}
WLSDPLY-01413=Unexpected exception on close of archive {0} output stream: {1}
WLSDPLY-01414=WLSDeployArchive {0} unable to create the target directory {1}
WLSDPLY-01415=WLSDeployArchive {0} unable to create the target file {1}: {2}
WLSDPLY-01416=Entry {1} does not exist in archive {0}
WLSDPLY-01417=Unexpected exception on close of archive file item {0} input stream: {1}
WLSDPLY-01418=Preparing to add entry {0} for file {1}
WLSDPLY-01419=Added entry {0} for file {1}
WLSDPLY-01420=Unexpected exception on close of file {0} input stream: {1}
WLSDPLY-01421=WLSDeployArchive {0} unable to add file {1} to the archive because the file does not exist
WLSDPLY-01422=Unable to add file to the archive {0} because the file {1} is a directory
WLSDPLY-01423=WLSDeployArchive {0} unable to add/extract binaries because the directory {1} does not exist
WLSDPLY-01424=WLSDeployArchive {0} unable to add/extract binaries because the directory {1} is not a directory
WLSDPLY-01425=Failed to add entry {2} for file {1} to zip file {0}: {3}
WLSDPLY-01426=Unable to open the manifest for path {0} in archive file {1}: {2}
WLSDPLY-01427=Archive file {0} contains the ATP wallet in a deprecated location {1}.  Please move to the new location {2}.
WLSDPLY-01428=Failed to extract archive file entry {0} due to an error creating a temporary directory: {1}
WLSDPLY-01429=Unable to extract zip entry {0} because the target directory {1} does not exist and could not be created
WLSDPLY-01430=Failed to extract wallet file {0} from archive file {1} because the target directory {2} does not exist and could not be created
WLSDPLY-01431=Zip slip security vulnerability detected in archive file {0} entry {1} because entry extract location {2} is not under the specified extract path {3}
WLSDPLY-01432=Failed to extract zip file {0} originating from archive file entry {1} to directory {2}: {3}
WLSDPLY-01433=Archive file {0} contains the OPSS wallet in a deprecated location {1}.  Please move to the new location {2}.
WLSDPLY-01434=Could not determine a valid archive path with an empty server name and keystore path {0} to replace server key store file with {1}
WLSDPLY-01435=Could not determine a valid archive path with an empty cluster name and Coherence config path {0} to replace Coherence cluster config file with {1}
WLSDPLY-01436=Could not determine a valid archive path with an empty foreign server name and JMS foreign server binding path {0} to replace JMS foreign server binding file with {1}
WLSDPLY-01437=Failed to add OPSS Wallet to archive because the archive file {0} already contains an OPSS wallet with {1} entries.
WLSDPLY-01438=Failed to get path for archive type {0} because it is not a known type.
WLSDPLY-01439=Failed to get name starting at index {0} from path {1} because the path is not long enough.
WLSDPLY-01440=Failed to remove application {0} from archive file {1} because the archive file did not contain {2}.
WLSDPLY-01441=Failed to remove application deployment plan {0} from archive file {1} because the archive file did not contain {2}.
WLSDPLY-01442=Failed to remove structured application {0} from archive file {1} because the archive file did not contain {2}.
WLSDPLY-01443=Failed to remove shared library {0} from archive file {1} because the archive file did not contain {2}.
WLSDPLY-01444=Failed to remove shared library deployment plan {0} from archive file {1} because the archive file did not contain {2}.
WLSDPLY-01445=Failed to remove domain library {0} from archive file {1} because the archive file did not contain {2}.
WLSDPLY-01446=Failed to remove classpath library {0} from archive file {1} because the archive file did not contain {2}.
WLSDPLY-01447=Failed to remove $DOMAIN_HOME/bin script {0} from archive file {1} because the archive file did not contain {2}.
WLSDPLY-01448=Failed to remove custom entry {0} from archive file {1} because the archive file did not contain {2}.
WLSDPLY-01449=Failed to remove script {0} from archive file {1} because the archive file did not contain {2}.
WLSDPLY-01450=Failed to remove server {0} keystore {1} from archive file {2} because the archive file did not contain {3}.
WLSDPLY-01451=Failed to remove node manager keystore {0} from archive file {1} because the archive file did not contain {2}.
WLSDPLY-01452=Failed to remove MIME mapping file {0} from archive file {1} because the archive file did not contain {2}.
WLSDPLY-01453=Failed to remove Coherence cluster {0} config file {1} from archive file {2} because the archive file did not contain {3}.
WLSDPLY-01454=Failed to remove Coherence cluster {0} persistence directory {1} from archive file {2} because the archive file did not contain {3}.
WLSDPLY-01455=Failed to remove JMS Foreign Server {0} bindings file {1} from archive file {2} because the archive file did not contain {3}.
WLSDPLY-01456=Failed to remove File Store {0} from archive file {1} because the archive file did not contain {2}.
WLSDPLY-01457=Failed to remove database wallet {0} from archive file {1} because the archive file did not contain {2}.
WLSDPLY-01458=Failed to remove OPSS wallet from archive file {0} because the archive file did not contain {1}.
WLSDPLY-01459=Failed to add RCU Wallet to archive because the archive file {0} already contains an RCU wallet with {1} entries.
WLSDPLY-01460=Failed to get the database wallet names from archive file {0} because the archive contains an invalid database wallet entry at {1}
WLSDPLY-01461=Failed to remove SAML2 initialization data file {0} from archive file {1} because the archive file did not contain {2}.
WLSDPLY-01462=Failed to add SAML2 initialization data file {0} to archive file {1} because the archive file already contains this entry at {2}.
<<<<<<< HEAD
WLSDPLY-01463=Custom files found in deprecated archive path {0}, should be changed to {1}. \
  This will allow them to propagate to remote managed servers.
WLSDPLY-01464=Database wallet found in deprecated archive path {0}, should be changed to {1}. \
  The archive contents have been extracted and assigned to that path.
=======
WLSDPLY-01463=Failed to add WebLogic Remote Console Extension file {0} to archive file {1} because the archive file already contains this entry at {2}.
WLSDPLY-01464=Failed to remove WebLogic Remote Console Extension file {0} from archive file {1} because the archive file did not contain {2}.
>>>>>>> 8dd2f52b

# oracle.weblogic.deploy.util.WLSDeployZipFile.java
WLSDPLY-01500=The zip file {0} has the saved entry {1}
WLSDPLY-01501=Zip file {0} returned an input stream for zip entry {1} that was {2}
WLSDPLY-01502=The zip file {0} does not have the entry {1} in its saved entries
WLSDPLY-01503=Unable to read from the zip file {0}: {1}
WLSDPLY-01504=Zip file {0} has {1} saved entry(ies)
WLSDPLY-01505=The zip file {0} has {2} saved entry(ies) matching {1}
WLSDPLY-01506=The zip file {0} does not have any saved entries matching {1}
WLSDPLY-01507=Detected conflicting entry {0} while adding new entry, computing new name for the new entry
WLSDPLY-01508=Detected conflicting entry while adding new entry, renamed new entry from {0} to {1}
WLSDPLY-01509=Entry {1} already exists as a saved entry in zip file {0}...not adding
WLSDPLY-01510=Preparing to add entry {1} to zip file {0}
WLSDPLY-01511=Added entry {1} to zip file {0}
WLSDPLY-01512=Zip file {0} has a saved entry for {1}
WLSDPLY-01513=Found open zip file {0} so closing it
WLSDPLY-01514=Closing the zip file {0} failed: {1}
WLSDPLY-01515=Zip file {0} is not new
WLSDPLY-01516=Zip file {0} has {1} unsaved entry(ies)
WLSDPLY-01517=Removed saved entry {1} from zip file {0} due to finding the same entry in the unsaved entries list
WLSDPLY-01518=No saved entry for {1} in zip file {0}
WLSDPLY-01519=Wrote saved entry {0} from zip file {1} to new zip file {2}
WLSDPLY-01520=Wrote unsaved entry {0} for zip file {1} to new zip file {2}
WLSDPLY-01521=New temporary WLSDeployArchive file {0} was created to replace {1}
WLSDPLY-01522=Unable to save zip file {0}: {1}
WLSDPLY-01523=The underlying zip file is new so the zip file being written will use the specified name of {0}
WLSDPLY-01524=The underlying zip file is not new so the zip file being written will use the temporary name of {0}
WLSDPLY-01525=Created the new file {1} that will be used to replace zip file {0}
WLSDPLY-01526=The WLSDeployArchive {0} encountered an error while trying to create a temporary zip file \
  to use for saving changes: {1}
WLSDPLY-01527=Failed to read input stream for zip entry {0}: {1}
WLSDPLY-01528=Preparing to move the new file {0} to the original file location {1}
WLSDPLY-01529=Successfully moved the new file {0} to the original file location {1}
WLSDPLY-01530=Failed to move the new file {0} to the original file location {1}: {2}
WLSDPLY-01531=Found entry {0} in map
WLSDPLY-01532=Entry {0} in map matches {1} so adding it to the matching entries list
WLSDPLY-01533=Entry {0} in map does not match {1} so not adding it to the matching entries list
WLSDPLY-01534=The saved zip entries already contained the key {0} so a rename is needed
WLSDPLY-01535=Parsing entryName {0} resulted in a entryNameBase of {1} and entryNameExtension of {2}
WLSDPLY-01536=Found matching entry {1} for new entry {0}
WLSDPLY-01537=Entry {0} was stripped to {1}
WLSDPLY-01538=Stripped entry {0} has a key of {1}
WLSDPLY-01539=Unexpected exception closing input stream for entry {0}: {1}
WLSDPLY-01540=Closing the input stream for zip file {0} and zip entry {1} failed: {2}
WLSDPLY-01541=Closing the input stream for file {0} failed: {1}
WLSDPLY-01542=Parsing directoryEntryName {0} resulted in a entryNameBase of {1}
WLSDPLY-01543=Failed to parse the directory rename number {0} into an integer: {1}

# wlsdeploy/util/model_config.py
WLSDPLY-01570=WDT Properties file not located or unable to load file at {0}. Internal defaults taken. : {1}
WLSDPLY-01571=Invalid value {0} for property {1} loaded during {2}. Will use default value {3} instead : {4}

# wlsdeploy/util/cla_util.py
WLSDPLY-01600=Processing command-line argument {0}
WLSDPLY-01601={0} does not recognize argument {1}
WLSDPLY-01602=Supplied Oracle Home directory {0} was not valid: {1}
WLSDPLY-01603=Computed WebLogic Home {0} for Oracle Home {1} was not valid: {2}
WLSDPLY-01604=Oracle Home at {0} has WebLogic version {1} installed: The minimum supported version is {2}
WLSDPLY-01605=Supplied Java Home directory {0} was not valid: {1}
WLSDPLY-01606=Supplied Domain Home directory {0} was not valid: {1}
WLSDPLY-01607=Supplied Domain Home {0} did not contain a valid config.xml file at {1}: {2}
WLSDPLY-01608=Directory {0} either does not exist or is not writable
WLSDPLY-01609=Specified Domain Type was empty or null
WLSDPLY-01610=Specified WLST path directory {0} is not valid: {1}
WLSDPLY-01611=Specified Admin URL was empty or null
WLSDPLY-01612=No protocol found in URL {0}
WLSDPLY-01613=Specified Admin URL {0} is not a valid URL: {1}
WLSDPLY-01614=Specified Admin User was empty or null
WLSDPLY-01615=Specified Admin Password was empty or null
WLSDPLY-01616=Specified Archive File {0} is not a valid file: {1}
WLSDPLY-01617=Specified Model File {0} is not a valid file: {1}
WLSDPLY-01618=Specified Previous Model File {0} is not a valid file: {1}
WLSDPLY-01620=Specified Domain Home was empty or null

WLSDPLY-01621=Specified RCU Database was empty or null
WLSDPLY-01622=Specified RCU Prefix was empty or null
WLSDPLY-01623=Specified RCU SYS Password was empty or null
WLSDPLY-01624=Specified RCU Schema Password was empty or null
WLSDPLY-01625=Specified encryption passphrase was empty or null
WLSDPLY-01626=Specified password to encrypt was empty or null
WLSDPLY-01627=Specified target WebLogic version to use was empty or null
WLSDPLY-01628=Specified target WebLogic version {0} is not a version number
WLSDPLY-01629=Specified target WebLogic version {0} is not a supported version
WLSDPLY-01630=Specified target WLST mode to use was empty or null
WLSDPLY-01631=Specified target WLST mode {0} is not a valid WLST mode
WLSDPLY-01632=Unknown command-line argument {0} for {1}
WLSDPLY-01633=NOT USED
WLSDPLY-01634=NOT USED
WLSDPLY-01635=Specified Model Variable Injector File {0} is not a valid file : {1}
WLSDPLY-01636=Specified Model Variable Keywords File {0} is not a valid file : {1}
WLSDPLY-01637=Specified domain resource file {0} is not a valid file: {1}
WLSDPLY-01638=The argument {0} must be followed by a value
WLSDPLY-01639=At least {0} arguments are required
WLSDPLY-01640=NOT USED
WLSDPLY-01641=Value {0} specified for -target argument does not resolve to a directory in WLSDEPLOY_HOME/lib/targets
WLSDPLY-01642={0} is required and must be a directory for {1} {2}
WLSDPLY-01643=-target {0} specified does not have the configuration file {1} in the file system
WLSDPLY-01644=Target configuration file {0} is not formatted properly: {1}
WLSDPLY-01646=Supplied OPSS wallet directory {0} was not valid: {1}
WLSDPLY-01647=Supplied output directory {0} was not valid: {1}
WLSDPLY-01648=Target configuration file {0} has invalid value {1} for {2}. Valid values are: {3}
WLSDPLY-01649=Environment variable {0} for password was not found
WLSDPLY-01651=Password file {0} was not found or unable to be read
WLSDPLY-01652=Specified Remote Oracle Home {0} was not an absolute path
WLSDPLY-01653=Specified Remote Domain Home {0} was not an absolute path
WLSDPLY-01654=Specified SSH User was empty or null
WLSDPLY-01655=Specified SSH Password was empty or null
WLSDPLY-01656=Specified SSH Password Environment Variable name was empty or null
WLSDPLY-01657=Specified SSH Password Environment Variable value was not set or empty
WLSDPLY-01658=Specified SSH Host was empty or null
WLSDPLY-01659=Specified SSH Port was empty or null
#
# Continuing numbers 00900 - 00999
#
WLSDPLY-00900=Specified SSH Port {0} could not be converted to an integer: {1}
WLSDPLY-00901=Specified SSH Password File name was empty or null
WLSDPLY-00902=Failed to open specified SSH Password file {0}: {1}
WLSDPLY-00903=Failed to read from specified SSH Password file {0}: {1}
WLSDPLY-00904=Specified SSH Private Key Passphrase was empty or null
WLSDPLY-00905=Specified SSH Private Key Passphrase Environment Variable name was empty or null
WLSDPLY-00906=Specified SSH Private Key Passphrase Environment Variable value was not set or empty
WLSDPLY-00907=Specified SSH Private Key Passphrase File name was empty or null
WLSDPLY-00908=Failed to open specified SSH Private Key Passphrase file {0}: {1}
WLSDPLY-00909=Failed to read from specified SSH Private Key Passphrase file {0}: {1}
WLSDPLY-00910=Specified remote test file {0} was not an absolute path
WLSDPLY-00911=Supplied local test file {0} was not valid: {1}
WLSDPLY-00912=Supplied remote output directory {0} was not an absolute path
WLSDPLY-00913=Supplied local output directory {0} was not valid: {1}




# wlsdeploy/util/cla_helper.py
WLSDPLY-01650=Saving the model to file {0}

# wlsdeploy/util/target_configuration_helper.py
# wlsdeploy/util/targets/*.py
WLSDPLY-01660=Unknown additional output type "{0}" specified for target environment {1}, skipping
WLSDPLY-01661=Unable to open file template {0}
WLSDPLY-01662=Creating target configuration file {0}
WLSDPLY-01663=Update {0} for {1}
WLSDPLY-01664=Update {0} and {1} for {2}
WLSDPLY-01665=Edit these values to change the namespace or domain UID
WLSDPLY-01666=Unable to open file template {0}: {1}
WLSDPLY-01667=Warning: These {0} secret names are too long to be mounted in a Kubernetes pod:
WLSDPLY-01668=Secret names to be mounted in a Kubernetes pod should be limited to 63 characters.
WLSDPLY-01669=To correct this, shorten the DOMAIN_UID or the secret key(s) in this generated script and re-execute.
WLSDPLY-01670=Update the corresponding secret references in the WDT model(s) to match these values before deployment.
WLSDPLY-01671=Update {0} used to encrypt model and domain hashes
WLSDPLY-01672=This secret is only required for model-in-image deployments
WLSDPLY-01673=Unable to parse target output file "{0}" for update from model: {1}
WLSDPLY-01674=Unable to write updated target output file "{0}": {1}
WLSDPLY-01675=Updating target output file "{0}" from the {1} section of the model
WLSDPLY-01676=Unable to find section for update in target output file "{0}"
WLSDPLY-01677=Expected a map value for {0} in the target output file {1}, skipping update
WLSDPLY-01678=Expected a list value for {0} in the target output file {1}, skipping update
WLSDPLY-01679=Add any credential secrets that are required to pull the image
WLSDPLY-01680=Set a specific replica count for this cluster
WLSDPLY-01681=Unable to create results file "{0}": {1}
WLSDPLY-01682=Unable to convert target value of type {0} to a list
WLSDPLY-01683=Update these fields for {0}: {1}
WLSDPLY-01684=Create secret {0}

# wlsdeploy/util/enum.py
WLSDPLY-01700=The value {0} is not a valid value of the Enum type {1}

# wlsdeploy/util/model_translator.py
WLSDPLY-01710=Unable to parse model from file {0} : {1}
WLSDPLY-01711=Parse model {0} file from {1}
WLSDPLY-01712=Persist model {0} file to {1}
WLSDPLY-01713=Unable to persist model to file {0} : {1}
WLSDPLY-01714=Skip writing comment line {0} to JSON file

# wlsdeploy/util/string_utils.py
WLSDPLY-01720=to_boolean() method called with non-boolean value {0} so returning False
WLSDPLY-01721=Unable to open properties file {0}

# wlsdeploy/util/path_utils.py
WLSDPLY-01725=Using configuration file {0}

# wlsdeploy/util/variables.py
WLSDPLY-01730=Failed to load variables file {0}: {1}
WLSDPLY-01731=NOT USED
WLSDPLY-01732=Variable "{0}" is not found in properties file
WLSDPLY-01733=Variable file {0} cannot be read: {1}
WLSDPLY-01734=Variable "{0}" is a property and no properties file was provided
WLSDPLY-01735=Assignment in {0} is not formatted as X=Y: {1}
WLSDPLY-01736=Default variable file name {0}
WLSDPLY-01737=Environment variable "{0}" was not found
WLSDPLY-01738=Path in {0} is not a directory: {1}
WLSDPLY-01739=Could not resolve secret token "{0}". Known secrets include: {1}.  Secrets can only be resolved in \
  Kubernetes environment. The secret token's name and keys must have a matching Kubernetes secret name and literals \
  in the same namespace. For WebLogic Kubernetes Operator deployment, you must specify the secret name in \
  "domain.spec.configuration.secrets"
WLSDPLY-01740=Found {0} token substitution errors
WLSDPLY-01745=Invalid token syntax for name "{0}", should match "{1}"
WLSDPLY-01746=Invalid token syntax for {0} value "{1}", should match "{2}"

# oracle.weblogic.deploy.util.WebLogicDeployToolingVersion.java (in src/main/resources/templates)
WLSDPLY-01750=The WebLogic Deploy Tooling {0} version is {1}

# oracle.weblogic.deploy.logging.WLSDeployLoggingConfig.java
WLSDPLY-01755=The {0} program will write its log to directory {1}

# logger_test.py
WLSDPLY-01760=Failed to access key in map: {0}

# wlsdeploy/util/mbean_utils.py
WLSDPLY-01770=More than one MBean interface {0} for MBean proxy {1}
WLSDPLY-01771=Unable to retrieve the lsa attributes for the MBean at location {0}
WLSDPLY-01772=The list of methods for the MBean interface {0} is {1}
WLSDPLY-01773=Working on method name {0}
WLSDPLY-01774=Unable to locate MBeanInfo for interface {0} from the MBean instance {1}
WLSDPLY-01775=Failed to locate the MBean instance for location {0}
WLSDPLY-01776=Unable to find the MBean Interface for the MBean instance {0}
WLSDPLY-01777=Unable to find a valid MBean Interface in the Class list {0} of the MBean instance {1}
WLSDPLY-01779=MBean attributes found in this alias definition list {0} will be ignored.
WLSDPLY-01780=The MBeanInfo PropertyDescriptor indicates attribute {0} is a child MBean
WLSDPLY-01781=The getter method {0} for attribute {1} indicates the attribute is a child MBean
WLSDPLY-01782=Check to see if the child MBean create method {0} is for attribute {1}
WLSDPLY-01783=NOT USED
WLSDPLY-01784=MBean {1} Getter method {0} successfully invoked on the MBean instance for MBean type
WLSDPLY-01785=Failure invoking MBean {0} getter {1} cannot be invoked on the MBean instance : {2}
WLSDPLY-01786=MBean {0} getter {1} is not an attribute on the MBean instance
WLSDPLY-01787=The list of attributes to discover that are not in the LSA map {0}
WLSDPLY-01788=Attribute {0} from {1} not found in {2}

# wlsdeploy/tool/util/credential_map_helper.py
WLSDPLY-01790=Creating default credential mapper initialization file {0}
WLSDPLY-01791=Attribute "{0}" is required for {1} credential mapping {2}

# wlsdeploy/util/weblogic_roles_helper.py
WLSDPLY-01800=Updating role mapper file: {0}
WLSDPLY-01801=Creating backup file: {0}
WLSDPLY-01802=Updating role: {0}
WLSDPLY-01803=Adding roles: {0}
WLSDPLY-01804=Failed to convert role {0} with expression {1}: {2}
WLSDPLY-01805=Unexpected {0} during role mapper processing: {1}

# wlsdeploy/util/weblogic_helper.py
WLSDPLY-01840=Encryption failed: Unable to locate SerializedSystemIni
WLSDPLY-01841=Encryption failed: Unable to initialize encryption service

# wlsdeploy/tool/util/default_authenticator_helper.py
WLSDPLY-01900=Append to default authenticator initialization file {0}
WLSDPLY-01901=Failed to encrypt password for user {0}: {1}
WLSDPLY-01902=Unable to add user {0} due to an error: {1}

###############################################################################
#                    Encrypt Messages (04000 - 04999)                         #
###############################################################################

# oracle.weblogic.deploy.encrypt.EncryptionUtils
WLSDPLY-04000=User passphrase was empty or null
WLSDPLY-04001=Decryption failed: {0}
WLSDPLY-04002=Encryption failed: {0}
WLSDPLY-04003=Unable to get the key factory algorithm: {0}
WLSDPLY-04004=Unable to get secret key: {0}
WLSDPLY-04005=Failed to get cipher: {0}
WLSDPLY-04006=Invalid encrypted string format (p={0})

# wlsdeploy/tool/encrypt/encryption_utils.py

WLSDPLY-04103=Encrypted the value of field {0} from folder {1}
WLSDPLY-04104=The field {1} from folder {0} is already encrypted
WLSDPLY-04105=The value for password field {1} from folder {0} unexpectedly had {2} variables \
  defined ({3})...skipping encryption
WLSDPLY-04106=Encrypted the value of variable {1} referenced from field {0} from folder {2}
WLSDPLY-04107=Unable to find variable {0} definition that was used for field {1} from folder {2}
WLSDPLY-04108=The provider {0} at location {1} was not recognized, and will not be encrypted
WLSDPLY-04109=The field {1} from folder {0} is already encrypted for variable property {2}

# encrypt.py
WLSDPLY-04200=Enter the password to encrypt
WLSDPLY-04201=Failed to get the password to encrypt from the user input: {0}
WLSDPLY-04202=The encrypt tool requires either the {0} or {1} argument be specified
WLSDPLY-04203=Enter the encryption passphrase to use
WLSDPLY-04204=Re-enter the encryption passphrase to use
WLSDPLY-04205=Failed to get the encryption passphrase from the user input: {0}
WLSDPLY-04206={0} failed to load the model from {1}: {2}
WLSDPLY-04207={0} failed to load the variables from {1}: {2}
WLSDPLY-04208={0} failed to encrypt the model and variables: {1}
WLSDPLY-04209={0} encrypted {1} variables and wrote them to file {2}
WLSDPLY-04210={0} encrypted {1} model attributes and wrote them to file {2}
WLSDPLY-04211={0} failed to write encrypted model to file {1}: {2}
WLSDPLY-04212={0} failed to encrypt the password: {1}
WLSDPLY-04213="Encryption password does not match"

###############################################################################
#                 Validate Messages (05000 - 05999)                           #
###############################################################################
# wlsdeploy/tool/validate/validator.py

WLSDPLY-05000=Model Root Level
WLSDPLY-05001={0} Section
WLSDPLY-05002=Performing validation in {0} mode for WebLogic Server version {1} and WLST {2} mode
WLSDPLY-05003=Performing model validation on the {0} model file
WLSDPLY-05004=Performing variable validation on the {0} variable file
WLSDPLY-05005=Performing archive validation on the {0} archive file
WLSDPLY-05006=Model file {0} is empty
WLSDPLY-05007=Model file {0} contains an unrecognized section: {1}. The recognized sections are {2}
WLSDPLY-05008=Validating the {0} section of the model file
WLSDPLY-05009=Model file {0} does not contain a {1} section, validation of {1} was skipped.
WLSDPLY-05010=get_model_domain_info_attribute_names_and_types() returned: {0}
WLSDPLY-05011=Section dictionary key {0} is set to value {1}
WLSDPLY-05012=get_model_attribute_names_and_types({0}) returned: {1}
WLSDPLY-05013=get_model_uses_path_tokens_attribute_names({0}) returned: {1}
WLSDPLY-05014=get_name_token({0}) returned: {1}
WLSDPLY-05015=is_artificial_type_folder({0}) returned: {1}
WLSDPLY-05016=Attribute {0} has an expected data type of {1} and an actual data type of {2}
WLSDPLY-05017=Expected value of the {0} attribute at location {1} to be a {2} data type, but it was a {3}
WLSDPLY-05018=Property {0} has an expected data type of {1} and an actual data type of {2}
WLSDPLY-05019=Expected value of the {0} property at location {1} to be a {2} data type, but it was a {3}
WLSDPLY-05020=Attribute {0} is not valid in model location {1}
WLSDPLY-05021=Model location {0} references variable {1}, but no variables file was specified

WLSDPLY-05023=Value of attribute {0} at model location {1} has an unexpected data type: {2}
WLSDPLY-05024=Attribute {0} in model location {1} references entry {2} that is not found in the archive file {3}
WLSDPLY-05025=Attribute {0} in model location {1} references archive entry {2} but the archive file was not provided
WLSDPLY-05026={0} is not one of the {1} names allowed in model location {2}. Valid names are {3}
# The WLSDPLY-05027 resource is used for messages returned from aliases.is_valid_model_folder_name() and aliases.is_valid_model_attribute_name
WLSDPLY-05027={0}
WLSDPLY-05028=Folder instance name {0} is not valid in location {1} of the model
WLSDPLY-05029={0} is not one of the attribute names allowed in model location {1}. Valid names are {2}
WLSDPLY-05030=Model location {0} uses variable {1} to represent the name of a model subfolder or attribute. \
  Substitution variables can only be used for folder instance names and attribute values.
WLSDPLY-05031=Attribute {0} in model location {1} references a relative file location {2}.  This makes the model \
  subject to failure unless the tool invoked from the correct location to resolve the relative path to the file. \
  It is recommended to use a path token if the absolute path is expected to change between systems.
WLSDPLY-05032=Attribute {0} in model location {1} should be a dictionary but was a {2}
WLSDPLY-05033=Attribute {0} in model location {1} should be a string but was a {2}
WLSDPLY-05034=The value for attribute {0} in model location {1} should be a string or a list but was a {2}
WLSDPLY-05035=The {0} attribute with value {1} in model location {2}, should be a string but was a {3}
WLSDPLY-05036=Attribute {0} in model location {1}, uses the {2} macro expression for an integer or references to other another server template configuration element. The Oracle documentation for server templates, cites this as being not supported.
WLSDPLY-05037=Custom folder {0} will not be validated
WLSDPLY-05038=Expected a section with subfolders and attributes in model location {0}
WLSDPLY-05039=Expected a section with named subfolders in model location {0}
WLSDPLY-05040=Expected a list of objects in model location {0}
WLSDPLY-05041=Validating folder option {0} for model location {1}
WLSDPLY-05042=Folder option {0} is valid for model location {1}
WLSDPLY-05043=Model location {0} does not match any of the {1} folder options
WLSDPLY-05044=Model folder {0} has no {1} element in any WebLogic version
WLSDPLY-05045=Model folder {0} has no {1} element
WLSDPLY-05046=Model location {0} references a folder, not an attribute

# wlsdeploy/tool/validate/crd_sections_validator.py
WLSDPLY-05090=Model folder {0} is not supported, will be skipped

# wlsdeploy/tool/validate/content_validator.py
WLSDPLY-05200=Dynamic cluster "{0}" does not have a {1} value, which will prevent the domain from starting
WLSDPLY-05201=Dynamic cluster "{0}" {1} "{2}" is used by another cluster, which is not allowed
WLSDPLY-05202=Skipping password validation because it is not enabled
WLSDPLY-05203=Password validation failed for the Admin credentials: {0}
WLSDPLY-05204=Password validation failed for the {0} credentials: {1}
WLSDPLY-05205=Password validation encountered validation errors
WLSDPLY-05206=Found model attribute {0} of type {1} with value {2}
WLSDPLY-05207=Found alias attribute {0} of type {1} with default value {2}
WLSDPLY-05208=Skipping password validation for user {0} because the password appears to be tokenized

# wlsdeploy/tools/validate/validation_utils.py
WLSDPLY-05300=NOT USED

# oracle/weblogic/deploy/validate/PasswordValidator.java
WLSDPLY-05400=Password validation failed because the username was not provided
WLSDPLY-05401=Password validation failed for user {0} because the password was not provided
WLSDPLY-05402=Password for user {0} with {1} characters did not meet the minimum length requirement of {2}
WLSDPLY-05403=Password for user {0} with {1} characters did not meet the maximum length requirement of {2}
WLSDPLY-05404=Password is not allowed to contain the username {0}
WLSDPLY-05405=Password for user {0} is not allowed to contain the reversed username {1}
WLSDPLY-05406=Password for user {0} is not allowed to have more than {1} instances of any single character but the password contained {2} instances of the character "{3}"
WLSDPLY-05407=Password for user {0} is not allowed to have more than {1} consecutive instances of any single character but the password contained {2} consecutive instances of the character "{3}"
WLSDPLY-05408=Password for user {0} only has {1} alphabetic characters which is below the minimum required number of {2}
WLSDPLY-05409=Password for user {0} only has {1} numeric characters which is below the minimum required number of {2}
WLSDPLY-05410=Password for user {0} only has {1} lowercase characters which is below the minimum required number of {2}
WLSDPLY-05411=Password for user {0} only has {1} uppercase characters which is below the minimum required number of {2}
WLSDPLY-05412=Password for user {0} only has {1} non-alphanumeric characters which is below the minimum required number of {2}
WLSDPLY-05413=Password for user {0} only has {1} numeric or special characters which is below the minimum required number of {2}
WLSDPLY-05414=Password for user {0} is not allowed to start with the character "{1}"
WLSDPLY-05415=Model-provided password validation field {0} value of {1} was less that the WLST offline default value of {2} so password validation will use the WLST offline value of {2} instead

# compare_model.py

WLSDPLY-05701=Model Path: {0} does not exist in new model but exists in previous model
WLSDPLY-05702=NOT USED
WLSDPLY-05703=NOT USED
WLSDPLY-05704=Error in compare model {0}
WLSDPLY-05705=Model {0} is invalid for comparison
WLSDPLY-05706=Comparing Models: new={0} vs old={1}
WLSDPLY-05707=Differences between new model and old model:
WLSDPLY-05708=An error occurred while trying to write file {0}: {1}
WLSDPLY-05709=Fatal compare model error {0}
WLSDPLY-05710=There are no changes to apply between the old and new models
WLSDPLY-05711=The model differences and output is written to the directory {0}
WLSDPLY-05712=Unrecognized token {0} in path {1}
WLSDPLY-05713=Model section {0} will not be compared
WLSDPLY-05714=NOT USED
WLSDPLY-05715=There are {0} attributes that only exist in the previous model, see {1}
WLSDPLY-05716=The Security Configuration Provider at location {0} has a difference and the current \
    provider(s) will replace the previous provider(s)
WLSDPLY-85717=Model {0} does not exists
WLSDPLY-85718=Model {0} is a directory
WLSDPLY-85719=Model {0} does not have the correct file extension, it must be either .yaml or .json


# prepare_model.py
WLSDPLY-05801=Error in prepare model: {0}
WLSDPLY-05802=Model file name {0} must not be named as one of these names: {1} when -target {2} is specified.
WLSDPLY-05803=Failed to filter original variable file {0}, variable file in output directory may have duplicates.
WLSDPLY-05804=Model {0} is invalid for prepare

###############################################################################
#   Message number 06000 - 07999 Discover                                     #
###############################################################################

# discover.py
WLSDPLY-06000=Internal error while discovering domain {0} from directory {1} for WebLogic version {2} in \
  WLST mode {3}: {4}
WLSDPLY-06001=Connecting to the administration server at {0} as user {1} failed: {2}
WLSDPLY-06002=Reading the domain at {0} using Oracle home version {1} failed: {2}
WLSDPLY-06004=Unexpected exception return from opening archive file at location {0}. Check the contents \
  of the log for more information
WLSDPLY-06005=Unable to clear the existing archive file. Correct the problem before re-attempting discover : {0}
WLSDPLY-06006=Disconnect from the administration server failed: {0}
WLSDPLY-06007=Closing the domain failed: {0}
WLSDPLY-06008=Unable to create temporary file for writing the model: {0}
WLSDPLY-06009=NOT USED
WLSDPLY-06010={0} failed to clear the existing archive file at {1} of binaries: {2}
WLSDPLY-06011={0} failed to discover domain {1} at {2} : {3}
WLSDPLY-06012=NOT USED
WLSDPLY-06013={0} failed to create the archive file at {1}: {2}
WLSDPLY-06014=Filters applied to the model
WLSDPLY-06015=Unable to run validation against the discovered model : {0}
WLSDPLY-06016=Please enter the WebLogic administrator username
WLSDPLY-06017=Failed to read the WebLogic administrator username input from the user: {0}
WLSDPLY-06018=Please enter the WebLogic administrator password
WLSDPLY-06019=Failed to read the WebLogic administrator password input from the user: {0}
WLSDPLY-06020=Unable to get the domain name from the connected domain : {0}
WLSDPLY-06021=The variables file command line argument {0} was used but the model variables injector file \
  {1} does not exist : {2}
WLSDPLY-06022=Discover domain {0}
WLSDPLY-06023=No domain name found in the domain configuration
WLSDPLY-06024=No variable file provided. Model passwords will contain the token '-- FIX ME --'
WLSDPLY-06025=Variable file was provided. Model password attributes will be replaced with tokens and corresponding \
  values put into the variable file.
WLSDPLY-06026=Target directory for archive file argument {0} does not exist
WLSDPLY-06027=JAVA_HOME {0} is not a valid location: {1}
WLSDPLY-06028=Archive file name is required for discover tool unless -skip_archive argument is used.
WLSDPLY-06029=Model file name is required for discover tool when -skip_archive argument is used.
WLSDPLY-06030=Remote discovery was able to create a complete model because no archive entries were required.
WLSDPLY-06031=Remote discovery created a model that references files or directories on the remote machine \
  that could not be collected.  Please collect the items at the paths listed below and add them to the archive \
  file at the specified locations.
WLSDPLY-06032=Model file name was not included in command arguments and either -skip_archive or -remote was included
WLSDPLY-06033=Archive file name was included in command arguments and either -skip_archive or -remote was selected
WLSDPLY-06034=Writing results file {0}
WLSDPLY-06035=Unable to write the results file specified by environment variable {0}: {1}
WLSDPLY-06036=Unable to determine if production mode is enabled for the domain: {0}
WLSDPLY-06037=Target directory for model file argument {0} does not exist
WLSDPLY-06038=Unable to determine if secure mode is enabled for the domain: {0}
WLSDPLY-06039=This model was created using the WebLogic Deploy Tooling {0} {1} tool
WLSDPLY-06040=running in {0} mode against a domain using WebLogic Server {1}.
WLSDPLY-06041=Please collect the {0} from the remote file system location {1} and place it into the archive file at {2}.
WLSDPLY-06042=Please create the {0} in the archive file at {1}.

# discoverer.py
WLSDPLY-06100=Find attributes at location {0}
WLSDPLY-06102=The attributes found at path {0} are {1}
WLSDPLY-06103=Get required attributes at location {0} are {1}
WLSDPLY-06104=Attribute {0} value must be retrieved using get() instead of lsa()
WLSDPLY-06105=Processing attribute {0} value {1} retrieved from location {2}
WLSDPLY-06106=Unable to add {0} from location {1} to the model : {2}
WLSDPLY-06107=Added attribute {0} value {1} to model
WLSDPLY-06108=Attribute {0} has default value and will not be added to the model
WLSDPLY-06109=Problem with the model folder {0} for the model definition at location {1} : {2}
WLSDPLY-06110=The MBean type {0} is not defined for the model and will not be added to the model
WLSDPLY-06111=Locate WLST MBean names at location {0}
WLSDPLY-06112=The MBean type {0} for {1} is marked as singleton but has {2} name entries
WLSDPLY-06113=Adding entity with name {0} to {1}
WLSDPLY-06114=Discover current location context {0}
WLSDPLY-06115=Discovering {0} at {1}
WLSDPLY-06116=Check to see if the model folder {0} is a named folder while discovering {1}. Returned location token {2}
WLSDPLY-06117=Locate model subfolder name for WLST MBean {0} while discovering {1}
WLSDPLY-06118=Model name {0} returned for WLST name {1}
WLSDPLY-06119=The MBean type {0} is not present in {1} mode for wls version {2}
WLSDPLY-06120=Add artificial folder type {0} with name {1} to {2}
WLSDPLY-06121=Invalid location returned from cd() to {0}
WLSDPLY-06122=Invalid security type MBean interface {0} : {1}
WLSDPLY-06123=Unable to determine the security type for {0}. This security entity will not be added to the model
WLSDPLY-06124=Entity at location {0} is a proxy that does not have a registered MBean interface name : {1}
WLSDPLY-06125=Unable to locate model name for MBean interface name {0} for {1}
WLSDPLY-06126=Locate model name for MBean interface {0} for {1}
WLSDPLY-06127=Unable to discover WLST attribute {0} at location {1} : {2}
WLSDPLY-06130=Unexpected exception attempting to discover MBean entries at {0} will prevent the discovery \
  of attributes at this location : {1}
WLSDPLY-06131=Attribute {0} retrieved from lsa() map
WLSDPLY-06140=Unable to cd to the expected path {0} constructed from location context {1}; the current folder \
  and its sub-folders cannot be discovered : {2}
WLSDPLY-06141=Add online attribute {0} and value to the current attribute lsa() list
WLSDPLY-06142=The online attribute {0} is in the lsa() list but is a folder not an attribute
WLSDPLY-06143=Attribute {0} at location {1} is not writable and is deprecated
WLSDPLY-06144=Folder {0} at location {1} is not an online folder. Removing from online subfolder list
WLSDPLY-06145=Subfolder list {0} at location {1} does not match the MBI containment folder list {2}
WLSDPLY-06146=Discovered WLST MBean names {0} at location {1}
WLSDPLY-06147=Call method {0} to get the value for WLST attribute {1} at wlst path {2}
WLSDPLY-06148=MBean {0} of type {1} at location {2} is a custom MBean
WLSDPLY-06149=Additional attributes that are not in the LSA attributes for location {0} are {1}
WLSDPLY-06150=Unable to determine if additional attributes are available for {0} at location {1} : {2}
WLSDPLY-06151=Additional attribute {0} for model folder at location {1} requires getter on MBean instance
WLSDPLY-06152=Attribute {0} for model folder at location {1} requires the CMO getter to retrieve the attribute value

WLSDPLY-06154=Attribute {0} for model folder at location {1} is not in the lsa map and is not defined with get \
   to retrieve the attribute value
WLSDPLY-06155=Attribute {0} value at location {1} replaced by token {2}
WLSDPLY-06156=MBean not defined in alias definitions at location {0}. Will skip discovery of MBean folder.
WLSDPLY-06157=Attribute {0} is not set at location {1}, omitting from model
WLSDPLY-06158=Unable to find attribute {0} at location {1} while checking derived default status : {2}
WLSDPLY-06159=Skipping {0} {1} {2}
WLSDPLY-06160=Failed to get {0} from url {1} due to an unexpected URI scheme {2}
WLSDPLY-06161=Cannot create temporary directory for downloading resources from remote deployment; {0}
WLSDPLY-06162=Analyzing file {0} for archive file exclusion with DOMAIN_HOME {1}, ORACLE_HOME {2}, and WL_HOME {3}
WLSDPLY-06163=File {0} starts with either the ORACLE_HOME or the WL_HOME: tokenized path = "{1}" and result = "{2}"

# mbean_getter.py, attribute_getter.py specific to discover
WLSDPLY-06200=Unable to get the Security Realm Provider location {0} in version {1} with offline WLST. \
  The SecurityConfiguration will not be added to the model. Check that the schematype jar has been generated. \
  The work-around is to \
  manually add the Security Configuration to the model or to discover the domain in online mode : {2}.
WLSDPLY-06201=Invalid Security Provider name "{0}" found for provider type at location {1}. Unable to \
  discover Provider using offline in versions prior to 12C. Run the discover tool in online mode


# resources_discoverer.py
WLSDPLY-06300=Discovering domain model resources

# coherence_resources_discoverer.py
WLSDPLY-06310=Discover Coherence Cluster System Resources
WLSDPLY-06311=Discovering {0} Coherence Cluster System Resources
WLSDPLY-06312=Adding Coherence Cluster System Resource {0}
WLSDPLY-06313=Adding Coherence Cache Config {0} to Coherence Cluster System Resource {1}
WLSDPLY-06314=Coherence Cluster {0} Configuration File {1} does not exist or can not be accessed. The file will \
  not be added to the archive. : {2}
WLSDPLY-06315=Added Coherence Cluster {0} configuration file {1} to archive file
WLSDPLY-06316=Unable to add Coherence Cluster {0} configuration file {1} to archive : {2}
WLSDPLY-06317=Added Coherence Cluster {0} cache configuration file from URL location {1} to archive file with name {2}
WLSDPLY-06318=Unable to add Coherence Cluster {0} persistence directory {1} type {2} to archive file : {3}
WLSDPLY-06319=Added Coherence Cluster {0} cache configuration file from location {1} to archive file with name {2}
WLSDPLY-06320=Added Coherence Cluster {0} persistence directory {1} type {2} to archive file
WLSDPLY-06321=Unable to access {0} file {1} and will not add the file to the archive : {2}
WLSDPLY-06322=Skipping {0} Coherence Cluster System Resource {1}
WLSDPLY-06323=Skipping discovery of Coherence Cache Config {0} in Coherence Cluster System Resource {1} due to WebLogic Server Bug 35969096
WLSDPLY-06324=Skipping discovery of Coherence Cluster {0} Cache Config {1} due to unexpected problem processing the cache config file location {2}
WLSDPLY-06325=Skipping discovery of Coherence Cluster {0} Cache Config {1} because cache config file location was not specified
WLSDPLY-06326=Setting Coherence Cluster {0} Cache Config {1} attribute {2} to {3}
WLSDPLY-06327=Removing Coherence Cluster {0} Cache Config {1} attribute {2} with value {3} from the discovered model
WLSDPLY-06328=Unable to add Coherence Cluster {0} cache config file of type {1} and value {2} to archive file : {3}

# common_resources_discoverer.py
WLSDPLY-06340=Discovering {0} JDBC System Resources
WLSDPLY-06341=Adding JDBC System Resource {0}
WLSDPLY-06342=Discovering {0} Foreign JNDI Providers
WLSDPLY-06343=Adding ForeignJndiProvider {0}
WLSDPLY-06344=Discovering {0} Mail Sessions
WLSDPLY-06345=Adding Mail Session {0}
WLSDPLY-06346=Discovering {0} File Stores
WLSDPLY-06347=Adding File Store {0}
WLSDPLY-06348=Unexpected exception occurred adding File Store {0} directory {1} to archive file
WLSDPLY-06349=Add File Store {0} directory {1} to archive file
WLSDPLY-06350=Discovering {0} JDBC Stores
WLSDPLY-06351=Adding JDBC Store {0}
WLSDPLY-06352=Adding JDBC Store {0} create DDL file {1} to archive
WLSDPLY-06353=Unable to locate and add JDBC Store {0} Create DDL file {1} to archive file : {2}
WLSDPLY-06354=Unexpected exception attempting to add JDBC Store {0} Create DDL file {1} to the archive file : {2}
WLSDPLY-06355=Discovering {0} Path Services
WLSDPLY-06356=Adding Path Services {0}
WLSDPLY-06357=Discovering {0} WLDF System Resources
WLSDPLY-06358=Adding WLDF System Resource {0}
WLSDPLY-06359=Collect script from location {0} for WLDF script action {1}
WLSDPLY-06360=Unable to locate and add {0} Script file {1} to archive file : {2}
WLSDPLY-06361=Skipping {0} JDBC System Resource {1}
WLSDPLY-06362=Skipping {0} WLDF System Resource {1}
WLSDPLY-06363=Skipping {0} File Store {1}
WLSDPLY-06364=Discovering {0} {1} elements
WLSDPLY-06365=Adding {0} {1}
WLSDPLY-06366={0} configuration for {1} {2} will not be discovered in online mode
WLSDPLY-06367=Add JDBC Datasource DriverParams wallet based on property {0} into archive entry path {1}
WLSDPLY-06368=Unable to collect wallet directory because the JDBC Datasource DriverParams connection property value {0} \
  is at ORACLE_HOME directory {1}.
WLSDPLY-06369=Parent directory of JDBC Datasource DriverParams property value {0} is not a flat structure, only \
  individual file will be added to the wallet, other files that may exists in the original database wallet will not be \
  collected.
WLSDPLY-06370=Datasource {0} JDBC Datasource DriverParams property {1} value {2} does not exist in the file system.
WLSDPLY-06371=Remote discovery will not collect any JDBC Datasource DriverParams connection property that references \
  file or directory.
WLSDPLY-06372=Skipping {0} Path Service {1}
WLSDPLY-06373=Skipping {0} JDBC Store {1}
WLSDPLY-06374=Skipping {0} Mail Session {1}
WLSDPLY-06375=Skipping {0} Foreign JNDI Provider {1}
WLSDPLY-06376=Skipping {0} {1} {2}

# deployments_discoverer.py
WLSDPLY-06380=Discovering domain model deployments
WLSDPLY-06381=Discovering {0} Shared Libraries
WLSDPLY-06382=Adding Shared Library {0}
WLSDPLY-06383=Will not add shared library {0} from Oracle installation directory to archive
WLSDPLY-06384=Add shared library {0} binary {1} to archive
WLSDPLY-06385=Cannot add shared library binary {3} for shared library {0} to archive file. The shared \
  library was removed from target {1} : {2}
WLSDPLY-06386=Cannot add shared library binary {2} for shared library {0} to the archive file : {1}
WLSDPLY-06387=Unable to add shared library {0} binary {1} to archive : {2}
WLSDPLY-06388=Shared Library {0} has new source path location {1} which will match the archive file \
  deployment location
WLSDPLY-06389=Add shared library {0} deployment plan {1} to archive file
WLSDPLY-06390=Shared Library {0} plan deployment has new source path location {1} which will match the \
  archive file deployment location
WLSDPLY-06391=Discovering {0} Applications
WLSDPLY-06392=Adding Application {0}
WLSDPLY-06393=Will not add application {0} from Oracle installation directory to archive
WLSDPLY-06394=Add application {0} binary {1} to archive
WLSDPLY-06395=Cannot add application binary for application {0} to archive file. The application was \
  removed from target {1} : {2}
WLSDPLY-06396=Cannot add application binary for application {0} to the archive file : {1}
WLSDPLY-06397=Unable to add application {0} binary {1} to archive : {2}
WLSDPLY-06398=Application {0} has new source path location {1} which will match the archive file deployment location
WLSDPLY-06399=Application {0} plan deployment has new source path location {1} which will match the \
  archive file deployment location
WLSDPLY-06400=Skipping {0} application {1}
WLSDPLY-06401=Skipping {0} shared library {1}
WLSDPLY-06402=Add application {0} deployment plan {1} to archive file
WLSDPLY-06403=Unable to add application {0} plan {1} to archive file
WLSDPLY-06404=Unable to discover app {0} since the application source path is empty

# domain_info_discoverer.py
WLSDPLY-06420=Add the java archive files from the domain library {0} to the archive file
WLSDPLY-06421=Unexpected exception occurred writing the domain library file {0} to the archive : {1}
WLSDPLY-06422=Add domain lib file {0} to the archive file and entry {1} to the model domain info section
WLSDPLY-06423=Add the user override environment script files from the domain bin location {0} to the archive file
WLSDPLY-06424=Add user override script {0} to the archive file and entry {1} to the model domain info section
WLSDPLY-06425=Look for user env override scripts using search pattern {0}
WLSDPLY-06426=Unexpected exception occurred writing the domain bin user overrides file {0} to the archive : {1}
WLSDPLY-06427=Will not collect domain bin user override scripts for -target command line options.

# global_resources_discoverer.py
WLSDPLY-06440=Discover Global Resources from the domain
WLSDPLY-06441=Adding Self Tuning
WLSDPLY-06442=Discovering {0} Startup Classes
WLSDPLY-06443=Adding StartupClass {0}
WLSDPLY-06445=Discovering {0} Shutdown Classes
WLSDPLY-06446=Adding ShutdownClass {0}
WLSDPLY-06447=Skipping {0} Startup Class {1}
WLSDPLY-06448=Skipping {0} Shutdown Class {1}
WLSDPLY-06449=Discovering {0} Jolt Connection Pools
WLSDPLY-06450=Adding Jolt Connection Pool {0}
WLSDPLY-06451=Discovering {0} WTC Servers
WLSDPLY-06452=Adding WTC Server {0}
WLSDPLY-06453=Skipping {0} Singleton Service {1}
WLSDPLY-06454=Skipping {0} Jolt Connection Pool {1}
WLSDPLY-06455=Skipping {0} WTC Server {1}

# jms_resources_discoverer.py
WLSDPLY-06460=Discovering JMS Resources
WLSDPLY-06470=Discovering {0} JMS Servers
WLSDPLY-06471=Adding JMS Server {0}
WLSDPLY-06472=Discovering {0} SAF Agents
WLSDPLY-06473=Adding SAF Agent {0}
WLSDPLY-06474=Discovering {0} JMS Bridge Destinations
WLSDPLY-06475=Adding JMS Bridge Destination {0}
WLSDPLY-06476=Discovering {0} JMS Messaging Bridges
WLSDPLY-06477=Adding JMS Messaging Bridge {0}
WLSDPLY-06478=Discovering {0} JMS System Resources
WLSDPLY-06479=Adding JMS System Resource {0}
WLSDPLY-06480=Adding Foreign Server {0} to {1}
WLSDPLY-06481=Adding Template {0} to JMS System Resource {1}
WLSDPLY-06485=Adding {0} to JMS Template {1} JMS System Resource {2}
WLSDPLY-06486=Subdeployment name missing for Group Param {0} at {1}. The Group Param will not be \
  added to the discovered model.
WLSDPLY-06487=Adding Group Param with Sub-Deployment name {0} to {1}
WLSDPLY-06488=JMS Foreign Server JNDIProperty {0} is missing the Key attribute in {1}. The JNDI Property \
  will not be added to the discovered model.
WLSDPLY-06489=Adding JNDI Property with name {0} to {1}
WLSDPLY-06490=Skipping {0} JMS Server {1}
WLSDPLY-06491=Skipping {0} JMS System Resource {1}
WLSDPLY-06492=Unable to add Foreign Server {0} bindings file {1} to archive file : {2}
WLSDPLY-06493=Added Foreign Server {0} bindings file from location {1} to archive file with name {2}
WLSDPLY-06494=Check for Foreign Server {0} connection URL binding file
WLSDPLY-06495=Add Connection URL file {1} to archive file for Foreign Server {0}

# topology_discoverer.py
WLSDPLY-06600=Discovering domain model topology
WLSDPLY-06601=Discovering {0} clusters
WLSDPLY-06602=Adding Cluster {0}
WLSDPLY-06603=Discovering {0} servers
WLSDPLY-06604=Adding Server {0}
WLSDPLY-06605=Discovering {0} server templates
WLSDPLY-06606=Adding {0} Server Template
WLSDPLY-06607=Discovering {0} Migratable Targets
WLSDPLY-06608=Adding Migratable Target {0}
WLSDPLY-06609=Discovering {0} Unix machines
WLSDPLY-06610=Adding Unix Machine {0}
WLSDPLY-06611=Discovering {0} machines
WLSDPLY-06612=Adding Machine {0}
WLSDPLY-06613=Dynamic Server {0} discovered in online mode will not be added to the model
WLSDPLY-06614=Server {0} is a configured Server and will be added to the model
WLSDPLY-06615=Cross Domain Security is enabled, do not remove SecurityConfiguration CredentialEncrypted
WLSDPLY-06616=Removing SecurityConfiguration CredentialEncrypted from the model
WLSDPLY-06617=Adding Server {0} Classpath {1}
WLSDPLY-06618=Remove Classpath entry {0} for server {1}. This entry references an oracle home location
WLSDPLY-06619=Add Classpath file or directory {0} for Server {1} to the archive file
WLSDPLY-06620=Unable to locate and add Server {0} Classpath file or directory {1} to the archive file : {2}
WLSDPLY-06621=Unexpected exception attempting to add Server {0} classpath file or directory {1} to the archive : {2}
WLSDPLY-06622=Adding Security Configuration
WLSDPLY-06623=Adding keystore file {0} for server {1} to archive file
WLSDPLY-06624=Unable to locate and add Server {0} keystore file {1} to the archive file : {2}.  The respective \
  attribute has also been removed from the model:  Server/CustomTrustKeyStoreFileName or \
  Server/CustomIdentityStoreFileName.  The Server's SSL configuration in the discovered model will not be valid.
WLSDPLY-06625=Unexpected exception attempting to add Server {0} keystore file {1} to the archive : {2}

WLSDPLY-06627=Discovering NM Properties
WLSDPLY-06628=Discovering {0} Log Filters
WLSDPLY-06629=Adding Log Filter {0}
WLSDPLY-06630=Discovering {0} Reliable Delivery Policies
WLSDPLY-06631=Adding Reliable Delivery Policy {0}
WLSDPLY-06632=Discovering {0} XML Entity Caches
WLSDPLY-06633=Adding XML Entity Cache {0}
WLSDPLY-06634=Discovering {0} XML Registries
WLSDPLY-06635=Adding XML Registry {0}
WLSDPLY-06636=Adding keystore file {0} for node manager to archive file
WLSDPLY-06637=Unable to locate and add node manager keystore file {0} to the archive file : {1}
WLSDPLY-06638=Unexpected exception attempting to add node manager keystore file {0} to the archive : {1}
WLSDPLY-06639=Skipping Embedded LDAP Server Configuration
WLSDPLY-06640=Adding Embedded LDAP Server Configuration
WLSDPLY-06641=Custom Keystore file name at location {0} is {1}
WLSDPLY-06642=Custom Keystore file {0} at location {1} is a kss type which is not currently supported. \
  The Custom Keystore file will not be added to the archive file. Use export / import to \
  add the file to the target domain
WLSDPLY-06644=Adding Domain {0}
WLSDPLY-06645=Machine is not present in domain. Remove SecurityConfiguration NodeManagerPasswordEncrypted default
WLSDPLY-06646=Machine is present in domain so will not remove SecurityConfiguration NodeManagerPasswordEncrypted default
WLSDPLY-06647=Discovering {0} Virtual Hosts
WLSDPLY-06648=Adding Virtual Host {0}
WLSDPLY-06649=Discovering {0} Web Service Securities
WLSDPLY-06650=Adding Web Service Security {0}
WLSDPLY-06651=Discovering {0} Managed Executor Service Template
WLSDPLY-06652=Adding Managed Executor Service Template {0}
WLSDPLY-06653=Discovering {0} Managed Scheduled Executor Service
WLSDPLY-06654=Adding Managed Scheduled Executor Service {0}
WLSDPLY-06655=Discovering {0} Managed Thread Factory Template
WLSDPLY-06656=Adding Managed Thread Factory Template {0}
WLSDPLY-06657=Skipping {0} Cluster {1}
WLSDPLY-06658=Skipping {0} Server {1}
WLSDPLY-06659=Skipping {0} Server Template {1}
WLSDPLY-06660=Skipping {0} Unix Machine {1}
WLSDPLY-06661=Skipping {0} Machine {1}
WLSDPLY-06662=Skipping {0} Log Filter {1}
WLSDPLY-06663=Skipping {0} Web Service Reliable Delivery Policy {1}
WLSDPLY-06664=Skipping {0} Virtual Host {1}
WLSDPLY-06665=Skipping {0} XML Entity Cache {1}
WLSDPLY-06666=Skipping {0} XML Registry {1}
WLSDPLY-06667=Skipping {0} Managed Executor Service Template {1}
WLSDPLY-06668=Skipping {0} Managed Scheduled Executor Service {1}
WLSDPLY-06669=Skipping {0} Managed Thread Factory Template {1}
WLSDPLY-06670=Skipping {0} Web Service Security {1}
WLSDPLY-06671=Discovering {0} callouts
WLSDPLY-06672=Adding Callout {0}
WLSDPLY-06673=Skipping {0} Callout {1}

# multi_tenant_discoverer.py, multi_tenant_resources_dsi
WLSDPLY-06700=Discover Multi-tenant
WLSDPLY-06701=Discovering {0} Resource Group Templates
WLSDPLY-06702=Adding {0} to Resource Group Templates
WLSDPLY-06703=Discovering {0} Resource Groups
WLSDPLY-06704=Adding {0} to Resource Groups at {1}
WLSDPLY-06705=Discovering {0} Partitions
WLSDPLY-06706=Adding {0} to Partitions
WLSDPLY-06707=Discover Multi-tenant Resources
WLSDPLY-06708=Adding Resource Management
WLSDPLY-06709=Discover Multi-tenant Topology
WLSDPLY-06710=Discovering {0} Virtual Targets
WLSDPLY-06711=Adding {0} to Virtual Targets

# custom_folder_helper.py and
WLSDPLY-06750=Unable to determine the provider type for the Custom Security Provider {0} MBean {1}
WLSDPLY-06751=Discover {0} Custom MBean {1}
WLSDPLY-06752=Adding Custom MBean {0} of type {2} to {1}
WLSDPLY-06753=Unable to discover {0} Custom MBean {1} with name {2}. The MBean was not loaded \
  into the current WLST session.
WLSDPLY-06754=Attribute {0} for the Custom MBean {1} is read-only
WLSDPLY-06755=Attribute {0} value is default value {2} for the Custom MBean {1}
WLSDPLY-06756={0}={1} for Custom MBean {2}
WLSDPLY-06757=The Custom MBean type is {0}
WLSDPLY-06758=Custom MBean {0} property descriptor attribute {1}
WLSDPLY-06759=Custom MBean {0} attribute {1} does not have a valid getter
WLSDPLY-06760=NOT USED
WLSDPLY-06761=MBean instance for location {0} was not returned from WLST request : {1}
WLSDPLY-06762={0} attribute {1} has default value of {2}
WLSDPLY-06763={0} attribute {1} data type is {2}
WLSDPLY-06764=Clear text password attribute with data type {0} will return None
WLSDPLY-06765=Unable to convert encrypted attribute with data type {0}
WLSDPLY-06766=Data type is {0} which is not supported.
WLSDPLY-06767=Java data type BigInteger with value {0} was converted to data type {1}.
WLSDPLY-06768=Value with data type {0} was converted to data type {0}
WLSDPLY-06769=Problem converting value with data type {0} to data type {1} : {2}
WLSDPLY-06770={0} Attribute {1} converted to model value {3} as data type {2}
WLSDPLY-06771={0} attribute {1} with data type {2} will be skipped
WLSDPLY-06772=Compare model value {0} with data type of {1} to default value {2}
WLSDPLY-06773=Model value equal to default value is {0}
WLSDPLY-06774=Unable to convert value {0} python type {1} to BigInteger : {2}
WLSDPLY-06775=If WLST offline model type {0} has an empty value {0} but the default value {1} \
is not empty, consider the model value a default_value
WLSDPLY-06776={0} attribute {1} read-only and will not be added to the model
WLSDPLY-06777={0} attribute {1} is clear text encrypted and will not be added to the model
WLSDPLY-06778=Unable to locate MBean information for Security Configuration Provider {0}
WLSDPLY-06779=Unable to complete discover of Security Configuration Provider {0}. The mbean type jar and schema jar \
  must be in the correct locations to discover the custom provider MBean. See documentation \
  for more information.

#oracle.weblogic.deploy.discover.CustomBeanUtils
WLSDPLY-06800=Byte buffer for encrypted field contains an invalid multi-string encrypted value

WLSDPLY-06801=Unable to convert encrypted byte array to String value

###############################################################################
#                     Aliases messages (08000 - 08999)                        #
###############################################################################
# wlsdeploy/aliases/alias_utils.py
WLSDPLY-08000=Unable to merge model and existing list because model list was of type {0} instead \
  of a string or a list
WLSDPLY-08001=Unable to merge model and existing list because existing list was of type {0} instead \
  of a string or a list
WLSDPLY-08002=Unable to merge model and existing properties because model properties was of type {0} instead \
  of a string or a java.util.Properties
WLSDPLY-08003=Unable to merge model and existing properties because existing properties was of type {0} instead \
  of a string or a java.util.Properties
WLSDPLY-08004=Unable to find the {0} field for alias dictionary {1}
WLSDPLY-08005=Unable to resolve path index {0} in {1} element of the alias dictionary {2}
WLSDPLY-08006=Unable to locate the {0} element of the alias dictionary {1}
WLSDPLY-08007=Alias folder at {0} is missing the wlst_paths attribute
WLSDPLY-08008=Unable to resolve the paths for folder {0} because the {1} attribute references path {2} which does \
  not exist in the {3} section
WLSDPLY-08009=Unable to resolve the paths for folder {0} because the required {1} attribute was missing
WLSDPLY-08010=Alias for attribute {0} at path {1} references wlst_path key {2} that does not exist.
WLSDPLY-08011=Attribute {0} in alias folder {1} is missing the required wlst_path attribute
WLSDPLY-08012=Unable to compute the WLST path for folder {0} because the {1} attribute references path index {2} \
  that was not found in the {3} list
WLSDPLY-08013=Unable to compute the WLST path for folder {0} because the {1} attribute was missing
WLSDPLY-08014=Unable to fully populate path {0} because location object is missing the {1} name token
WLSDPLY-08015=Unable to get token value because the token name {0} was not included in the location
WLSDPLY-08016=Alias enum ChildFoldersType value {0} is not a valid value: {1}
WLSDPLY-08017=Failed to parse version range {0}: {1}
WLSDPLY-08018=Invalid property string format: {0}
WLSDPLY-08019=Invalid path type {0}
WLSDPLY-08020=Unable to load class object for MBean class {0}: {1}
WLSDPLY-08021=Failed to convert {0} to data type {1} with a delimiter of {2}: {3}
WLSDPLY-08022=Unable to delete element "{0}" from {1} list at location {2}
WLSDPLY-08023=Parsed attribute dictionary for attribute {0} with version range {1} as starting with {2} and ending with {3}
WLSDPLY-08024=Resetting new closest low range for attribute {0} with range {1}
WLSDPLY-08026=Unable to process unresolved attribute data for attribute {0} because the version range {1} seems to \
  include the current WebLogic Version {2}

# wlsdeploy/aliases/alias_entries.py
WLSDPLY-08100=Location contains unknown top-level folder {0}
WLSDPLY-08101=Unable to compute model path for location ({0}) because location is missing name token {1}
WLSDPLY-08102=An alias call was made on location folder {0} to ask if it had a ChildFoldersType \
  value of {1} but the actual value was 'none'
WLSDPLY-08103=Unable to compute the name token for folder {0} because the alias data was missing the {1} field
WLSDPLY-08104=Unable to compute the WLST MBean name for folder {0} because the alias data was missing the {1} \
  and {2} fields
WLSDPLY-08105=Unable to get the WLST MBean name for folder {0} because the token name {1} was not included in \
  the location
WLSDPLY-08106=Unable to get the WLST MBean type for folder {0} because the {1} attribute is missing
WLSDPLY-08107=The alias for attribute {0} in folder {1} is missing the {2} field
WLSDPLY-08108=Unable to get the alias attributes for location {0} because the {1} attribute is missing from the \
  alias folder
WLSDPLY-08109=Unable to get the WLST name for attribute {0} in folder {1} because the {2} attribute is missing \
  from the alias folder entry
WLSDPLY-08110=The alias for the attribute with WLST name {0} in folder {1} is missing the {2} field
WLSDPLY-08111=The wlst attribute {1} is not defined for the model folder {0}
WLSDPLY-08112=Unable to locate the model attribute entry for folder {0} and WLST name {1} because the {2} \
  attribute is missing
WLSDPLY-08113=Unable to get alias information for folder {0} because the location {1} appears to be invalid
WLSDPLY-08114=Unable to get alias information for folder {0} because the location {1} is missing the folders attribute
WLSDPLY-08115=Location object cannot be null
WLSDPLY-08116=Unable to find alias category {0} in the category file map
WLSDPLY-08117=Alias folder {0} does not exist at path {1}
WLSDPLY-08118=Loaded Aliases for model category {0}
WLSDPLY-08119=Loading aliases for category {0} from file {1}
WLSDPLY-08120=Could not load {0} category module as a stream
WLSDPLY-08121=Failed to load aliases from file {0}: {1}
WLSDPLY-08122=Unable to locate contained folder {0} for alias dictionary {1}
WLSDPLY-08123=Testing folder {0} with specified version range {1} to see if it is relevant
WLSDPLY-08124=Folder {0} with version range {1} is not relevant in WebLogic Server version {2}
WLSDPLY-08125=Folder {0} with version range {1} is relevant in WebLogic Server version {2}
WLSDPLY-08126=Unable to resolve the WLST context for folder {0} due to an error while parsing \
  the version range {1}: {2}
WLSDPLY-08127=Alias folder at path {0} is missing the required wlst_paths key
WLSDPLY-08128=Alias attribute {0} in folder {1} is invalid because is does not define a wlst_name attribute
WLSDPLY-08129=Alias entry for model attribute {0} in folder {1} is missing the wlst_mode attribute: {2}
WLSDPLY-08130=Unable to compute the name token for folder {0} because the folder is not valid in \
  WebLogic Server version {1}: {2}
WLSDPLY-08131=Unable to compute the name token for folder {0} because the folder is not valid in \
  WebLogic Server version {1}
WLSDPLY-08132=Folder {0} present only for {1} mode is not relevant for WLST in {2} mode
WLSDPLY-08133=Folder {0} present for {1} mode is relevant in WebLogic Server version {2}
WLSDPLY-08134=Folder parameters for Folder {0} are invalid and cannot be processed
WLSDPLY-08135=Found matching folder_params entry for folder {0} in the array of folder parameters
WLSDPLY-08136=WebLogic Deploy Tooling alias folder {0} has an invalid folder_params entry with key {1} and value {2}.  Please report this issue in the GitHub project.
WLSDPLY-08137=Folder {0} has the same order number as folder {1}
WLSDPLY-08138=Model folder {0} is not valid for WLS version {1}, folder was skipped
WLSDPLY-08139=Alias entry for model attribute {0} in folder {1} is missing the version attribute: {2}
WLSDPLY-08140=Attribute {0} in folder {1} did not find an alias entry for WebLogic version {2} in WLST {3} mode
WLSDPLY-08141=Alias entry for model attribute {0} in folder {1} has overlapping definitions that match WLS \
  version {2} and WLST mode {3}
WLSDPLY-08142=Unable to locate folder {0} in the alias entry cache
WLSDPLY-08143=Unable to find the valid version range for unresolved folder {0} since the folder \
  was unexpectedly valid for WebLogic version {1}
WLSDPLY-08144=Unable to compute the WLST path for folder {0} because the alias data was missing the {1} field
WLSDPLY-08145=Unable to compute the name token for folder {0} because the folder is not valid in \
  WebLogic Server version {1} in {2} mode but is valid in {3} mode
WLSDPLY-08146=Folder {0} in folder {1} is not supported in WebLogic version {2} and WLST mode {3}
WLSDPLY-08147=Model attribute {0} at path {1} is not valid: {2}

# oracle.weblogic.deploy.aliases.VersionUtils.java
WLSDPLY-08200=The version number was null or an empty string
WLSDPLY-08201=Version range {0} split into {1}
WLSDPLY-08202=Comparing version {0} with lower range version {1} returned {2}
WLSDPLY-08203=Comparing version {0} with upper range version {1} returned {2}
WLSDPLY-08204=Upper version in version range {0} was unspecified
WLSDPLY-08205=Comparing version {0} with single version {1} returned {2}
WLSDPLY-08206=Invalid version range {0}: {1}
WLSDPLY-08207=Attribute {0} in folder {1} is not supported in WebLogic version {2} but is supported in WebLogic \
  version {3} and higher
WLSDPLY-08208=Attribute {0} in folder {1} is not supported in WebLogic version {2} but is supported in WebLogic \
  versions between {3} and {4}
WLSDPLY-08209=Attribute {0} in folder {1} is not supported in WebLogic version {2} but is supported in WebLogic \
  version {3}
WLSDPLY-08210=Attribute {0} in folder {1} is not supported in WebLogic version {2} or any other WebLogic version \
  in WLST {3} mode
WLSDPLY-08211=Folder {0} in folder {1} is not supported in WebLogic version {2} but is supported in WebLogic \
  version {3} and higher
WLSDPLY-08212=Folder {0} in folder {1} is not supported in WebLogic version {2} but is supported in WebLogic \
  versions between {3} and {4}
WLSDPLY-08213=Folder {0} in folder {1} is not supported in WebLogic version {2} but is supported in WebLogic version {3}
WLSDPLY-08214=Folder {0} in folder {1} is not supported in WebLogic version {2} or any other WebLogic version \
  in WLST {3} mode
WLSDPLY-08215=The version range was null or an empty string
WLSDPLY-08216=Unable to determine if the version is in the version range due to a bad version range: {0}
WLSDPLY-08217=Unable to resolve the WLST context for attribute {0} in folder {1} due to an error while parsing the \
  version range {2}: {3}
WLSDPLY-08218=Method {0} invoked with the wrong number of message keys; expected {1} and received {2}
WLSDPLY-08219=Attribute {0} in folder {1} is not supported in WebLogic version {2} and WLST mode {3} but is supported \
  in WebLogic version {4} and higher in WLST mode {5}
WLSDPLY-08220=Attribute {0} in folder {1} is not supported in WebLogic version {2} and WLST mode {3} but is supported \
  in WebLogic versions between {4} and {5} in WLST mode {6}
WLSDPLY-08221=Attribute {0} in folder {1} is not supported in WebLogic version {2} and WLST mode {3} but is supported \
  in WebLogic version {4} and WLST mode {5}


# wlsdeploy/aliases/alias_jvmargs.py
WLSDPLY-08300=Adding argument {0} to unsorted arguments list
WLSDPLY-08301=Adding argument {0} to -X size arguments with key {1} and value {2}
WLSDPLY-08302=Adding argument {0} to -X value arguments with key {1} and value {2}
WLSDPLY-08303=Adding argument {0} to -X arguments with key {1} and value {2}
WLSDPLY-08304=Adding argument {0} to -XX switch arguments with key {1} and value {2}
WLSDPLY-08305=Adding argument {0} to -XX value arguments with key {1} and value {2}
WLSDPLY-08306=Adding argument {0} to -D arguments with key {1} and value {2}
WLSDPLY-08307=Merging the model and the wlst JVM arguments would have resulted in a minimum heap size of {0} and \
  a smaller maximum heap size of {1} so setting the maximum heap size to {0}
WLSDPLY-08308=Unable to parse the {0} argument value {1} as a size

# wlsdeploy/aliases/aliases.py
WLSDPLY-08400={0} model folder has no attributes in the category module file
WLSDPLY-08401={0} is not a model attribute name in the specified model folders location {1}
WLSDPLY-08402=Unable to decryption model_attribute_name {0} in location {1}
WLSDPLY-08403=Folder {0} in folder {1} is supported in WebLogic version {2}
WLSDPLY-08404=Folder {0} in folder {1} is not supported in any WebLogic version
WLSDPLY-08405=Unable to determine if attribute {0} in folder {1} is supported in WebLogic version {2} due to \
  an unexpected validation code: {3}
WLSDPLY-08406={0} WLST attribute name is not associated with a model attribute name in the {1} folder
WLSDPLY-08407=Attribute {0} in folder {1} is supported in WebLogic version {2}
WLSDPLY-08408=Attribute {0} in folder {1} is not supported in WebLogic version {2}
WLSDPLY-08409=Access for model attribute {0} in folder {1} is read-only or read-only-discover in WLST {2} mode
WLSDPLY-08410={0} model folder at location {1} is not supported for WLST {2} mode WebLogic version {3}
WLSDPLY-08411=Access for wlst attribute {0} in folder {1} is read-only in WLST {2} mode
WLSDPLY-08412=Folder {0} in folder {1} is not supported in WebLogic version {2} and {3} mode but is valid in {4} mode
WLSDPLY-08413=Model attribute {0} in folder {1} is not supported in WebLogic version {2} and {3} mode but is valid in {4} mode
WLSDPLY-08414=Model attribute {0} in folder {1} is not supported in any WebLogic version
WLSDPLY-08415=Model attribute {0} in folder {1} is not supported because the alias folder {2} has no attributes declared
WLSDPLY-08416=Failed to determine if model attribute {0} in folder {1} is valid due to an error: {2}
WLSDPLY-08417=Location {0} is supported in WebLogic version {1}

# oracle.weblogic.deploy.aliases.TypeUtils.java
WLSDPLY-08500=Unable to convert type due to an unknown type {0}
WLSDPLY-08501=Primitive class types are not supported: {0}
WLSDPLY-08502=Unable to convert {0} to class type {1}
WLSDPLY-08503=Unable to convert type {0} to a properties type
WLSDPLY-08504=Unable to convert type {0} to a PyDictionary type
WLSDPLY-08505=Unable to convert string {0} to a List since the delimiter is null
WLSDPLY-08506=Unable to add property {0} to a PyDictionary type
WLSDPLY-08507=Unable to convert type {0} to a PyObject type
WLSDPLY-08508=Unable to convert String value {0} to numeric type {0}

###############################################################################
#                     Deploy messages (9000 - 9999)                           #
###############################################################################
# deploy.py
WLSDPLY-09001=Please enter the WebLogic administrator username
WLSDPLY-09002=Failed to read the WebLogic administrator username input from the user: {0}
WLSDPLY-09003=Please enter the WebLogic administrator password
WLSDPLY-09004=Failed to read the WebLogic administrator password input from the user: {0}
WLSDPLY-09005=Connecting to domain at {0} with timeout value of {1} ...
WLSDPLY-09006=NOT USED
WLSDPLY-09007=Connected to domain at {0}
WLSDPLY-09008=Failed to save and activate resources deployment changes: {0}
WLSDPLY-09009={0} successfully updated the domain but disconnect failed to close the connection cleanly: {1}
WLSDPLY-09010=Reading domain from {0}...
WLSDPLY-09011={0} successfully updated the domain but failed to close the domain cleanly: {1}
WLSDPLY-09012=While handling an error, failed to stop the current edit session and disconnect: {0}
WLSDPLY-09013=While handling an error, failed to close the domain: {0}
WLSDPLY-09014={0} was unable to load the model from {1} due to a translation error: {2}
WLSDPLY-09015={0} deployment failed: {1}
WLSDPLY-09016=There are outstanding changes but -discard_current_edit has been specified, all changes have been \
  discarded before processing update.
WLSDPLY-09017=NOT USED
WLSDPLY-09018=Online update has been canceled because the argument -cancel_changes_if_restart_required is set and the update requires restart: {0}
WLSDPLY-09019=Acquiring online edit lock with acquire timeout value of {0}, release timeout value of {1}, and exclusive value of {2}

# wlsdeploy/tool/deploy/deployer_utils.py
WLSDPLY-09100=Existing object names are {0}
WLSDPLY-09101=Creating MBean type {1} with name {0}
WLSDPLY-09102=Domain has {0} outstanding activation tasks, deploy cannot proceed and will exit
WLSDPLY-09103=Domain has changes that have not been activated, deploy cannot proceed and will exit
WLSDPLY-09104=Domain has outstanding edit session {0}, deploy cannot proceed and will exit
WLSDPLY-09105=Failed to check outstanding deployment tasks and existing WLST edit sessions: {0}
WLSDPLY-09106=Shared library name {0} contained {1} @ signs when only zero or one are allowed
WLSDPLY-09107=Shared library name {0} contained {1} # signs when only zero or one are allowed
WLSDPLY-09108=Model attribute {0} at model location {1} with value {2} references a location inside \
  the archive file but the archive file was not provided
WLSDPLY-09109=Unable to delete {0} {1}, name does not exist
WLSDPLY-09110=Deleting {0} {1}
WLSDPLY-09111=Unable to determine the name of the item to be deleted for key: {0}
WLSDPLY-09112=Failed to discard current edit session: {0}
WLSDPLY-09113=Filenames contains unparseable characters {0} : {1}
WLSDPLY-09114=Removing target {0} from {1} {2}
WLSDPLY-09115=Creating MBean type {1} and base type {2} with name {0}

# wlsdeploy/tool/deploy/deployer.py
WLSDPLY-09200=Error setting attribute {0} for {1} {2}: {3}
WLSDPLY-09201=Failed to get existing WLST value for model attribute {0} at location {1} because the \
  attribute map did not contain the key {2}
WLSDPLY-09202=Set method {0} not implemented for attribute {1} in location {2}
WLSDPLY-09204=Model attribute {0} at model location {1} with value {2} references a location inside \
  the archive file {3} that does not exist
WLSDPLY-09205=Unable to locate the indicated {3} {0} at location {1} : {2}
WLSDPLY-09206=Server {0} ({1}) requires a restart
WLSDPLY-09207=Domain resource {0} ({1}) on server {2} ({3}) requires a restart
WLSDPLY-09208=Formatted restart line : {0}
WLSDPLY-09209=Model attribute {0} at location {1} specifies archive path {2}, and no archive file is specified
WLSDPLY-09210=Model attribute {0} at location {1} specifies deprecated archive path {2}, \
  which should be changed to {3}. The archive contents have been extracted and assigned to that path

# wlsdeploy/tool/deploy/application_deployer.py
WLSDPLY-09300=No shared libraries found in {0} with name {1}
WLSDPLY-09301=Adding {0} {1} to {2} {3}
WLSDPLY-09302=The model definition for {0} {1} is invalid because the {2} attribute is missing or empty
WLSDPLY-09303=Unable to deploy {0} {1} because the archive file was not provided
WLSDPLY-09304=No applications found in {0} with name {1}
WLSDPLY-09305=Failed to compute parent from the specified location because the folder {0} was not found in \
  the model location {1}
WLSDPLY-09306=Failed to compute parent from the specified location because the name token {0} required for \
  folder {1} was missing from the location
WLSDPLY-09307=Failed to compute parent from the specified location because the folder {0} was not found in \
  the model folder {1} at the location {2}
WLSDPLY-09308=Unexpected top-level folder {0} in location passed to ApplicationDeployer
WLSDPLY-09309=Failed to compute hash value for file {0}: {1}
WLSDPLY-09310=Failed to get hash for file {0} because the entry did not point into the archive and \
  was not an absolute path
WLSDPLY-09311={0} has already been deployed, it will not be redeployed since the binary file has not changed
WLSDPLY-09312=Stopping application {0} for update
WLSDPLY-09313=Starting application {0}
WLSDPLY-09314=Undeploying {0} {1} for update
WLSDPLY-09315=Redeploying application {0} because a shared library referenced has been updated
WLSDPLY-09316=Deploying {0} {1}
WLSDPLY-09317={0} {1} cannot be deployed because the {2} attribute is not specified
WLSDPLY-09318={0} {1} Source Path {2} does not exists
WLSDPLY-09319={0} {1} specified Plan Path {2} that does not exist
WLSDPLY-09320=Deploying {0} {1} with arguments {2}
WLSDPLY-09321=Invalid Manifest found in processing shared library {0} at {1}: Extension-Name attribute \
  specified with no value: {2}
WLSDPLY-09322=Invalid Manifest found in processing shared library {0} at {1}: Implementation-Version attribute \
  specified with no value: {2}
WLSDPLY-09323=Invalid Manifest found in processing shared library {0} at {1}: Specification-Version attribute \
  specified with no value: {2}
WLSDPLY-09324=Shared library {0} name has been updated to {1} to match the \
  implementation version in the MANIFEST.MF file
WLSDPLY-09325=Failed to compute name for shared library {0} from archive at {1}: {2}
WLSDPLY-09326=Deployment order is {0}
WLSDPLY-09327=Failed to stop application {0}: {1}
WLSDPLY-09328=Application {0} name has been updated to {1} to match the application version in the MANIFEST.MF file
WLSDPLY-09329=Failed to compute name for application {0} from archive at {1}: {2}
WLSDPLY-09330=Source path for {0} {1} not found in any archive: {2}
WLSDPLY-09331=Library {0} not found, found similar names {1}.  For deleting library, specify the exact name
WLSDPLY-09332=Application {0} not found, found similar names {1}.  For deleting application, specify the exact name
WLSDPLY-09333=Library {0} not found. Please specify a valid library for deletion
WLSDPLY-09334=Application {0} not found. Please specify a valid application for deletion
WLSDPLY-09335=Undeploying {0} {1} from targets: {2}
WLSDPLY-09336=Redeployed application {0} because the old and the new binary have the same path.
WLSDPLY-09337=Removing {0} from model deployment because it is started with a delete notation. It will be undeployed.
WLSDPLY-09338=Removing {0} from model deployment because the running application's targets are a superset of \
  the targets in the model.
WLSDPLY-09339=Removing {0} from model deployment because the running application's has no target and \
  also no targets in the model.
WLSDPLY-09340=Cannot create temporary directory for uploading resources for remote deployment; {0}
WLSDPLY-09341=Cannot deploy application {0}, SourcePath {1}  with '-remote' option because it is in exploded format

# wlsdeploy/tool/deploy/common_resources_deployer.py
WLSDPLY-09400=ResourceGroup was specified in the test file but are not supported in WebLogic Server version {0}
WLSDPLY-09401=PartitionWorkManager was specified in the test file but are not supported in WebLogic Server version {0}
WLSDPLY-09402=Failed to create directory for FileStore {0} because the location {1} exists but is not a directory
WLSDPLY-09403=Created FileStore {0} directory {1}
WLSDPLY-09404=Failed to create directory for FileStore {0} at location {1}
WLSDPLY-09405={0} resources in the model are not configured in online mode
WLSDPLY-09406=Failed to move coherence cluster custom config file: {0}
WLSDPLY-09407=Found custom Coherence cluster configuration specifying location {0} that must be in directory {1} to be read by the server
WLSDPLY-09408=Creating directory {0} for custom Coherence cluster configuration file
WLSDPLY-09409=Copying custom Coherence cluster configuration file from {0} to the {1} directory
WLSDPLY-09410=Removing custom Coherence cluster configuration file {0} from exploded archive directory after copying it to the {1} directory
WLSDPLY-09411=Found relative model path to custom Coherence cluster config file {0} that is not an WDT archive path so assuming it is relative to the {1} directory
WLSDPLY-09412=Custom Coherence cluster config file model path {0} starts with the domain home target path {1} so skipping the copy operation
WLSDPLY-09413=Custom Coherence cluster config file model path {0} references a file {1} that does not exist
WLSDPLY-09414=Processing Coherence cluster {0} cache config {1}
WLSDPLY-09415=Importing cache configuration file {0} for Coherence cluster {1} cache config {2}
WLSDPLY-09416=Coherence cluster {0} cache config {1} has RuntimeCacheConfigurationUri value {2} does not require additional processing
WLSDPLY-09417=Coherence cluster {0} cache config {1} has no RuntimeCacheConfigurationUri value so using CacheConfigurationFile value {2}
WLSDPLY-09418=Skipping Coherence cluster {0} cache config {1} because no cache configuration file path is provided
WLSDPLY-09419=Coherence cluster {0} cache config {1} CacheConfigurationFile path {2} is absolute so using it to set RuntimeCacheConfigurationUri value
WLSDPLY-09420=Coherence cluster {0} cache config {1} CacheConfigurationFile path {2} refers to an archive file path so setting RuntimeCacheConfigurationUri value to {3}
WLSDPLY-09421=Coherence cluster {0} cache config {1} CacheConfigurationFile path {2} is relative but does not refer to an archive file path so using it to set RuntimeCacheConfigurationUri value
WLSDPLY-09422=Failed to import cache configuration file {0} for Coherence cluster {1} cache config {2}: {3}
WLSDPLY-09423=Folder path {0} has attributes {1} so setting has_runtime_attribute to {2}
WLSDPLY-09424=Copying custom Coherence cluster configuration file from {0} to the remote directory {1} using SSH

# wlsdeploy/tool/deploy/jms_resources_deployer.py
WLSDPLY-09500=Creating placeholder for Template {0}
WLSDPLY-09501=Skipping {0} for {1} {2}
WLSDPLY-09502=Creating placeholder for Quota {0}

# wlsdeploy/tool/deploy/log_helper.py
WLSDPLY-09600=Adding {0}
WLSDPLY-09601=Adding {0} to {1}
WLSDPLY-09602=Adding {0} to {1} {2}
WLSDPLY-09603=Updating {0} for {1}
WLSDPLY-09604=Updating {0} for {1} {2}
WLSDPLY-09605=Adding {0} {1}
WLSDPLY-09606=Adding {0} {1} to {2}
WLSDPLY-09607=Adding {0} {1} to {2} {3}
WLSDPLY-09608=Updating {0} {1}
WLSDPLY-09609=Updating {0} {1} in {2}
WLSDPLY-09610=Updating {0} {1} in {2} {3}

# wlsdeploy/tool/deploy/model_deployer.py
WLSDPLY-09650=Deployment failed due to WLST exception {0}

# wlsdeploy/tool/deploy/topology_updater.py
WLSDPLY-09700=Update Domain {0} domain level attributes
WLSDPLY-09701=In online WLST, unable to target resources from extension templates to {0}

###############################################################################
#                     Extract messages (10000 - 10099)                        #
###############################################################################
# wlsdeploy/tool/util/targets/schema_helper.py
WLSDPLY-10010=Failed to load WKO domain resource schema {0}
WLSDPLY-10011=No {0} schema for WKO version {1}, available for version {2}

# model_crd_helper.py
WLSDPLY-10050=The folder {0} was not found in path {1} in schema {2}

###############################################################################
#                    model help messages (10100 - 10199)                      #
###############################################################################
# /model_help.py
WLSDPLY-10100=Only one of these arguments can be specified: {0}
WLSDPLY-10101=Unable to determine model section for folder {0}
WLSDPLY-10102=Recursive sub-folders only for {0}
WLSDPLY-10103=Sub-folders only for {0}
WLSDPLY-10104=Attributes only for {0}
WLSDPLY-10105=Attributes and sub-folders for {0}
WLSDPLY-10106=The {0} argument has been deprecated, model sample is the default format
WLSDPLY-10108={0} does not adhere to [<model_section>[:]][/<section_folder>]... pattern \
  for the path argument. For example: domainInfo, resources:, topology:/Server, \
  topology:/Server/ServerStart, /Server/ServerStart
WLSDPLY-10109={0} is not a recognized top level section name. The recognized top level section names are {1}
WLSDPLY-10110=Model section {0} has no folder {1} beneath it. Valid folders are: {2}
WLSDPLY-10111=Model folder {0} has no folder {1} beneath it. Valid folders are: {2}
WLSDPLY-10112={0} encountered an error: {1}
WLSDPLY-10113=Model section {0} is not valid for the specified target
WLSDPLY-10114=There are {0} options for this section:
WLSDPLY-10115=Model folder {0} has no option matching {1}
WLSDPLY-10116=Relative path '{0}' is not valid at current location '{1}'
WLSDPLY-10117=Syntax error: {0}
WLSDPLY-10118=Model Help running in interactive mode.  Type 'help' for help.
WLSDPLY-10119=Starting at location {0}
WLSDPLY-10120=Unknown command: {0}
WLSDPLY-10121=Bad Path: {0}
WLSDPLY-10122=Failed to change locations to {0}: {1}
WLSDPLY-10123=Failed to list location {0}: {1}
WLSDPLY-10124=Commands
WLSDPLY-10125=List contents of current location
WLSDPLY-10126=List contents of specified location
WLSDPLY-10127=Change to the top-level location
WLSDPLY-10128=Change to the specified location
WLSDPLY-10129=Show the history of visited locations
WLSDPLY-10130=Exit interactive mode and the tool
WLSDPLY-10131=Examples
WLSDPLY-10132=Relative path from the current location
WLSDPLY-10133=Absolute path to section and location, if specified
WLSDPLY-10134=Find the section that contains the specified folder
WLSDPLY-10135=Sections
WLSDPLY-10136=Examples
WLSDPLY-10137=Model section {0} has no element {1} beneath it. Valid folders are: {2}. Valid attributes are {3}.
WLSDPLY-10138=Failed to describe location {0}: {1}
WLSDPLY-10139=Verrazzano product key {0} used by target {1} has been deprecated, and will be removed in a future release

###############################################################################
#                    create messages (12000 - 14999)                          #
###############################################################################
# RCURunner.java/PostCreateScriptRunner.java/ValidationUtils.java
WLSDPLY-12000=NOT USED
WLSDPLY-12001={0} failed to drop the RCU schemas: {1}
WLSDPLY-12002={0} failed with exit code {1}, see the RCU stdout file at {2} for more information about what happened
WLSDPLY-12003={0} failed to create the RCU schemas: {1}
WLSDPLY-12004={0} failed to validate the {1} directory at {2}: {3}
WLSDPLY-12005={0} failed to validate the {1} argument since it was null or empty
WLSDPLY-12006={0} failed to validate the {1} argument since the list was null or empty
WLSDPLY-12007={0} failed to validate the {1} argument since the list contained one or more \
  elements that were null or empty
WLSDPLY-12008={0} failed to validate the {1} script at {2}: {3}
WLSDPLY-12009={0} failed to validate the {1} script at {2} because it was not executable
WLSDPLY-12010={0} failed to create the RCU schemas because the schemas with RCU prefix {1} already exists and RCU \
  drop schema was disabled. See the RCU stdout file at {2} for more information about what happened
WLSDPLY-12011={0} failed to validate the {1} value because it was either empty or null
WLSDPLY-12012=Lifecycle hook {0} execution of script file {1} failed with exit code {2}, see the script stdout file \
  at {3} for more information about what happened
WLSDPLY-12013={0} failed to run {1}: {2}

# creator.py
WLSDPLY-12100=Creating {0} with the name {1}
WLSDPLY-12101=Updating {0} with the name {1}
WLSDPLY-12102=Creating {0}
WLSDPLY-12104=Failed to get set method {0} for attribute {1} at model path {2}
WLSDPLY-12105=Unable to find set_method {0} for attribute {1} at model_path {2} in the MBean set method map
WLSDPLY-12106=No WLST attribute name for model attribute {0} at model path {1}
WLSDPLY-12107=No WLST attribute value for model attribute {0} with value {1} at model path {2}
WLSDPLY-12108=Skipping the model definition at {0}: {1}
WLSDPLY-12109=Creating named mbeans for subfolder {0} because location ({1}) supports multiple child MBeans: {2}
WLSDPLY-12110=Creating mbean for subfolder {0} because location ({1}) does not support multiple child MBeans: {2}
WLSDPLY-12111=Setting attributes and subfolders for model location path {0} from WLST path {1}
WLSDPLY-12112=Setting MBean attribute {0} at WLST path {1} based on model path {2}
WLSDPLY-12113=Setting attribute {0} at WLST path {1} based on model path {2}
WLSDPLY-12114=Setting MBean attribute {0} with model value {1} using set method {2}
WLSDPLY-12115=Setting attribute {0} to value {1}
WLSDPLY-12116=Creating named security provider mbeans for subfolder {0} because location ({1}) supports \
  multiple child MBeans using an artificial type subfolder: {2}
WLSDPLY-12117=While creating security {0} with name {1}, found {2} model type subfolders when exactly one was expected
WLSDPLY-12118=Creating {0} of type {1} with name {2} at location {3}
WLSDPLY-12119=Updating {0} of type {1} with name {2} at location {3}
WLSDPLY-12120=Unexpected artificial type folder found in location {0} while creating folder {1} for location {2}
WLSDPLY-12121=The attribute {0} in model location {1} has value {2} that references a file inside the \
  archive file {3} that does not exist
WLSDPLY-12122=The attribute {0} in model location {1} has value {2} that references a file inside the \
  archive file but the archive file was not provided
# The WLSDPLY-12123 resource is used for messages returned from aliases.is_version_valid_location()
WLSDPLY-12123={0}
WLSDPLY-12124=Updating {0} "{1}" ({2}) at location {3}
WLSDPLY-12125=Unable to load bean information for interface {0}
WLSDPLY-12126=Property descriptor {0}
WLSDPLY-12127=Updating attribute {0} to {1}
WLSDPLY-12128=No property descriptor found for attribute {0} at location {1}
WLSDPLY-12129=Skipping read-only attribute {0}
WLSDPLY-12130=The set method for attribute {0} has {1} arguments
WLSDPLY-12131=Unable to invoke method "{0}" with argument {1}: {2}
WLSDPLY-12132=Unrecognized data type {0}
WLSDPLY-12133=NOT USED
WLSDPLY-12134=Unable to remove "{0}" in target domain release {1}. The remove is required to properly configure \
  the Realm Provider Type {2}. Consult the WebLogic Deploy Tool documentation for further information. : {3}
WLSDPLY-12135=Removing Security provider {0} with Provider type {1} at location {2}
WLSDPLY-12136=No default providers installed for {0} at {1}
WLSDPLY-12137=Update of security configuration adjudicators is not supported
WLSDPLY-12138=Security configuration adjudicator count is {0}
WLSDPLY-12139=Security configuration adjudicator name is {0}
WLSDPLY-12140=Security configuration adjudicator has {0} subtypes
WLSDPLY-12141=Security configuration adjudicator subtype is {0}
WLSDPLY-12142=Security configuration adjudicator has {0} attributes
WLSDPLY-12143=Setting subfolders, then attributes for model location path {0} from WLST path {1}

# domain_creator.py
WLSDPLY-12200={0} did not find the required {1} section in the model file {2}
WLSDPLY-12201={0} does not currently support running RCU for WebLogic Server version {1}
WLSDPLY-12202=WLST offline provisioning of MT domains is broken in WebLogic Server version {0}
WLSDPLY-12203=Creating domain of type {0}
WLSDPLY-12204=Reading base template from file {0}
WLSDPLY-12205=Writing base domain {0} to directory {1}
WLSDPLY-12206=Closing templates for domain {0}
WLSDPLY-12207=Reading domain {0} from directory {1}
WLSDPLY-12208=Adding extension template file {0} to domain
WLSDPLY-12209=Updating domain {0}
WLSDPLY-12210=Selecting base template named {0}
WLSDPLY-12211=Selecting extension template named {0}
WLSDPLY-12212=Loading selected templates
WLSDPLY-12213=The model did not specify any domain libraries to install
WLSDPLY-12214=Domain libraries ({0}) specified in the model but the archive file name was not provided
WLSDPLY-12215=Installing domain library {0} from archive to lib directory of {1}
WLSDPLY-12216=The archive file was not provided so there are no classpath libraries to extract
WLSDPLY-12217=Installing {0} classpath library(ies) to domain home {1}
WLSDPLY-12218=The archive file {0} contains no classpath libraries to install
WLSDPLY-12219=Applying base domain configuration
WLSDPLY-12220=NOT USED
WLSDPLY-12221=Setting FMW infrastructure database JDBC URL to {0}
WLSDPLY-12222=Setting FMW service table schema username to {0}
WLSDPLY-12223=Getting the FMW infrastructure database defaults from the service table
WLSDPLY-12224=Targeting server group {0} to the dynamic cluster or server {1}
WLSDPLY-12225=Found {0}[{1}] in the model so setting domain option {1} to {2}
WLSDPLY-12226=Did not find {0}[{1}] in the model so setting domain option {1} to {2}
WLSDPLY-12227=Changing domain name from {0} to {1}
WLSDPLY-12228=The model does not define the required attribute {0} in the {1} section of the model
WLSDPLY-12229=Changing the administration server name from {0} to {1}
WLSDPLY-12230=Creating placeholder for Coherence cluster {0}
WLSDPLY-12231=Apply Domain {0} domain level attributes
WLSDPLY-12232=Unable to configure the SecurityConfiguration in domain release {0} using weblogic-deploy {1}
WLSDPLY-12233=Target JRF deployments and resources to {0} {1}
WLSDPLY-12234=Unable to copy domain library {0} to directory {1}
WLSDPLY-12235=Installing domain library {0} to lib directory of {1}
WLSDPLY-12236=Target the JRF resources to the clusters with dynamic servers {0}
WLSDPLY-12237=Target the resources for server groups {0} to cluster {1} with dynamic server members
WLSDPLY-12238=Unable to target non-JRF template server groups for domain type {0} to dynamic cluster(s).
WLSDPLY-12239=Found server groups {0} for cluster {1}
WLSDPLY-12240=Server group targeting limits {0} found in model
WLSDPLY-12241=The model did not specify any domain scripts to install
WLSDPLY-12242=The assignment of servers to server groups map is {0}
WLSDPLY-12243=Server group list found for {0} in domainInfo : {1}
WLSDPLY-12244=Targeting JRF resources to a dynamic cluster(s), {0}, for a Restricted JRF domain type is not valid \
  when updating in online mode
WLSDPLY-12245=Selecting custom extension template named {0}
WLSDPLY-12246=Adding custom extension template file {0} to domain
WLSDPLY-12247=WebLogic does not support targeting resources to dynamic servers. JRF product related resources \
  will be targeted to the dynamic cluster using the applyJRF function.
WLSDPLY-12248=The server group(s) {0} will not be targeted to the Admin server or a configured manage server
WLSDPLY-12249=Domain typedef has no RCU schema dependencies, skipping database configuration
WLSDPLY-12250=Domain bin ({0}) specified in the model but the archive file name was not provided
WLSDPLY-12251=Installing domain script {0} from archive to bin directory of {1}
WLSDPLY-12252=Copying domain script {0} to bin directory of {1}
WLSDPLY-12253=Unable to copy domain user script {0} to directory {1}
WLSDPLY-12254=WLST provisioning of MT domains is not supported in WebLogic version {0}
WLSDPLY-12255=Targeting server group {0} to dynamic cluster {1}
WLSDPLY-12256=Attempting to target dynamic cluster {0} to multiple server groups {1}. Versions of \
  WebLogic Server prior to 12.2.1.4 do not support targeting more than one server group to a dynamic cluster.
WLSDPLY-12257=No server group found for dynamic cluster {0}. Versions of WebLogic Server prior to 12.2.1.4 \
  do not support targeting more than one server group to a dynamic cluster. Server group not defined in domain typedef
WLSDPLY-12258=RCU {0} file {1} is invalid : {2}
WLSDPLY-12259=Error creating directory {0} to extract RCU {1} file {2}
WLSDPLY-12560=Dynamic cluster {0} has size of {1}
WLSDPLY-12561=Dynamic cluster {0} set to size of {1}
WLSDPLY-12562=Unable to get ATP database connection info: cannot find ATP tnsnames.ora file. Please make sure \
  you have the correct ATP wallet in the archive file or RCUDbInfo.oracle.net.tns_admin is pointing to an unzipped \
  ATP wallet root directory that contains the tnsnames.ora file.
WLSDPLY-12563=Unable to retrieve database connection info, please make sure the RCUDbInfo.tns.alias - {0} specified \
  exists in the tnsnames.ora file in the ATP wallet.
WLSDPLY-12564=Unable to retrieve database connection string, please make sure it is specified in \
  RCUDbInfo.rcu_db_conn_string field or in command line argument '-rcu_database'.
WLSDPLY-12565=The archive file was not provided so there are no custom files to extract
WLSDPLY-12566=Installing {0} user custom files to domain home {1}
WLSDPLY-12567=The archive file {0} contains no user custom files to install
WLSDPLY-12568=Creating empty folder {0}. Folder contains no attributes or sub-folders.
WLSDPLY-12569=Setting the topology profile to {0}
WLSDPLY-12570=Unable to retrieve database connection info: {0}
WLSDPLY-12571=Error in setting up ATP connection string: {0}
WLSDPLY-12572=Failed to create domain because either RCUDbinfo is missing rcu_db_conn_string or -rcu_db is not specified \
  in command line option
WLSDPLY-12573=Invalid databaseType specified in RCUDbInfo: {0}.  It must be 'SSL' or 'ATP'
WLSDPLY-12574=Path: {0} specified for JDBC driver property: {1} does not exists.  Please check your model's RCUDbInfo section.
WLSDPLY_12575=Setting rcu datasource {0} driver params - url: {1}. schema: {2}. properties: {3}.
WLSDPLY-12576=Post Create Domain Script {0} was run successfully
WLSDPLY-12577=Post Create RCU Schemas Script {0} was run successfully

# domain_typedef.py
WLSDPLY-12300={0} got the domain type {1} but the domain type definition file {2} was not valid: {3}
WLSDPLY-12301={0} failed to load the definition for domain type {1} from {2} due to a parsing error: {3}
WLSDPLY-12302=Domain typedef class not properly initialized with the model context
WLSDPLY-12303=Domain type {0} type definition in file {1} contains type definition {2} that does not \
  define the required baseTemplate element
WLSDPLY-12304=Domain type {0} type definition in file {1} did not contain the required versions mapping section
WLSDPLY-12305=Domain type {0} type definition in file {1} did not contain the required definitions mapping section
WLSDPLY-12306=Domain type {0} type definition in file {1} did not contains a definition for mapped version name {2}
WLSDPLY-12307=Domain type {0} type definition in file {1} contains an empty versions mapping section
WLSDPLY-12308=Domain type {0} type definition in file {1} contained version {2} which most closely \
  matches WebLogic version {3}
WLSDPLY-12309=Domain type {0} type definition in file {1} did not contain a version that matched WebLogic version {2}
WLSDPLY-12310=Version {0} returned from the domain home
WLSDPLY-12311=Targeting type "{0}" in type definition file {1} is not allowed for WebLogic version {2}
WLSDPLY-12312=Targeting type "{0}" in type definition file {1} is not valid
WLSDPLY-12313=Domain type {0} is not supported for WebLogic version {1}
WLSDPLY-12314=Topology profile "{0}" in type definition file {1} is not allowed for WebLogic version {2}
WLSDPLY-12315=Topology profile "{0}" in type definition file {1} is not a known topology profile value
WLSDPLY-12316=Unknown key "{0}" in the system-elements section of the type definition file {1}
WLSDPLY-12317=Found both discover-filters and system-elements sections in the type definition file {0} so ignoring the deprecated system-elements section
WLSDPLY-12318=The type definition file {0} contains a deprecated system-elements section that should be updated to the new discover-filters format
WLSDPLY-12319=Domain type {0} type definition file {1} version typedef {2} contains a postCreateDomainScript section but no {3} element was provided so no post-create-domain script will be executed
WLSDPLY-12320=Domain type {0} type definition file {1} version typedef {2} contains a postCreateDomainScript section
WLSDPLY-12321=Domain type {0} type definition file {1} version typedef {2} does not contain a postCreateDomainScript section
WLSDPLY-12322=Domain type {0} type definition file {1} version typedef {2} contains a postCreateDomainScript section with a {3} element set to {4} that was translated to {5}
WLSDPLY-12323=Post Create RCU Schemas Lifecycle Hook Script
WLSDPLY-12324=Post Create Domain Lifecycle Hook Script
WLSDPLY-12325=Domain type {0} type definition file {1} version typedef {2} contains a postCreateRcuSchemasScript section but no {3} element was provided so no post-create-rcu-schemas script will be executed
WLSDPLY-12326=Domain type {0} type definition file {1} version typedef {2} contains both a postCreateRcuSchemasScript and a non-empty rcuSchemas section
WLSDPLY-12327=Domain type {0} type definition file {1} version typedef {2} contains a postCreateRcuSchemasScript but it has no rcuSchemas so the postCreateRcuSchemasScript will be ignored
WLSDPLY-12328=Domain type {0} type definition file {1} version typedef {2} does not contain a postCreateRcuSchemasScript section
WLSDPLY-12329=Domain type {0} type definition file {1} version typedef {2} contains a postCreateRcuSchemasScript section with a {3} element set to {4} that was translated to {5}
WLSDPLY-12330=Domain type {0} type definition file {1} version typedef {2} contains a discoverExcludedLocationsBinariesToArchive section with {3} entries
WLSDPLY-12331=Domain type {0} type definition file {1} version typedef {2} does not contains any discoverExcludedLocationsBinariesToArchive entries


# opss_helper.py
WLSDPLY-12350=Initializing OPSS credentials for target store "{0}"

# create.py
WLSDPLY-12400={0} got the JAVA_HOME {1} from the environment variable but it was not a valid location: {2}
# number gap to fill
WLSDPLY-12402={0} was called with the {1} command-line switch but the specified domain type {2} defines \
  no RCU schemas so RCU will not be run
WLSDPLY-12403=Enter the RCU database SYS user password
WLSDPLY-12404=Failed to read the RCU SYS password input from the user: {0}
WLSDPLY-12405=Please enter the RCU Schema password
WLSDPLY-12406=Failed to read the RCU Schema password input from the user: {0}
WLSDPLY-12407={0} invoked with {1} argument but was missing the {2} argument
WLSDPLY-12408=Domain type {0} definition has RCU schemas defined so the {1} and {2} model attributes are required
WLSDPLY-12409={0} failed to create the domain: {1}
WLSDPLY-12410={0} failed to deploy the resources and applications to the domain: {1}
WLSDPLY-12411=The model file specified ATP database info without oracle.net.tns_admin directory but the archive does \
  not have wallet included
WLSDPLY-12412=The model file specified ATP database info without oracle.net.tns_admin directory and there is no \
  archive specified
WLSDPLY-12413=The model file specified RCUDbInfo section but key {0} is None or missing. Required keys are {1}

# wlsroles_helper.py
WLSDPLY-12500=The WebLogic role mapper will be updated with the roles: {0}
WLSDPLY-12501=The role {0} has no specified expression value and will be ignored
WLSDPLY-12502=The role {0} is not a WebLogic global role and will use the expression as specified
WLSDPLY-12503=The role {0} specifies an invalid update mode and will use the default replace mode
WLSDPLY-12504=The processing of WebLogic roles from the model is not support with WebLogic Server version {0}
WLSDPLY-12505={0} domain creation precheck failed. {1}: {2}
WLSDPLY-12506={0} domain creation precheck failed. {1}

###############################################################################
#                   YAML/JSON messages (18000 - 18999)                        #
###############################################################################
WLSDPLY-18000=Detected boolean field {0} had unexpected value {1} so it will be set to false
WLSDPLY-18001=Detected boolean field {0} had an empty value so it will be set to false
WLSDPLY-18002=Detected integer field {0} value {1} that could not be parsed to an integer so it will be set to 0: {2}
WLSDPLY-18003=Detected integer field {0} had an empty value so it will be set to 0
WLSDPLY-18004=Detected float field {0} value {1} that could not be parsed to a floating point number \
  so it will be set to 0: {2}
WLSDPLY-18005=Detected float field {0} had an empty value so it will be set to 0
WLSDPLY-18006=Field {0} value had unexpected type: class name is {1}
WLSDPLY-18007=Failed to parse {0} file {1}: {2}
WLSDPLY-18008=Failed to create YAML translator for YAML file {0}: {1}
WLSDPLY-18009=File {0} does not appear to be a valid file for YAML output: {1}
WLSDPLY-18010=Unable to open file {0} for writing: {1}
WLSDPLY-18011=An error occurred while trying to write file {0}: {1}
WLSDPLY-18012=An error occurred while closing the YAML file output stream...continuing: {0}
WLSDPLY-18013=Expecting a scalar value for field {0} but found a {1} type instead.  Arrays of complex \
  types not implemented so setting to None.
WLSDPLY-18014=Failed to create JSON translator for JSON file {0}: {1}
WLSDPLY-18015=File {0} does not appear to be a valid file for JSON output: {1}
WLSDPLY-18016=An error occurred while closing the JSON file output stream...continuing: {0}
WLSDPLY-18017=The {0} parser encountered {1} error(s) while parsing {2}


# oracle.weblogic.deploy.util.ParsingErrorListener.java
WLSDPLY-18018=Parse error for file {0} at line {1} position {2}: {3}
WLSDPLY-18019=Parser reported ambiguous decision {0} from alternatives {1} while parsing "{2}" from file {3}
WLSDPLY-18020=Parser reported attempting full context decision {0} on input "{1}" while parsing file {2}
WLSDPLY-18021=Parser reported context sensitivity decision {0} on input "{1}" while parsing file {2}

WLSDPLY-18022=An error occurred while closing the json input stream for json file {0}...continuing: {1}
WLSDPLY-18023=An error occurred while closing the yaml input stream for yaml file {0}...continuing: {1}
WLSDPLY-18024=Detected integer value {0} that could not be parsed to an integer so it will be set to 0: {1}
WLSDPLY-18025=Detected float value {0} that could not be parsed to a floating point number so it will be set to 0: {1}
WLSDPLY-18026=Detected number field with an empty value so it will be set to 0
WLSDPLY-18027=Element {0} has an unknown value type {1} so its value will be set to None
WLSDPLY-18028=Unable to parse the model file because it contains a duplicate category entry {0}

# New Snakeyaml parser messages
WLSDPLY-18100=Failed to parse file {0}: {1}
WLSDPLY-18101=An error occurred while parsing file {0} because the file contains {1} documents when only 1 is supported
WLSDPLY-18102=An error occurred while parsing file {0} because the parser returned a scalar value of an unexpected type: {1}
WLSDPLY-18103=An error occurred while parsing file {0} because the parser returned a top-level object that is not a map: {1}
WLSDPLY-18104=An error occurred while parsing file {0} because the parser returned a top-level object that was null
WLSDPLY-18105=An error occurred while parsing file {0} because the parser encountered an unexpected condition where it was asked to translate a null map object
WLSDPLY-18106=An error occurred while parsing file {0} because the parser encountered an unexpected condition where it was asked to translate a null list object
WLSDPLY-18107=An error occurred while writing the YAML output file {0}: {1}
WLSDPLY-18108=An error occurred while creating the input stream for YAML input file {0}: {1}
WLSDPLY-18109=An error occurred while creating the output writer for YAML output file {0}: {1}
WLSDPLY-18110=An error occurred while closing the yaml output writer for yaml file {0}...continuing: {1}
WLSDPLY-18111=The YAML parser received an invalid value "{0}" for the maximum file size so ignoring the value...

# New PythonToJava type conversion code
WLSDPLY-18200=An error occurred because the top-level type to be converted was not a Python dictionary
WLSDPLY-18201=An error occurred during Python to Java type conversion because an unknown Python type was encountered: {0}

###############################################################################
#                  Tool Util Messages (19000 - 19999)                         #
###############################################################################
# wlsdeploy/aliases/aliases.py (continued)
WLSDPLY-19000=Failed to get model subfolders for location ({0}): {1}
WLSDPLY-19001=Failed to get name token for location ({0}): {1}
WLSDPLY-19002=Failed to get model folder path for location ({0}): {1}
WLSDPLY-19003=Failed to get the WLST attributes path for location ({0}): {1}
WLSDPLY-19004=Failed to get the WLST subfolders path for location ({0}): {1}
WLSDPLY-19005=Failed to get the WLST list path for location ({0}): {1}
WLSDPLY-19006=Failed to get the WLST create path for location ({0}): {1}
WLSDPLY-19007=Failed to get the flattened folder WLST create path for location ({0}): {1}
WLSDPLY-19008=Failed to determine if the location ({0}) supports multiple child MBeans: {1}
WLSDPLY-19009=Failed to get the WLST MBean name for location ({0}): {1}
WLSDPLY-19010=Failed to get the WLST MBean type for location ({0}): {1}
WLSDPLY-19011=Failed to determine if the location ({0}) contains a flattened folder: {1}
WLSDPLY-19012=Failed to get the WLST MBean name for the flattened folder for location ({0}): {1}
WLSDPLY-19013=Failed to get the WLST MBean type for the flattened folder for location ({0}): {1}
WLSDPLY-19014=Failed to get the WLST attribute name and value for model attribute {0} and \
  value {1} at location ({2}): {3}
WLSDPLY-19015=Failed to get the WLST attribute name for model attribute {0} at location ({1}): {2}
WLSDPLY-19016=Failed to get the model attributes names that are passwords for location ({0}): {1}
WLSDPLY-19017=Failed to get the model attribute names that require using an MBean value to set in \
  WLST at location ({0}): {1}
WLSDPLY-19018=Failed to determine if the model folder name {0} at location ({1}) is valid: {2}
WLSDPLY-19019=Failed to get the model attribute names and types at location ({0}): {1}
WLSDPLY-19020=Failed to get the model attribute list that require a GET instead of LSA for model folder ({0}) \
  at location ({1}): {2}
WLSDPLY-19021=Failed to determine if the singleton model folder ({0}) at location ({1}) requires name related \
  special handling: {2}
WLSDPLY-19022=Failed to get the model name for wlst name ({0}) at location ({1}): {2}
WLSDPLY-19023=Failed to get the model restart required attribute names at location ({0}): {1}
WLSDPLY-19024=Failed to determine if the location ({0}) requires artificial type subfolder handling of MBeans: {1}
WLSDPLY-19025=Failed to determine if the location ({0}) supports only a single MBean instance \
  of the parent node type: {1}
WLSDPLY-19026=Failed to determine if the location ({0}) is an artificial type folder: {1}
WLSDPLY-19027=Failed to get the model merge required attribute names at location ({0}): {1}
WLSDPLY-19028=Failed to convert the wlst attribute name and value for the model at location ({0}) : {1}
WLSDPLY-19029=Failed to get the model attribute names at location ({0}): {1}
WLSDPLY-19030=Failed to get the model attribute list that use path tokens for model folder ({0}) \
  at location ({1}): {2}
WLSDPLY-19031=Failed to determine if the model attribute name {0} at location ({1}) is valid: {2}
WLSDPLY-19032=Failed to get the default value for model attribute {0} at location ({1}): {2}
WLSDPLY-19033=Failed to determine if location ({0}) is valid for this version of WebLogic Server
WLSDPLY-19034=Failed to get the model attribute list that require a special processing via a method for model \
  folder ({0}) at location ({1}): {2}
WLSDPLY-19035=Failed to determine if the location ({0}) allows custom folder types: {1}
WLSDPLY-19036=Failed to determine if the location ({0}) is a security provider: {1}
WLSDPLY-19037=Failed to decrypt password: {0}
WLSDPLY-19038=List of attribute names to ignore for all MBeans {0}
WLSDPLY-19039=Failed to convert the wlst attribute name to the model name at location ({0}) : {1}
WLSDPLY-19040=Failed to determine if the model attributes {0} is a password for location ({0}): {1}
WLSDPLY-19041=Failed to get the flattened folder information for location ({0}): {1}
WLSDPLY-19042=Failed to get the preferred model type for attribute {0} at location {1} : {2}
WLSDPLY-19043=Failed to get the read type for attribute {0} at location {1} : {2}
WLSDPLY-19044=Failed to get the ordering of subfolders at parent location {0} : {1}
WLSDPLY-19045=Failed to get the derived default value for attribute {0} at location {1} : {2}
WLSDPLY-19046=Failed to get the model attribute list that have ACCESS type ROD ({0}) \
  at location ({1}): {2}
WLSDPLY-19047=Discovering domain in production mode
WLSDPLY-19048=Discovering domain in secure mode
WLSDPLY-19049=Failed to get the secret suffix value for attribute {0} at location {1} : {2}
WLSDPLY-19050=Failed to get the secret key for attribute {0} at location {1} : {2}

# wlsdeploy/tool/util09416/attribute_setter.py
WLSDPLY-19200=No target found with name {0}
WLSDPLY-19201=Unable to locate destination {0} in JMS System Resource {1}
WLSDPLY-19202={0} {1} not found in domain or resource group
WLSDPLY-19203=Unable to locate SAF destination {0} in JMS System Resource {1}
WLSDPLY-19204=Found {0} {1} in {2} {3}
WLSDPLY-19205=Unable to find folder {0} in location {1}
WLSDPLY-19206=Unable to locate partition work manager {0} for partition {1}
WLSDPLY-19207=Unable to locate resource manager {0} for partition {1}
WLSDPLY-19208=Unable to locate log filter {0} for log at location {1}
WLSDPLY-19209=Unable to import custom Coherence cluster configuration file {0} for Coherence cluster {1}: {2} 
WLSDPLY-19210={0} {1} not found in location {2}
WLSDPLY-19211=Setting attribute {0} with model value {1} to value {2} in location {3}
WLSDPLY-19212=Importing custom Coherence cluster configuration file {0} for Coherence cluster {1}
WLSDPLY-19213=Custom Coherence cluster configuration file {0} for Coherence cluster {1} imported as {2}

# wlsdeploy/tool/util/archive_helper.py
WLSDPLY-19300=Failed to open archive file {0}: {1}
WLSDPLY-19301=Unable to determine if a model file was contained in archive file {0}: {1}
WLSDPLY-19302=Unable to determine if file {0} was contained in archive file {1}: {2}
WLSDPLY-19303=Unable to extract {0} from archive file {1}: {2}
WLSDPLY-19304=Unable to compute hash for entry {0} in archive file {1}: {2}
WLSDPLY-19305=Failed to extract domain library {0} because it does not exist in archive file {1}
WLSDPLY-19306=Unable to extract domain library {0} from archive file {1}: {2}
WLSDPLY-19307=Unable to extract classpath libraries from archive file {0} to domain directory {1}: {2}
WLSDPLY-19308=Failed to extract script to domain bin {0} because it does not exist in archive file {1}
WLSDPLY-19309=Unable to extract from domain bin {0} from archive file {1}: {2}
WLSDPLY-19310=Unable to extract user custom files from archive file {0} to domain directory {1}: {2}
WLSDPLY-19311=Unable to remove domain bin scripts from archive file{0}: {1}
WLSDPLY-19312=Unable to copy file {0} to {1}: {2}
WLSDPLY-19313=Attribute {0} in model location {1} references path {2} specified in the model is not suitable for \
  remote domain update, the path cannot be deployed remotely.
<<<<<<< HEAD
WLSDPLY-19314=The size of the custom files extracted from the archive is {0} bytes, which is greater than the \
  configured limit of {1} bytes. This can slow down the initialization of remote managed servers.
=======
WLSDPLY-19314=Extracting WebLogic Remote Console Extension file {0} to {1}
WLSDPLY-19315=Unable to extract WebLogic Remote Console Extension file {0} from archive file {1} to {2} because the directory does not exist and could not be created
WLSDPLY-19316=Unable to extract WebLogic Remote Console Extension file {0} from archive file {1}: {2}
>>>>>>> 8dd2f52b

# wlsdeploy/tool/util/topology_helper.py
WLSDPLY-19400=Creating placeholder for server template {0}
WLSDPLY-19401=Creating placeholder for JDBC resource {0}
WLSDPLY-19402=Creating placeholder for Server resource {0}
WLSDPLY-19403=Creating placeholder for {0} {1}
WLSDPLY-19404=Clearing targets for {0} placeholder {1}

# wlsdeploy/tool/util/variable_injector.py
WLSDPLY-19500=Model variable injector values loaded from location {0}
WLSDPLY-19501=Variable replacement using custom file list {0}
WLSDPLY-19502=Unable to read and parse model variables injector json file {0} : {1}
WLSDPLY-19503=Ignoring unknown keyword {0} found in model variable injector file
WLSDPLY-19504=Variable keywords file loaded from location {0}
WLSDPLY-19505=Unable to read and parse variable keywords file {0} : {1}
WLSDPLY-19506=Selecting only the entries from the specified mbean name list {0} for attribute {1} at location {2}
WLSDPLY-19507=Exception attempting to write to variables file {0} - discarding model changes with variable insertions \
  : {1}
WLSDPLY-19508=Adding file {0} to injector file list for keyword {1}
WLSDPLY-19509=Unable to read and load values for property file {0} : {1}
WLSDPLY-19510=Invalid property file name {0}
WLSDPLY-19511=Invalid Regular expression pattern {0} : {1}
WLSDPLY-19512=CUSTOM keyword was found in variables injector list but no files were included. Skipping the CUSTOM \
  keyword
WLSDPLY-19513=Variables were located and inserted in the model using injector file {0}
WLSDPLY-19514=Located mbean {0} in the model file
WLSDPLY-19515=Invalid mbean {0} found in injector directive {1} at location {2}
WLSDPLY-19516=MBean {0} not found in the model for injector directive {1} at location {2}
WLSDPLY-19517=Attribute {0} not found in the model for injector directive {1} at location {2}
WLSDPLY-19518=Variables were inserted into the model and written to the variables file {0}
WLSDPLY-19519=No variables were inserted into the model during variable replacement
WLSDPLY-19520=Variable injector file was found at location {0} but no variable properties file name was provided
WLSDPLY-19522=Variables property file name {0} was passed as an argument to the variable injector
WLSDPLY-19523=MBean {0} from injector path represents a named MBean folder at location {1}
WLSDPLY-19524=Segment {0} for attribute {1} not found in model value {2} at location {3}
WLSDPLY-19525=Variable {0} inserted into the model {1} for attribute {2} and value \
  {3} inserted into variable properties
WLSDPLY-19526=Variable {0} was already inserted into model for attribute {1} at location {2}
WLSDPLY-19527=Segment found in dictionary for attribute {0}; inserting variable replacement {1} into dictionary value
WLSDPLY-19528=Variable {0} was inserted into the model list for attribute {1} and value {2} has been inserted \
  into the variable file
WLSDPLY-19529=Variable {0} was inserted into the model string {1} for attribute {2} and value {3} has been \
  inserted into the variable file
WLSDPLY-19530=Segment was not found in attribute {0} value so entire variable value was replaced by {1}
WLSDPLY-19531=Invalid location {0} for variable injection into attribute {1} : {2}
WLSDPLY-19532=No model variable injector file {0}
WLSDPLY-19533=Will inject variable replacement strings into model using keyword directions found in file {0}
WLSDPLY-19534=Update existing variable file {0} with injected variables
WLSDPLY-19535=Create new variable file {0} for injected variables
WLSDPLY-19536=Append existing variable file {0} with injected variables
WLSDPLY-19537=Unable to load variables from existing file {0} and will overwrite the file : {1}
WLSDPLY-19538=Found name keyword {0} for mbean {1}
WLSDPLY-19539=Unable to locate and call mbean name keyword {0} method {1} : {2}. Will inject variables using \
  full mbean name list
WLSDPLY-19540=Attribute {0} not in the model at location {1} but the force attribute is present in the injector \
  keyword so the attribute will be added to the model with the default value {2}
WLSDPLY-19541=Replacement variable value {0} cannot be formatted for the attribute {1} at location {2} : {3}
WLSDPLY-19542=Variable value has been set to {0} and replaces the model value {1} for attribute {2} at location {3}
WLSDPLY-19543=Split injector value into mbean list {0} and attribute {1}
WLSDPLY-19544=Clearing cache of existing variable properties
WLSDPLY-19545=Remove property with name {0} from the variable cache
WLSDPLY-19546=Folder name at location {0} shortened to {1}

# wlsdeploy/tool/variable_inject.py
WLSDPLY-19600=Use model variable injector file {0} from command line arguments
WLSDPLY-19601=Use variable injector keywords file {0} from command line arguments
WLSDPLY-19602=Use variable properties file {0} from command line arguments
WLSDPLY-19603=Archive file {0} was provided but does not contain a model file
WLSDPLY-19604=Update model with injected variables

# wlsdeploy/tool/util/credential_injector.py
WLSDPLY-19650=Unused credential variables will not be filtered for target credentials method {0}
WLSDPLY-19651=Removing unused credential variable {0}

# wlsdeploy/tool/util/odl_deployer.py
WLSDPLY-19700=ODL configuration in online mode is not supported, skipping
WLSDPLY-19701=Unable to add handler {0} without specifying its class at location {1}
WLSDPLY-19702=Unable to add handler {0} at location {1}: {2}
WLSDPLY-19703=Unable to set {0} to "{1}" at location {2}: {3}
WLSDPLY-19704=Unable to add logger {0} at location {1}: {2}
WLSDPLY-19705=Unable to assign handler {0} to logger {1} at location {2}: {3}
WLSDPLY-19706=Unable to set property {0} to "{1}" at location {2}: {3}
WLSDPLY-19707=Unable to update ODL configuration for server {0}: {1}
WLSDPLY-19708=Applying {0} {1} to server {2}
WLSDPLY-19709=ODL configuration for non-JRF domains is not supported, skipping
WLSDPLY-19710=Unable to create logging configuration directory {0}

# Common tooling messages used by multiple tools
WLSDPLY-20000={0} encountered an unexpected validation error: {1}
WLSDPLY-20001={0} did not complete the operation because validation failed
WLSDPLY-20002=Enter the encryption passphrase used to encrypt the model passwords
WLSDPLY-20003=Failed to read the encryption passphrase input from the user: {0}
WLSDPLY-20004={0} variable substitution failed: {1}
WLSDPLY-20005={0} invoked with missing required argument: {1}
WLSDPLY-20006={0} requires the model file argument {1} to be an existing file: {2}
WLSDPLY-20007={0} failed to write encrypted variables to file {1}: {2}
WLSDPLY-20008={0} argument processing failed: {1}
WLSDPLY-20009={0} failed to load the model file {1}: {2}
WLSDPLY-20010={0} failed to extract the model file from the archive file {1}: {2}
WLSDPLY-20011=No WLST key for model attribute {0}
WLSDPLY-20012=No WLST value for model attribute {0} value {1}
WLSDPLY-20013=Updating {0}
WLSDPLY-20014={0} requires the archive file argument {1} to be an existing file: {2}
WLSDPLY-20015={0} requires a model file to run but the {1} argument was not provided
WLSDPLY-20016=No filters of type {0} found in filter configuration file {1}
WLSDPLY-20017=No filter configuration file {0}
WLSDPLY-20018=Error applying filter configuration: {0}
WLSDPLY-20019=Filter entry in {0} has neither ID or path
WLSDPLY-20020=Filter ID {0} is invalid
WLSDPLY-20021=Filter path {0} does not exist
WLSDPLY-20022=Error loading filter path {0}:  {1}

WLSDPLY-20024={0} failed to persist the model to the archive file {1}: {2}
WLSDPLY-20025=For {0}, specify the {1} or {2} argument, but not both
WLSDPLY-20026={0} failed to find a model file in archive {1}, and {2} argument not specified
WLSDPLY-20027=Enter the OPSS wallet passphrase
WLSDPLY-20028=Failed to read the OPSS wallet passphrase input from the user: {0}
WLSDPLY-20029=Specified validation method to use was empty or null
WLSDPLY-20030=Specified validation method {0} is invalid, must be one of: {1}
WLSDPLY-20031={0} specified Variable File {1} is not a valid file: {2}
WLSDPLY-20032=No model specified so no validation performed
WLSDPLY-20033=Applying filter with name "{0}"
WLSDPLY-20034=Applying filter with ID "{0}"
WLSDPLY-20035={0} encountered an unexpected runtime exception.  Please file an issue on GitHub and attach the log file and stdout. Exception: {1}
WLSDPLY-20036={0} encountered an unexpected runtime exception.  Stacktrace: {1}
WLSDPLY-20037=Final filter ID {0} is invalid
WLSDPLY-20038=Error applying final filter configuration: {0}

# Messages for internal filters
WLSDPLY-20201=Unsupported attribute {0} at location {1} removed from model: {2}
WLSDPLY-20202=Changing {0} to false for {1} "{2}"
WLSDPLY-20203={0} entries "{1}" and "{2}" in {3} "{4}" have different {5} values: {6} and {7}
WLSDPLY-20204=Adding {0} "{1}" to dynamic cluster "{2}" for compatibility with {3} target
WLSDPLY-20205=The {0} value "{1}" is used by multiple dynamic clusters, which will cause deployment to fail
WLSDPLY-20206=Adding {0} value "{1}" to model for compatibility with {2} target
WLSDPLY-20207=Adding {0} "{1}" to model for compatibility with {2} target
WLSDPLY-20208=Removing {0} from {1} for domain home source type {2}

# Common messages used for tool exit and clean-up
WLSDPLY-21000={0} Messages:
WLSDPLY-21001=          {0} total : {1}
WLSDPLY-21002=Total: {0}
WLSDPLY-21003=Issue Log for {0} version {1} running WebLogic version {2} {3} mode:

# RCUDbinfo

WLSDPLY-22000={0} has been deprecated and will be removed in a future release, please use {1} instead

# wlsdeploy/tool/util/saml2_security_helper.py

WLSDPLY-23000=Skipping deployment of SAML2 initialization file {0} because {1} is present in the domain
WLSDPLY-23001=Extracting SAML2 initialization file {0}
WLSDPLY-23002=Extracting SAML2 initialization metadata file {0}
WLSDPLY-23003=Unable to extract SAML2 initialization metadata file {0} specified in properties file {1}
WLSDPLY-23004=Metadata key {0} was not found in SAML2 initialization file {1}
WLSDPLY-23005=Adding SAML2 initialization file {0} to archive
WLSDPLY-23006=Adding SAML2 initialization metadata file {0} to archive
WLSDPLY-23007=SAML2 initialization metadata file {0} specified in properties file {1} was not found

####################################################################
#   Message number 30000 - 30999 Archive Helper                    #
####################################################################
WLSDPLY-30000=The -archive_file argument must have a non-empty file name
WLSDPLY-30001=The -archive_file {0} is not a file
WLSDPLY-30002=The -archive_file {0} does not exist
WLSDPLY-30003=The -archive_file argument's parent directory {0} does not exist and could not be created
WLSDPLY-30004=Failed to list all entries in archive file {0}: {1}.
WLSDPLY-30005=Failed to list {0} entries with name {1} in archive file {2}: {3}.
WLSDPLY-30006=Failed to list all {0} entries in archive file {1}: {2}.
WLSDPLY-30007=Failed to list {0} entries in {1} with name {2} in archive file {3}: {4}.
WLSDPLY-30008=Failed to list all {0} entries in {1} in archive file {2}: {3}.
WLSDPLY-30009=The -source {0} location does not exist
WLSDPLY-30010=Failed to add {0} {1} to archive file {2}: {3}.
WLSDPLY-30011=Failed to add {0} {1} with overwrite value {2} to archive file {3}: {4}.
WLSDPLY-30012=Failed to add server keystore {0} for server {1} to archive file {2}: {3}.
WLSDPLY-30013=Failed to add server keystore {0} for server {1} with overwrite value {2} to archive file {3}: {4}.
WLSDPLY-30014=Failed to add Coherence config file {0} for cluster {1} to archive file {2}: {3}.
WLSDPLY-30015=Failed to add Coherence config file {0} for cluster {1} with overwrite value {2} to archive file {3}: {4}.
WLSDPLY-30016=Failed to add Coherence persistence directory type {0} for cluster {1} to archive file {2}: {3}.
WLSDPLY-30017=Failed to add Coherence persistence directory type {0} for cluster {1} with overwrite value {2} to archive file {3}: {4}.
WLSDPLY-30018=Failed to add JMS foreign server binding file {0} for JMS foreign server {1} to archive file {2}: {3}.
WLSDPLY-30019=Failed to add JMS foreign server binding file {0} for JMS foreign server {1} with overwrite value {2} to archive file {3}: {4}.
WLSDPLY-30020=Failed to add file store directory {0} to archive file {1}: {2}.
WLSDPLY-30021=Failed to add file store directory {0} with overwrite value {1} to archive file {2}: {3}.
WLSDPLY-30022=Failed to add {0} name {1} from {2} to archive file {3}: {4}.
WLSDPLY-30023=Failed to add {0} name {1} from {2} with overwrite value {3} to archive file {4}: {5}.
WLSDPLY-30024=Failed to add OPSS wallet from {0} to archive file {1}: {2}.
WLSDPLY-30025=Failed to add OPSS wallet from {0} with overwrite value {1} to archive file {2}: {3}.
WLSDPLY-30026=The archiveHelper remove {0} -name {1} command removed {2} entries from archive file {3}.
WLSDPLY-30027=Failed to remove {0} {1} from archive file {2}: {3}.
WLSDPLY-30028=Failed to remove {0} {1} with force value {2} from archive file {3}: {4}.
WLSDPLY-30029=The archiveHelper remove {0} -server_name {1} -name {2} command removed {3} entries from archive file {4}.
WLSDPLY-30030=Failed to remove server {0} keystore {1} from archive file {2}: {3}.
WLSDPLY-30031=Failed to remove server {0} keystore {1} with force value {2} from archive file {3}: {4}.
WLSDPLY-30032=The archiveHelper remove {0} -cluster_name {1} -name {2} command removed {3} entries from archive file {4}.
WLSDPLY-30033=Failed to remove Coherence cluster {0} config file {1} from archive file {2}: {3}.
WLSDPLY-30034=Failed to remove Coherence cluster {0} config file {1} with force value {2} from archive file {3}: {4}.
WLSDPLY-30035=Failed to remove Coherence cluster {0} persistence directory {1} from archive file {2}: {3}.
WLSDPLY-30036=Failed to remove Coherence cluster {0} persistence directory {1} with force value {2} from archive file {3}: {4}.
WLSDPLY-30037=The archiveHelper remove {0} -foreign_server_name {1} -name {2} command removed {3} entries from archive file {4}.
WLSDPLY-30038=Failed to remove JMS Foreign Server {0} bindings file {1} from archive file {2}: {3}.
WLSDPLY-30039=Failed to remove JMS Foreign Server {0} bindings file {1} with force value {2} from archive file {3}: {4}.
WLSDPLY-30040=The archiveHelper remove {0} command removed {1} entries from archive file {2}.
WLSDPLY-30041=Failed to remove {0} from archive file {1}: {2}.
WLSDPLY-30042=Failed to remove {0} with force value {1} from archive file {2}: {3}.
WLSDPLY-30043=The -target argument must have a non-empty directory name
WLSDPLY-30044=The -target argument {0} is not a directory
WLSDPLY-30045=The -target directory {0} does not exist and could not be created
WLSDPLY-30046=The archiveHelper extract {0} extracted {1} from archive file {2} to target directory {3}.
WLSDPLY-30047=Failed to extract {0} {1} from archive file {2} to target directory {3}: {4}.
WLSDPLY-30048=The archiveHelper extract {0} extracted {1} for cluster {2} from archive file {3} to target directory {4}.
WLSDPLY-30049=Failed to extract {0} {1} for cluster {2} from archive file {3} to target directory {4}: {5}.
WLSDPLY-30050=The archiveHelper extract {0} extracted {1} for JMS Foreign Server {2} from archive file {3} to target directory {4}.
WLSDPLY-30051=Failed to extract {0} {1} for JMS Foreign Server {2} from archive file {3} to target directory {4}: {5}.
WLSDPLY-30052=The archiveHelper extract {0} extracted {1} for server {2} from archive file {3} to target directory {4}.
WLSDPLY-30053=Failed to extract {0} {1} for server {2} from archive file {3} to target directory {4}: {5}.
WLSDPLY-30054=The archiveHelper extract {0} extracted the {1} wallet from archive file {2} to target directory {3}.
WLSDPLY-30055=Failed to extract the {0} wallet from archive file {1} to target directory {2}: {3}.
WLSDPLY-30056=The archiveHelper extract all extracted everything from archive file {0} to target directory {1}.
WLSDPLY-30057=Failed to extract everything from archive file {0} to target directory {1}: {2}.
WLSDPLY-30058=Failed to add the RCU wallet from {0} to archive file {1}: {2}.
WLSDPLY-30059=Failed to add the RCU wallet from {0} with overwrite value {1} to archive file {2}: {3}.
WLSDPLY-30060=The archiveHelper remove rcuWallet command removed {0} entries from archive file {1}.
WLSDPLY-30061=Failed to remove RCU database wallet from archive file {0}: {1}.
WLSDPLY-30062=Failed to remove RCU database wallet with force value {0} from archive file {1}: {2}.

# Overflow for cla_utils.py
WLSDPLY-31000=The Create Domain tool's -rcu_db argument is deprecated and will be removed in a future release.  \
  Please use the rcu_db_conn_string attribute under the RCUDbInfo section of the model instead.
WLSDPLY-31001=The Create Domain tool's -rcu_db_user argument is deprecated and will be removed in a future release.  \
  Please use the rcu_db_user attribute under the RCUDbInfo section of the model instead.
WLSDPLY-31002=The Create Domain tool's -rcu_prefix argument is deprecated and will be removed in a future release.  \
  Please use the rcu_prefix attribute under the RCUDbInfo section of the model instead.
WLSDPLY-31003=The Create Domain tool's -rcu_sys_pass argument is deprecated and will be removed in a future release.  \
  Please use the rcu_admin_password attribute under the RCUDbInfo section of the model instead.
WLSDPLY-31004=The Create Domain tool's -rcu_schema_pass argument is deprecated and will be removed in a future release.  \
  Please use the rcu_schema_password attribute under the RCUDbInfo section of the model instead.

# ssh_context.py
WLSDPLY-32000=Please enter the SSH user's password
WLSDPLY-32001=Failed to read the SSH user's password input from the user: {0}
WLSDPLY-32002=Please enter the SSH private key passphrase
WLSDPLY-32003=Failed to read the SSH private key passphrase input from the user: {0}
WLSDPLY-32004=Failed to authenticate SSH user {0} with password: {1}
WLSDPLY-32005=Failed to authenticate SSH user {0} with public key: {1}
WLSDPLY-32006=Failed to load SSH private key {0}: {1}
WLSDPLY-32007=Skipping SSH initialization since -ssh_host argument was not found
WLSDPLY-32008=Failed to initialize SSH context: {0}
WLSDPLY-32009=Found multiple SSH user password arguments: {0}
WLSDPLY-32010=Found multiple SSH private key passphrase arguments: {0}
WLSDPLY-32011=Multiple authentication types arguments found: {0} and {1}
WLSDPLY-32012=Failed to download from remote server because the remote path was empty or null
WLSDPLY-32013=Failed to download from remote server because the remote path {0} does not appear to be an absolute path
WLSDPLY-32014=Failed to download {0} from remote server because the local path was empty or null
WLSDPLY-32015=Failed to download {0} from remote server to local path {1}: {2}
WLSDPLY-32016=Downloading {0} from remote server {1} to local path {2}
WLSDPLY-32017=Completed downloading {0} from remote server {1} to local path {2}
WLSDPLY-32018=Failed to upload to remote server because the remote path was empty or null
WLSDPLY-32019=Failed to upload to remote server because the remote path {0} does not appear to be an absolute path
WLSDPLY-32020=Failed to upload {0} to remote server because the local path was empty or null
WLSDPLY-32021=Failed to upload {0} to remote server path {1}: {2}
WLSDPLY-32022=Uploading {0} to remote server {1} path {2}
WLSDPLY-32023=Completed uploading {0} to remote server {1} path {2}
WLSDPLY-32024=Execute remote command {0}
WLSDPLY-32025=Completed remote command with status {0}

# verify_ssh.py
WLSDPLY-32900=The -remote_test_file {0} argument was specified without the corresponding -local_output_dir argument.
WLSDPLY-32901=The -local_output_dir {0} argument was specified without the corresponding -remote_test_file argument.
WLSDPLY-32902=The -local_test_file {0} argument was specified without the corresponding -remote_output_dir argument.
WLSDPLY-32903=The -remote_output_dir {0} argument was specified without the corresponding -local_test_file argument.
WLSDPLY-32904={0} failed during download test: {1}<|MERGE_RESOLUTION|>--- conflicted
+++ resolved
@@ -245,15 +245,12 @@
 WLSDPLY-01460=Failed to get the database wallet names from archive file {0} because the archive contains an invalid database wallet entry at {1}
 WLSDPLY-01461=Failed to remove SAML2 initialization data file {0} from archive file {1} because the archive file did not contain {2}.
 WLSDPLY-01462=Failed to add SAML2 initialization data file {0} to archive file {1} because the archive file already contains this entry at {2}.
-<<<<<<< HEAD
 WLSDPLY-01463=Custom files found in deprecated archive path {0}, should be changed to {1}. \
   This will allow them to propagate to remote managed servers.
 WLSDPLY-01464=Database wallet found in deprecated archive path {0}, should be changed to {1}. \
   The archive contents have been extracted and assigned to that path.
-=======
-WLSDPLY-01463=Failed to add WebLogic Remote Console Extension file {0} to archive file {1} because the archive file already contains this entry at {2}.
-WLSDPLY-01464=Failed to remove WebLogic Remote Console Extension file {0} from archive file {1} because the archive file did not contain {2}.
->>>>>>> 8dd2f52b
+WLSDPLY-01465=Failed to add WebLogic Remote Console Extension file {0} to archive file {1} because the archive file already contains this entry at {2}.
+WLSDPLY-01466=Failed to remove WebLogic Remote Console Extension file {0} from archive file {1} because the archive file did not contain {2}.
 
 # oracle.weblogic.deploy.util.WLSDeployZipFile.java
 WLSDPLY-01500=The zip file {0} has the saved entry {1}
@@ -1857,14 +1854,11 @@
 WLSDPLY-19312=Unable to copy file {0} to {1}: {2}
 WLSDPLY-19313=Attribute {0} in model location {1} references path {2} specified in the model is not suitable for \
   remote domain update, the path cannot be deployed remotely.
-<<<<<<< HEAD
 WLSDPLY-19314=The size of the custom files extracted from the archive is {0} bytes, which is greater than the \
   configured limit of {1} bytes. This can slow down the initialization of remote managed servers.
-=======
-WLSDPLY-19314=Extracting WebLogic Remote Console Extension file {0} to {1}
-WLSDPLY-19315=Unable to extract WebLogic Remote Console Extension file {0} from archive file {1} to {2} because the directory does not exist and could not be created
-WLSDPLY-19316=Unable to extract WebLogic Remote Console Extension file {0} from archive file {1}: {2}
->>>>>>> 8dd2f52b
+WLSDPLY-19315=Extracting WebLogic Remote Console Extension file {0} to {1}
+WLSDPLY-19316=Unable to extract WebLogic Remote Console Extension file {0} from archive file {1} to {2} because the directory does not exist and could not be created
+WLSDPLY-19317=Unable to extract WebLogic Remote Console Extension file {0} from archive file {1}: {2}
 
 # wlsdeploy/tool/util/topology_helper.py
 WLSDPLY-19400=Creating placeholder for server template {0}
