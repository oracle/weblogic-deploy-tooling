# Copyright (c) 2017, 2023, Oracle and/or its affiliates.
# The Universal Permissive License (UPL), Version 1.0
#
#
####################################################################
#   Message number 00001 - 00999 WLST Helper                       #
####################################################################
WLSDPLY-00001=Entering cd({0}) method
WLSDPLY-00002=cd({0}) in {1} mode failed: {2}
WLSDPLY-00003=Exiting cd({0}) method with result {1}
WLSDPLY-00004=Entering get({0}) method
WLSDPLY-00005=get({0}) in {1} mode failed: {2}
WLSDPLY-00006=Exiting get({0}) method with result {1}
WLSDPLY-00007=Entering set({0}, {1}) at location {2}
WLSDPLY-00008=set({0}, {1}) in {2} mode failed : {3}
WLSDPLY-00009=Exiting set({0}, {1}) method
WLSDPLY-00010=Entering set_with_cmo({0}, {1})
WLSDPLY-00011=Computed set method name is {0}
WLSDPLY-00012=Unable to call {0}({1}) on the cmo in {2} mode because the cmo was None
WLSDPLY-00013=Failed to find the cmo method {0} in {1} mode: {2}
WLSDPLY-00014=Call to cmo.{0}({1}) in {2} mode failed: {3}
WLSDPLY-00015=Exiting set_with_cmo({0}, {1})
WLSDPLY-00016=Entering create({0}, {1}, {2}) method
WLSDPLY-00017=Unable to create({0}, {1}, {2}) in {3} mode at location {5} : {4}
WLSDPLY-00018=Exiting create({0}, {1}, {2}) method with result {3}
WLSDPLY-00019=Entering delete({0}, {1}) method
WLSDPLY-00020=Unable to delete({0}, {1}) in {2} mode : {3}
WLSDPLY-00021=Exiting delete({0}, {1}) method
WLSDPLY-00022=Failed to get FMW infrastructure database defaults from the service table : {0}
WLSDPLY-00023=Setting the server groups {0} on server {1} failed : {2}
WLSDPLY-00024=setOption({0}) in {1} mode failed : {2}
WLSDPLY-00025=Entering path_exists({0}) method
WLSDPLY-00026=Path {0} does not exist in the domain : {1}
WLSDPLY-00027=Exiting path_exists({0}) method with result {1}
WLSDPLY-00028=Entering _ls({0}, {1}, {2}) method
WLSDPLY-00029=ls({0}, returnType={1}, returnMap='true') in {2} mode failed: {3}
WLSDPLY-00030=Exiting _ls({0}, {1}, {2}) method with result {3}
WLSDPLY-00031=Path {0} does not represent a singleton MBean. {1} names returned for the MBean : {2}
WLSDPLY-00032=MBean name for location {0} is {1}
WLSDPLY-00033=Entering get_pwd() method
WLSDPLY-00034=pwd() in {0} mode failed : {1}
WLSDPLY-00035=Exiting get_pwd() method with result {0}
WLSDPLY-00036=updateCmo() at location {0} in mode {1} failed : {2}
WLSDPLY-00037=readTemplate({0}) failed : {1}
WLSDPLY-00038=addTemplate({0}) failed : {1}
WLSDPLY-00039=closeTemplate() failed : {0}
WLSDPLY-00040=selectTemplate({0}) failed : {1}
WLSDPLY-00041=loadTemplates() failed : {0}
WLSDPLY-00042=readDomain({0}) failed : {1}
WLSDPLY-00043=Unable to set the overwrite domain option to true while writing domain to {0} : {1}
WLSDPLY-00044=writeDomain({0}) failed : {1}
WLSDPLY-00045=updateDomain() failed : {0}
WLSDPLY-00046=closeDomain() failed : {0}
WLSDPLY-00047=connect({0}, <masked_password>, {1}, timeout={2}) in {3} mode failed : {4}
WLSDPLY-00048=disconnect() failed : {0}
WLSDPLY-00049=edit() failed : {0}
WLSDPLY-00050=startEdit() failed : {0}
WLSDPLY-00051=stopEdit() failed : {0}
WLSDPLY-00052=save() failed : {0}
WLSDPLY-00053=activate() failed : {0}
WLSDPLY-00054=Entering get_exiting_object_list({0}) method
WLSDPLY-00055=Exiting get_object_list_path({0}) method with result {1}
WLSDPLY-00056=startApplication({0}, {1}, {2}) failed: {3}
WLSDPLY-00057=stopApplication({0}, {1}, {2}) failed: {3}
WLSDPLY-00058=deployApplication({0}, {1}, {2} {3}) failed: {4}
WLSDPLY-00059=undeployApplication({0}, {1}, {2} {3}) failed: {4}
WLSDPLY-00060=redeployApplication({0}, {1}, {2} {3}) failed: {4}
WLSDPLY-00061=Getting configuration manager failed: {0}
WLSDPLY-00062=Getting active activation tasks failed: {0}
WLSDPLY-00063=Getting current editor failed: {0}
WLSDPLY-00064=Calling have unactivated tasks failed: {0}
WLSDPLY-00065=Failed to switch to the serverConfig MBean tree: {0}
WLSDPLY-00066=Failed to switch to the domainRuntime MBean tree: {0}
WLSDPLY-00067=Failed to switch to the custom MBean tree: {0}
WLSDPLY-00068=Failed to change directories back to the original location {0}: {1}
WLSDPLY-00069=undo() failed : {0}
WLSDPLY-00070=Unexpected exception: the cmo is not valid in online wlst
WLSDPLY-00071=applyJRF({0}, domainDir={1}, shouldUpdate={2}) failed: {3}
WLSDPLY-00072=WLST method {0} was not loaded in {1} mode when WLST was invoked
WLSDPLY-00073=Target JRF deployments and resources with applyJRF() to {0} in domain {1}
WLSDPLY-00074=Child folder {0} does not exist for MBean at path {1}
WLSDPLY-00075=Child folder {0} exists for MBean at path {1}
WLSDPLY-00076=Deploy is running in online mode, but is not connected. Bypass the update and disconnect.
WLSDPLY-00077=Saving and activating updates to the domain in online mode and disconnecting wlst from the admin server.
WLSDPLY-00078=Saving updates to domain in offline mode and closing the domain.
WLSDPLY-00079=Connection with admin server already established for the domain
WLSDPLY-00080=Re-establish online connection with wlst to refresh with the current domain configuration and start edit \
  session to continue the updates.
WLSDPLY-00081=Re-read domain in offline wlst to refresh the current domain configuration and continue the updates.
WLSDPLY-00082=Start edit session in global WLST context for target {0}
WLSDPLY-00083=NOT USED
WLSDPLY-00085=Save updates and close domain session in global WLST context for target {0}
WLSDPLY-00086=Failure on {0} : {1}
WLSDPLY-00087=WLST function {0} not found in WLST global context
WLSDPLY-00088=No edit session in progress. Disconnect from online wlst session.
WLSDPLY-00089=No changes to save in current edit session. Close the edit session.
WLSDPLY-00090=Unable to save unsaved changes using the Configuration Manager : {0}
WLSDPLY-00091=Unable to return the list of unsaved changes for the edit session : {0}
WLSDPLY-00092=In the wrong state to activate saved changes for the edit session : {0}
WLSDPLY-00093=In the wrong state to start an edit session : {0}
WLSDPLY-00094=Checking the editor in online with current configuration manager failed: {0}
WLSDPLY-00095=selectCustomTemplate({0}) failed : {1}
WLSDPLY-00096=Unable to obtain the cmo or MBean proxy for the current location {0}.
WLSDPLY-0097=Look for MBean instance for location {0}.
WLSDPLY-0098=Quoted WebLogic String
WLSDPLY-0100=Failed to set attribute {0} in path {1} to value {2}: {3}
WLSDPLY-00101=Failed to modify the bootstrap credentials : {0}
WLSDPLY-00123=Setting the server group {0} on dynamic cluster {1} failed : {2}
WLSDPLY-00124=Entering is_set({0}) method
WLSDPLY-00125=is_set({0}) in {1} mode failed: {2}
WLSDPLY-00126=Exiting is_set({0}) method
WLSDPLY-00127=Unable to load the DomainRuntimeService from the WLST globals : {0}
WLSDPLY-00128=setTopologyProfile({0}) failed: {1}
WLSDPLY-00129=Error calling isSet() for attribute {0} at location {1}: {2}
WLSDPLY-00130=Failed to get the current MBean tree: {0}
WLSDEPY-00131=Failed to set JMS store to use database store: {0}
WLSDEPY-00132=Failed to set JTA transaction log store to use database store: {0}

#
# cla_utils.py claiming numbers 900 - 999
#

###############################################################################
#                      Util messages (1000 - 3999)                            #
###############################################################################

# oracle.weblogic.deploy.util.CLAUtil.java
WLSDPLY-01000=Password was truncated to {0} characters

# oracle.weblogic.deploy.util.XPathUtils.java
WLSDPLY-01050=WebLogic version for aliases is {0}
WLSDPLY-01051=WebLogic PSU description has an unexpected number of matching groups {0}: {1}
WLSDPLY-01052=WebLogic PSU description is an exception but the PSU number {0} length {1} was unexpected: {2}
WLSDPLY-01053=Unable to locate the patch files at {0}: {1}
WLSDPLY-01054=Unable to set feature in DocumentBuilderFactory : {0}
WLSDPLY-01055=Unable to parse the xml file {0}: {1}
WLSDPLY-01056=Unable to apply the expression {0}: {1}

# oracle.weblogic.deploy.util.FileUtils.java
WLSDPLY-01100=Failed to get the canonical file for {0} so falling back to absolute file instead: {1}
WLSDPLY-01101=File {0} does not exist
WLSDPLY-01102=Directory {0} does not exist
WLSDPLY-01103=File {0} either does not exist or is not writable
WLSDPLY-01104=Method {0} on class {1} was called with argument {2} set to null
WLSDPLY-01105=Directory {0} is not a directory
WLSDPLY-01106=Directory {0} is not readable
WLSDPLY-01107=Failed to read directory {0}: {1}
WLSDPLY-01108=File name specified was empty
WLSDPLY-01109=File {0} is a directory
WLSDPLY-01110=Directory name was empty
WLSDPLY-01111=Deleting the directory {0}
WLSDPLY-01112=The directory {0} has {1} directory entry(ies)
WLSDPLY-01113=The directory {0} contains subdirectory entry {1}
WLSDPLY-01114=Deleting the file {1} in directory {0}
WLSDPLY-01115=Unable to delete file {0} from directory {1}
WLSDPLY-01116=Unable to successfully delete the directory {0}
WLSDPLY-01117=Model directory {0} has more than one {1} file, found {2} after previously finding {3}
WLSDPLY-01118=Error extracting zip entry zip file {0}: {1}
WLSDPLY-01119=Zip entry is outside of the target directory: {0}
WLSDPLY-01120=Path name was empty
WLSDPLY-01121=Path {0} does not exist

# oracle.weblogic.deploy.util.ProcessHandler.java
WLSDPLY-01200=Process for command {0} isRunning() unable to get an exit value: {1}
WLSDPLY-01201=ProcessHandler had no registered wait handler when asked to exec() command: {0}
WLSDPLY-01202=Process for command {0} being executed, waiting for completion
WLSDPLY-01203=Process for command {0} failed to start: {1}
WLSDPLY-01204=Process for command {0} failed to write to the child process output stream: {1}
WLSDPLY-01205=Process for command {0} timed out after {1} milliseconds due to the timeout being set to {2}
WLSDPLY-01206=Process for command {0} polling thread interrupted: {1}
WLSDPLY-01207=Process for command {0} said: {1}
WLSDPLY-01208=Process for command {0} drainer thread failed: {1}

# oracle.weblogic.deploy.util.PyOrderedDict.java
WLSDPLY-01250="The memo argument was an instance of class {0} instead of an instance of class {1}"
WLSDPLY-01251=While doing deepcopy of a PyOrderedDict, encountered unexpected type {0} that will not be copied
WLSDPLY-01252=Use PyOrderedDict.getValues() instead of .values() for Jython version portability

# oracle.weblogic.deploy.util.ScriptRunner.java
WLSDPLY-01300=Executing {0}: {1}
WLSDPLY-01301=Check script {0} stdout file {1} for details

# oracle.weblogic.deploy.util.WLSDeployArchive.java
WLSDPLY-01400=An error occurred while looking for the model file in directory {0}: {1}
WLSDPLY-01401=The archive is invalid because it contains multiple files that could be interpreted as the model: {0}
WLSDPLY-01402=Unable to extract file {0} from archive file {1} and remove the leading directories \
  because the path is invalid
WLSDPLY-01403=Unable to extract item {0} from archive {1} because the item was not found in the archive
WLSDPLY-01404=The specified path {0} does not refer to a valid location within the archive so nothing was extracted
WLSDPLY-01405=Unable to compute hash for archive file {0} entry {1} because entry is a directory
WLSDPLY-01406=Unable to compute hash for archive file {0} entry {1} because the entry was not found
WLSDPLY-01407=Unable to compute hash for archive file {0} entry {1}: {2}
WLSDPLY-01408=Preparing to add entries under {0} for directory {1}
WLSDPLY-01409=Added entries under {0} for directory {1}
WLSDPLY-01410=Cannot download the file from the url {0}: {1}
WLSDPLY-01411=Cannot write the file from the url {0} to the archive temporary location: {1}
WLSDPLY-01412=Unexpected exception on close of URL {0} input stream: {1}
WLSDPLY-01413=Unexpected exception on close of archive {0} output stream: {1}
WLSDPLY-01414=WLSDeployArchive {0} unable to create the target directory {1}
WLSDPLY-01415=WLSDeployArchive {0} unable to create the target file {1}: {2}
WLSDPLY-01416=Entry {1} does not exist in archive {0}
WLSDPLY-01417=Unexpected exception on close of archive file item {0} input stream: {1}
WLSDPLY-01418=Preparing to add entry {0} for file {1}
WLSDPLY-01419=Added entry {0} for file {1}
WLSDPLY-01420=Unexpected exception on close of file {0} input stream: {1}
WLSDPLY-01421=WLSDeployArchive {0} unable to add file {1} to the archive because the file does not exist
WLSDPLY-01422=Unable to add file to the archive {0} because the file {1} is a directory
WLSDPLY-01423=WLSDeployArchive {0} unable to add/extract binaries because the directory {1} does not exist
WLSDPLY-01424=WLSDeployArchive {0} unable to add/extract binaries because the directory {1} is not a directory
WLSDPLY-01425=Failed to add entry {2} for file {1} to zip file {0}: {3}
WLSDPLY-01426=Unable to open the manifest for path {0} in archive file {1}: {2}
WLSDPLY-01427=Archive file {0} contains the ATP wallet in a deprecated location {1}.  Please move to the new location {2}.
WLSDPLY-01428=Failed to extract archive file entry {0} due to an error creating a temporary directory: {1}
WLSDPLY-01429=Unable to extract zip entry {0} because the target directory {1} does not exist and could not be created
WLSDPLY-01430=Failed to extract wallet file {0} from archive file {1} because the target directory {2} does not exist and could not be created
WLSDPLY-01431=Zip slip security vulnerability detected in archive file {0} entry {1} because entry extract location {2} is not under the specified extract path {3}
WLSDPLY-01432=Failed to extract zip file {0} originating from archive file entry {1} to directory {2}: {3}
WLSDPLY-01433=Archive file {0} contains the OPSS wallet in a deprecated location {1}.  Please move to the new location {2}.
WLSDPLY-01434=Could not determine a valid archive path with an empty server name and keystore path {0} to replace server key store file with {1}
WLSDPLY-01435=Could not determine a valid archive path with an empty cluster name and Coherence config path {0} to replace Coherence cluster config file with {1}
WLSDPLY-01436=Could not determine a valid archive path with an empty foreign server name and JMS foreign server binding path {0} to replace JMS foreign server binding file with {1}
WLSDPLY-01437=Failed to add OPSS Wallet to archive because the archive file {0} already contains an OPSS wallet with {1} entries.
WLSDPLY-01438=Failed to get path for archive type {0} because it is not a known type.
WLSDPLY-01439=Failed to get name starting at index {0} from path {1} because the path is not long enough.
WLSDPLY-01440=Failed to remove application {0} from archive file {1} because the archive file did not contain {2}.
WLSDPLY-01441=Failed to remove application deployment plan {0} from archive file {1} because the archive file did not contain {2}.
WLSDPLY-01442=Failed to remove structured application {0} from archive file {1} because the archive file did not contain {2}.
WLSDPLY-01443=Failed to remove shared library {0} from archive file {1} because the archive file did not contain {2}.
WLSDPLY-01444=Failed to remove shared library deployment plan {0} from archive file {1} because the archive file did not contain {2}.
WLSDPLY-01445=Failed to remove domain library {0} from archive file {1} because the archive file did not contain {2}.
WLSDPLY-01446=Failed to remove classpath library {0} from archive file {1} because the archive file did not contain {2}.
WLSDPLY-01447=Failed to remove $DOMAIN_HOME/bin script {0} from archive file {1} because the archive file did not contain {2}.
WLSDPLY-01448=Failed to remove custom entry {0} from archive file {1} because the archive file did not contain {2}.
WLSDPLY-01449=Failed to remove script {0} from archive file {1} because the archive file did not contain {2}.
WLSDPLY-01450=Failed to remove server {0} keystore {1} from archive file {2} because the archive file did not contain {3}.
WLSDPLY-01451=Failed to remove node manager keystore {0} from archive file {1} because the archive file did not contain {2}.
WLSDPLY-01452=Failed to remove MIME mapping file {0} from archive file {1} because the archive file did not contain {2}.
WLSDPLY-01453=Failed to remove Coherence cluster {0} config file {1} from archive file {2} because the archive file did not contain {3}.
WLSDPLY-01454=Failed to remove Coherence cluster {0} persistence directory {1} from archive file {2} because the archive file did not contain {3}.
WLSDPLY-01455=Failed to remove JMS Foreign Server {0} bindings file {1} from archive file {2} because the archive file did not contain {3}.
WLSDPLY-01456=Failed to remove File Store {0} from archive file {1} because the archive file did not contain {2}.
WLSDPLY-01457=Failed to remove database wallet {0} from archive file {1} because the archive file did not contain {2}.
WLSDPLY-01458=Failed to remove OPSS wallet from archive file {0} because the archive file did not contain {1}.
WLSDPLY-01459=Failed to add RCU Wallet to archive because the archive file {0} already contains an RCU wallet with {1} entries.
WLSDPLY-01460=Failed to get the database wallet names from archive file {0} because the archive contains an invalid database wallet entry at {1}
WLSDPLY-01461=Failed to remove SAML2 initialization data file {0} from archive file {1} because the archive file did not contain {2}.
WLSDPLY-01462=Failed to add SAML2 initialization data file {0} to archive file {1} because the archive file already contains this entry at {2}.

# oracle.weblogic.deploy.util.WLSDeployZipFile.java
WLSDPLY-01500=The zip file {0} has the saved entry {1}
WLSDPLY-01501=Zip file {0} returned an input stream for zip entry {1} that was {2}
WLSDPLY-01502=The zip file {0} does not have the entry {1} in its saved entries
WLSDPLY-01503=Unable to read from the zip file {0}: {1}
WLSDPLY-01504=Zip file {0} has {1} saved entry(ies)
WLSDPLY-01505=The zip file {0} has {2} saved entry(ies) matching {1}
WLSDPLY-01506=The zip file {0} does not have any saved entries matching {1}
WLSDPLY-01507=Detected conflicting entry {0} while adding new entry, computing new name for the new entry
WLSDPLY-01508=Detected conflicting entry while adding new entry, renamed new entry from {0} to {1}
WLSDPLY-01509=Entry {1} already exists as a saved entry in zip file {0}...not adding
WLSDPLY-01510=Preparing to add entry {1} to zip file {0}
WLSDPLY-01511=Added entry {1} to zip file {0}
WLSDPLY-01512=Zip file {0} has a saved entry for {1}
WLSDPLY-01513=Found open zip file {0} so closing it
WLSDPLY-01514=Closing the zip file {0} failed: {1}
WLSDPLY-01515=Zip file {0} is not new
WLSDPLY-01516=Zip file {0} has {1} unsaved entry(ies)
WLSDPLY-01517=Removed saved entry {1} from zip file {0} due to finding the same entry in the unsaved entries list
WLSDPLY-01518=No saved entry for {1} in zip file {0}
WLSDPLY-01519=Wrote saved entry {0} from zip file {1} to new zip file {2}
WLSDPLY-01520=Wrote unsaved entry {0} for zip file {1} to new zip file {2}
WLSDPLY-01521=New temporary WLSDeployArchive file {0} was created to replace {1}
WLSDPLY-01522=Unable to save zip file {0}: {1}
WLSDPLY-01523=The underlying zip file is new so the zip file being written will use the specified name of {0}
WLSDPLY-01524=The underlying zip file is not new so the zip file being written will use the temporary name of {0}
WLSDPLY-01525=Created the new file {1} that will be used to replace zip file {0}
WLSDPLY-01526=The WLSDeployArchive {0} encountered an error while trying to create a temporary zip file \
  to use for saving changes: {1}
WLSDPLY-01527=Failed to read input stream for zip entry {0}: {1}
WLSDPLY-01528=Preparing to move the new file {0} to the original file location {1}
WLSDPLY-01529=Successfully moved the new file {0} to the original file location {1}
WLSDPLY-01530=Failed to move the new file {0} to the original file location {1}: {2}
WLSDPLY-01531=Found entry {0} in map
WLSDPLY-01532=Entry {0} in map matches {1} so adding it to the matching entries list
WLSDPLY-01533=Entry {0} in map does not match {1} so not adding it to the matching entries list
WLSDPLY-01534=The saved zip entries already contained the key {0} so a rename is needed
WLSDPLY-01535=Parsing entryName {0} resulted in a entryNameBase of {1} and entryNameExtension of {2}
WLSDPLY-01536=Found matching entry {1} for new entry {0}
WLSDPLY-01537=Entry {0} was stripped to {1}
WLSDPLY-01538=Stripped entry {0} has a key of {1}
WLSDPLY-01539=Unexpected exception closing input stream for entry {0}: {1}
WLSDPLY-01540=Closing the input stream for zip file {0} and zip entry {1} failed: {2}
WLSDPLY-01541=Closing the input stream for file {0} failed: {1}
WLSDPLY-01542=Parsing directoryEntryName {0} resulted in a entryNameBase of {1}
WLSDPLY-01543=Failed to parse the directory rename number {0} into an integer: {1}

# wlsdeploy/util/model_config.py
WLSDPLY-01570=WDT Properties file not located or unable to load file at {0}. Internal defaults taken. : {1}
WLSDPLY-01571=Invalid value {0} for property {1} loaded during {2}. Will use default value {3} instead : {4}

# wlsdeploy/util/cla_util.py
WLSDPLY-01600=Processing command-line argument {0}
WLSDPLY-01601={0} does not recognize argument {1}
WLSDPLY-01602=Supplied Oracle Home directory {0} was not valid: {1}
WLSDPLY-01603=Computed WebLogic Home {0} for Oracle Home {1} was not valid: {2}
WLSDPLY-01604=Oracle Home at {0} has WebLogic version {1} installed: The minimum supported version is {2}
WLSDPLY-01605=Supplied Java Home directory {0} was not valid: {1}
WLSDPLY-01606=Supplied Domain Home directory {0} was not valid: {1}
WLSDPLY-01607=Supplied Domain Home {0} did not contain a valid config.xml file at {1}: {2}
WLSDPLY-01608=Directory {0} either does not exist or is not writable
WLSDPLY-01609=Specified Domain Type was empty or null
WLSDPLY-01610=Specified WLST path directory {0} is not valid: {1}
WLSDPLY-01611=Specified Admin URL was empty or null
WLSDPLY-01612=No protocol found in URL {0}
WLSDPLY-01613=Specified Admin URL {0} is not a valid URL: {1}
WLSDPLY-01614=Specified Admin User was empty or null
WLSDPLY-01615=Specified Admin Password was empty or null
WLSDPLY-01616=Specified Archive File {0} is not a valid file: {1}
WLSDPLY-01617=Specified Model File {0} is not a valid file: {1}
WLSDPLY-01618=Specified Previous Model File {0} is not a valid file: {1}
WLSDPLY-01620=Specified Domain Home was empty or null

WLSDPLY-01621=Specified RCU Database was empty or null
WLSDPLY-01622=Specified RCU Prefix was empty or null
WLSDPLY-01623=Specified RCU SYS Password was empty or null
WLSDPLY-01624=Specified RCU Schema Password was empty or null
WLSDPLY-01625=Specified encryption passphrase was empty or null
WLSDPLY-01626=Specified password to encrypt was empty or null
WLSDPLY-01627=Specified target WebLogic version to use was empty or null
WLSDPLY-01628=Specified target WebLogic version {0} is not a version number
WLSDPLY-01629=Specified target WebLogic version {0} is not a supported version
WLSDPLY-01630=Specified target WLST mode to use was empty or null
WLSDPLY-01631=Specified target WLST mode {0} is not a valid WLST mode
WLSDPLY-01632=Unknown command-line argument {0} for {1}
WLSDPLY-01633=NOT USED
WLSDPLY-01634=NOT USED
WLSDPLY-01635=Specified Model Variable Injector File {0} is not a valid file : {1}
WLSDPLY-01636=Specified Model Variable Keywords File {0} is not a valid file : {1}
WLSDPLY-01637=Specified domain resource file {0} is not a valid file: {1}
WLSDPLY-01638=The argument {0} must be followed by a value
WLSDPLY-01639=At least {0} arguments are required
WLSDPLY-01640=NOT USED
WLSDPLY-01641=Value {0} specified for -target argument does not resolve to a directory in WLSDEPLOY_HOME/lib/targets
WLSDPLY-01642={0} is required and must be a directory for {1} {2}
WLSDPLY-01643=-target {0} specified does not have the configuration file {1} in the file system
WLSDPLY-01644=Target configuration file {0} is not formatted properly: {1}
WLSDPLY-01646=Supplied OPSS wallet directory {0} was not valid: {1}
WLSDPLY-01647=Supplied output directory {0} was not valid: {1}
WLSDPLY-01648=Target configuration file {0} has invalid value {1} for {2}. Valid values are: {3}
WLSDPLY-01649=Environment variable {0} for password was not found
WLSDPLY-01651=Password file {0} was not found or unable to be read
WLSDPLY-01652=Specified Remote Oracle Home {0} was not an absolute path
WLSDPLY-01653=Specified Remote Domain Home {0} was not an absolute path
WLSDPLY-01654=Specified SSH User was empty or null
WLSDPLY-01655=Specified SSH Password was empty or null
WLSDPLY-01656=Specified SSH Password Environment Variable name was empty or null
WLSDPLY-01657=Specified SSH Password Environment Variable value was not set or empty
WLSDPLY-01658=Specified SSH Host was empty or null
WLSDPLY-01659=Specified SSH Port was empty or null
#
# Continuing numbers 00900 - 00999
#
WLSDPLY-00900=Specified SSH Port {0} could not be converted to an integer: {1}
WLSDPLY-00901=Specified SSH Password File name was empty or null
WLSDPLY-00902=Failed to open specified SSH Password file {0}: {1}
WLSDPLY-00903=Failed to read from specified SSH Password file {0}: {1}
WLSDPLY-00904=Specified SSH Private Key Passphrase was empty or null
WLSDPLY-00905=Specified SSH Private Key Passphrase Environment Variable name was empty or null
WLSDPLY-00906=Specified SSH Private Key Passphrase Environment Variable value was not set or empty
WLSDPLY-00907=Specified SSH Private Key Passphrase File name was empty or null
WLSDPLY-00908=Failed to open specified SSH Private Key Passphrase file {0}: {1}
WLSDPLY-00909=Failed to read from specified SSH Private Key Passphrase file {0}: {1}
WLSDPLY-00910=Specified remote test file {0} was not an absolute path
WLSDPLY-00911=Supplied local test file {0} was not valid: {1}
WLSDPLY-00912=Supplied remote output directory {0} was not an absolute path
WLSDPLY-00913=Supplied local output directory {0} was not valid: {1}




# wlsdeploy/util/cla_helper.py
WLSDPLY-01650=Saving the model to file {0}

# wlsdeploy/util/target_configuration_helper.py
# wlsdeploy/util/targets/*.py
WLSDPLY-01660=Unknown additional output type "{0}" specified for target environment {1}, skipping
WLSDPLY-01661=Unable to open file template {0}
WLSDPLY-01662=Creating target configuration file {0}
WLSDPLY-01663=Update {0} for {1}
WLSDPLY-01664=Update {0} and {1} for {2}
WLSDPLY-01665=Edit these values to change the namespace or domain UID
WLSDPLY-01666=Unable to open file template {0}: {1}
WLSDPLY-01667=Warning: These {0} secret names are too long to be mounted in a Kubernetes pod:
WLSDPLY-01668=Secret names to be mounted in a Kubernetes pod should be limited to 63 characters.
WLSDPLY-01669=To correct this, shorten the DOMAIN_UID or the secret key(s) in this generated script and re-execute.
WLSDPLY-01670=Update the corresponding secret references in the WDT model(s) to match these values before deployment.
WLSDPLY-01671=Update {0} used to encrypt model and domain hashes
WLSDPLY-01672=This secret is only required for model-in-image deployments
WLSDPLY-01673=Unable to parse target output file "{0}" for update from model: {1}
WLSDPLY-01674=Unable to write updated target output file "{0}": {1}
WLSDPLY-01675=Updating target output file "{0}" from the {1} section of the model
WLSDPLY-01676=Unable to find section for update in target output file "{0}"
WLSDPLY-01677=Expected a map value for {0} in the target output file {1}, skipping update
WLSDPLY-01678=Expected a list value for {0} in the target output file {1}, skipping update
WLSDPLY-01679=Add any credential secrets that are required to pull the image
WLSDPLY-01680=Set a specific replica count for this cluster
WLSDPLY-01681=Unable to create results file "{0}": {1}
WLSDPLY-01682=Unable to convert target value of type {0} to a list
WLSDPLY-01683=Update these fields for {0}: {1}
WLSDPLY-01684=Create secret {0}

# wlsdeploy/util/enum.py
WLSDPLY-01700=The value {0} is not a valid value of the Enum type {1}

# wlsdeploy/util/model_translator.py
WLSDPLY-01710=Unable to parse model from file {0} : {1}
WLSDPLY-01711=Parse model {0} file from {1}
WLSDPLY-01712=Persist model {0} file to {1}
WLSDPLY-01713=Unable to persist model to file {0} : {1}
WLSDPLY-01714=Skip writing comment line {0} to JSON file

# wlsdeploy/util/string_utils.py
WLSDPLY-01720=to_boolean() method called with non-boolean value {0} so returning False
WLSDPLY-01721=Unable to open properties file {0}

# wlsdeploy/util/path_utils.py
WLSDPLY-01725=Using configuration file {0}

# wlsdeploy/util/variables.py
WLSDPLY-01730=Failed to load variables file {0}: {1}
WLSDPLY-01731=NOT USED
WLSDPLY-01732=Variable "{0}" is not found in properties file
WLSDPLY-01733=Variable file {0} cannot be read: {1}
WLSDPLY-01734=Variable "{0}" is a property and no properties file was provided
WLSDPLY-01735=Assignment in {0} is not formatted as X=Y: {1}
WLSDPLY-01736=Default variable file name {0}
WLSDPLY-01737=Environment variable "{0}" was not found
WLSDPLY-01738=Path in {0} is not a directory: {1}
WLSDPLY-01739=Could not resolve secret token "{0}". Known secrets include: {1}.  Secrets can only be resolved in \
  Kubernetes environment. The secret token's name and keys must have a matching Kubernetes secret name and literals \
  in the same namespace. For WebLogic Kubernetes Operator deployment, you must specify the secret name in \
  "domain.spec.configuration.secrets"
WLSDPLY-01740=Found {0} token substitution errors
WLSDPLY-01745=Invalid token syntax for name "{0}", should match "{1}"
WLSDPLY-01746=Invalid token syntax for {0} value "{1}", should match "{2}"

# oracle.weblogic.deploy.util.WebLogicDeployToolingVersion.java (in src/main/resources/templates)
WLSDPLY-01750=The WebLogic Deploy Tooling {0} version is {1}

# oracle.weblogic.deploy.logging.WLSDeployLoggingConfig.java
WLSDPLY-01755=The {0} program will write its log to directory {1}

# logger_test.py
WLSDPLY-01760=Failed to access key in map: {0}

# wlsdeploy/util/mbean_utils.py
WLSDPLY-01770=More than one MBean interface {0} for MBean proxy {1}
WLSDPLY-01771=Unable to retrieve the lsa attributes for the MBean at location {0}
WLSDPLY-01772=The list of methods for the MBean interface {0} is {1}
WLSDPLY-01773=Working on method name {0}
WLSDPLY-01774=Unable to locate MBeanInfo for interface {0} from the MBean instance {1}
WLSDPLY-01775=Failed to locate the MBean instance for location {0}
WLSDPLY-01776=Unable to find the MBean Interface for the MBean instance {0}
WLSDPLY-01777=Unable to find a valid MBean Interface in the Class list {0} of the MBean instance {1}
WLSDPLY-01779=MBean attributes found in this alias definition list {0} will be ignored.
WLSDPLY-01780=The MBeanInfo PropertyDescriptor indicates attribute {0} is a child MBean
WLSDPLY-01781=The getter method {0} for attribute {1} indicates the attribute is a child MBean
WLSDPLY-01782=Check to see if the child MBean create method {0} is for attribute {1}
WLSDPLY-01783=NOT USED
WLSDPLY-01784=MBean {1} Getter method {0} successfully invoked on the MBean instance for MBean type
WLSDPLY-01785=Failure invoking MBean {0} getter {1} cannot be invoked on the MBean instance : {2}
WLSDPLY-01786=MBean {0} getter {1} is not an attribute on the MBean instance
WLSDPLY-01787=The list of attributes to discover that are not in the LSA map {0}
WLSDPLY-01788=Attribute {0} from {1} not found in {2}

# wlsdeploy/tool/util/credential_map_helper.py
WLSDPLY-01790=Creating default credential mapper initialization file {0}
WLSDPLY-01791=Attribute "{0}" is required for {1} credential mapping {2}

# wlsdeploy/util/weblogic_roles_helper.py
WLSDPLY-01800=Updating role mapper file: {0}
WLSDPLY-01801=Creating backup file: {0}
WLSDPLY-01802=Updating role: {0}
WLSDPLY-01803=Adding roles: {0}
WLSDPLY-01804=Failed to convert role {0} with expression {1}: {2}
WLSDPLY-01805=Unexpected {0} during role mapper processing: {1}

# wlsdeploy/util/weblogic_helper.py
WLSDPLY-01840=Encryption failed: Unable to locate SerializedSystemIni
WLSDPLY-01841=Encryption failed: Unable to initialize encryption service

# wlsdeploy/tool/util/default_authenticator_helper.py
WLSDPLY-01900=Append to default authenticator initialization file {0}
WLSDPLY-01902=Invalid password for user {0}. Must be at least 8 characters and contain one number.
WLSDPLY-01901=Exception encrypting user {0} password : {1}
###############################################################################
#                    Encrypt Messages (04000 - 04999)                         #
###############################################################################

# oracle.weblogic.deploy.encrypt.EncryptionUtils
WLSDPLY-04000=User passphrase was empty or null
WLSDPLY-04001=Decryption failed: {0}
WLSDPLY-04002=Encryption failed: {0}
WLSDPLY-04003=Unable to get the key factory algorithm: {0}
WLSDPLY-04004=Unable to get secret key: {0}
WLSDPLY-04005=Failed to get cipher: {0}
WLSDPLY-04006=Invalid encrypted string format (p={0})

# wlsdeploy/tool/encrypt/encryption_utils.py

WLSDPLY-04103=Encrypted the value of field {0} from folder {1}
WLSDPLY-04104=The field {1} from folder {0} is already encrypted
WLSDPLY-04105=The value for password field {1} from folder {0} unexpectedly had {2} variables \
  defined ({3})...skipping encryption
WLSDPLY-04106=Encrypted the value of variable {1} referenced from field {0} from folder {2}
WLSDPLY-04107=Unable to find variable {0} definition that was used for field {1} from folder {2}
WLSDPLY-04108=The provider {0} at location {1} was not recognized, and will not be encrypted
WLSDPLY-04109=The field {1} from folder {0} is already encrypted for variable property {2}

# encrypt.py
WLSDPLY-04200=Enter the password to encrypt
WLSDPLY-04201=Failed to get the password to encrypt from the user input: {0}
WLSDPLY-04202=The encrypt tool requires either the {0} or {1} argument be specified
WLSDPLY-04203=Enter the encryption passphrase to use
WLSDPLY-04204=Re-enter the encryption passphrase to use
WLSDPLY-04205=Failed to get the encryption passphrase from the user input: {0}
WLSDPLY-04206={0} failed to load the model from {1}: {2}
WLSDPLY-04207={0} failed to load the variables from {1}: {2}
WLSDPLY-04208={0} failed to encrypt the model and variables: {1}
WLSDPLY-04209={0} encrypted {1} variables and wrote them to file {2}
WLSDPLY-04210={0} encrypted {1} model attributes and wrote them to file {2}
WLSDPLY-04211={0} failed to write encrypted model to file {1}: {2}
WLSDPLY-04212={0} failed to encrypt the password: {1}
WLSDPLY-04213="Encryption password does not match"

###############################################################################
#                 Validate Messages (05000 - 05999)                           #
###############################################################################
# wlsdeploy/tool/validate/validator.py

WLSDPLY-05000=Model Root Level
WLSDPLY-05001={0} Section
WLSDPLY-05002=Performing validation in {0} mode for WebLogic Server version {1} and WLST {2} mode
WLSDPLY-05003=Performing model validation on the {0} model file
WLSDPLY-05004=Performing variable validation on the {0} variable file
WLSDPLY-05005=Performing archive validation on the {0} archive file
WLSDPLY-05006=Model file {0} is empty
WLSDPLY-05007=Model file {0} contains an unrecognized section: {1}. The recognized sections are {2}
WLSDPLY-05008=Validating the {0} section of the model file
WLSDPLY-05009=Model file {0} does not contain a {1} section, validation of {1} was skipped.
WLSDPLY-05010=get_model_domain_info_attribute_names_and_types() returned: {0}
WLSDPLY-05011=Section dictionary key {0} is set to value {1}
WLSDPLY-05012=get_model_attribute_names_and_types({0}) returned: {1}
WLSDPLY-05013=get_model_uses_path_tokens_attribute_names({0}) returned: {1}
WLSDPLY-05014=get_name_token({0}) returned: {1}
WLSDPLY-05015=is_artificial_type_folder({0}) returned: {1}
WLSDPLY-05016=Attribute {0} has an expected data type of {1} and an actual data type of {2}
WLSDPLY-05017=Expected value of the {0} attribute at location {1} to be a {2} data type, but it was a {3}
WLSDPLY-05018=Property {0} has an expected data type of {1} and an actual data type of {2}
WLSDPLY-05019=Expected value of the {0} property at location {1} to be a {2} data type, but it was a {3}
WLSDPLY-05020=Attribute {0} is not valid in model location {1}
WLSDPLY-05021=Model location {0} references variable {1}, but no variables file was specified

WLSDPLY-05023=Value of attribute {0} at model location {1} has an unexpected data type: {2}
WLSDPLY-05024=Attribute {0} in model location {1} references entry {2} that is not found in the archive file {3}
WLSDPLY-05025=Attribute {0} in model location {1} references archive entry {2} but the archive file was not provided
WLSDPLY-05026={0} is not one of the {1} names allowed in model location {2}. Valid names are {3}
# The WLSDPLY-05027 resource is used for messages returned from aliases.is_valid_model_folder_name() and aliases.is_valid_model_attribute_name
WLSDPLY-05027={0}
WLSDPLY-05028=Folder instance name {0} is not valid in location {1} of the model
WLSDPLY-05029={0} is not one of the attribute names allowed in model location {1}. Valid names are {2}
WLSDPLY-05030=Model location {0} uses variable {1} to represent the name of a model subfolder or attribute. \
  Substitution variables can only be used for folder instance names and attribute values.
WLSDPLY-05031=Attribute {0} in model location {1} references a relative file location {2}.  This makes the model \
  subject to failure unless the tool invoked from the correct location to resolve the relative path to the file. \
  It is recommended to use a path token if the absolute path is expected to change between systems.
WLSDPLY-05032=Attribute {0} in model location {1} should be a dictionary but was a {2}
WLSDPLY-05033=Attribute {0} in model location {1} should be a string but was a {2}
WLSDPLY-05034=The value for attribute {0} in model location {1} should be a string or a list but was a {2}
WLSDPLY-05035=The {0} attribute with value {1} in model location {2}, should be a string but was a {3}
WLSDPLY-05036=Attribute {0} in model location {1}, uses the {2} macro expression for an integer or references to other another server template configuration element. The Oracle documentation for server templates, cites this as being not supported.
WLSDPLY-05037=Custom folder {0} will not be validated
WLSDPLY-05038=Expected a section with subfolders and attributes in model location {0}
WLSDPLY-05039=Expected a section with named subfolders in model location {0}
WLSDPLY-05040=Expected a list of objects in model location {0}
WLSDPLY-05041=Validating folder option {0} for model location {1}
WLSDPLY-05042=Folder option {0} is valid for model location {1}
WLSDPLY-05043=Model location {0} does not match any of the {1} folder options

# wlsdeploy/tool/validate/crd_sections_validator.py
WLSDPLY-05090=Model folder {0} is not supported, will be skipped

# wlsdeploy/tool/validate/content_validator.py
WLSDPLY-05200=Dynamic cluster "{0}" does not have a {1} value, which will prevent the domain from starting
WLSDPLY-05201=Dynamic cluster "{0}" {1} "{2}" is used by another cluster, which is not allowed

# wlsdeploy/tools/validate/validation_utils.py
WLSDPLY-05300=NOT USED

# compare_model.py

WLSDPLY-05701=Model Path: {0} does not exist in new model but exists in previous model
WLSDPLY-05702=NOT USED
WLSDPLY-05703=NOT USED
WLSDPLY-05704=Error in compare model {0}
WLSDPLY-05705=Model {0} is invalid for comparison
WLSDPLY-05706=Comparing Models: new={0} vs old={1}
WLSDPLY-05707=Differences between new model and old model:
WLSDPLY-05708=An error occurred while trying to write file {0}: {1}
WLSDPLY-05709=Fatal compare model error {0}
WLSDPLY-05710=There are no changes to apply between the old and new models
WLSDPLY-05711=The model differences and output is written to the directory {0}
WLSDPLY-05712=Unrecognized token {0} in path {1}
WLSDPLY-05713=Model section {0} will not be compared
WLSDPLY-05714=NOT USED
WLSDPLY-05715=There are {0} attributes that only exist in the previous model, see {1}
WLSDPLY-05716=The Security Configuration Provider at location {0} has a difference and the current \
    provider(s) will replace the previous provider(s)
WLSDPLY-85717=Model {0} does not exists
WLSDPLY-85718=Model {0} is a directory
WLSDPLY-85719=Model {0} does not have the correct file extension, it must be either .yaml or .json


# prepare_model.py
WLSDPLY-05801=Error in prepare model: {0}
WLSDPLY-05802=Model file name {0} must not be named as one of these names: {1} when -target {2} is specified.
WLSDPLY-05803=Failed to filter original variable file {0}, variable file in output directory may have duplicates.
WLSDPLY-05804=Model {0} is invalid for prepare

###############################################################################
#   Message number 06000 - 07999 Discover                                     #
###############################################################################

# discover.py
WLSDPLY-06000=Internal error while discovering domain {0} from directory {1} for WebLogic version {2} in \
  WLST mode {3}: {4}
WLSDPLY-06001=Connecting to the administration server at {0} as user {1} failed: {2}
WLSDPLY-06002=Reading the domain at {0} using Oracle home version {1} failed: {2}
WLSDPLY-06004=Unexpected exception return from opening archive file at location {0}. Check the contents \
  of the log for more information
WLSDPLY-06005=Unable to clear the existing archive file. Correct the problem before re-attempting discover : {0}
WLSDPLY-06006=Disconnect from the administration server failed: {0}
WLSDPLY-06007=Closing the domain failed: {0}
WLSDPLY-06008=Unable to create temporary file for writing the model: {0}
WLSDPLY-06009=NOT USED
WLSDPLY-06010={0} failed to clear the existing archive file at {1} of binaries: {2}
WLSDPLY-06011={0} failed to discover domain {1} at {2} : {3}
WLSDPLY-06012=NOT USED
WLSDPLY-06013={0} failed to create the archive file at {1}: {2}
WLSDPLY-06014=Filters applied to the model
WLSDPLY-06015=Unable to run validation against the discovered model : {0}
WLSDPLY-06016=Please enter the WebLogic administrator username
WLSDPLY-06017=Failed to read the WebLogic administrator username input from the user: {0}
WLSDPLY-06018=Please enter the WebLogic administrator password
WLSDPLY-06019=Failed to read the WebLogic administrator password input from the user: {0}
WLSDPLY-06020=Unable to get the domain name from the connected domain : {0}
WLSDPLY-06021=The variables file command line argument {0} was used but the model variables injector file \
  {1} does not exist : {2}
WLSDPLY-06022=Discover domain {0}
WLSDPLY-06023=No domain name found in the domain configuration
WLSDPLY-06024=No variable file provided. Model passwords will contain the token '-- FIX ME --'
WLSDPLY-06025=Variable file was provided. Model password attributes will be replaced with tokens and corresponding \
  values put into the variable file.
WLSDPLY-06026=Target directory for archive file argument {0} does not exist
WLSDPLY-06027=JAVA_HOME {0} is not a valid location: {1}
WLSDPLY-06028=Archive file name is required for discover tool unless -skip_archive argument is used.
WLSDPLY-06029=Model file name is required for discover tool when -skip_archive argument is used.
WLSDPLY-06030=Remote discovery was able to create a complete model because no archive entries were required.
WLSDPLY-06031=Remote discovery created a model that references files or directories on the remote machine \
  that could not be collected.  Please collect the items at the paths listed below and add them to the archive \
  file at the specified locations.
WLSDPLY-06032=Model file name was not included in command arguments and either -skip_archive or -remote was included
WLSDPLY-06033=Archive file name was included in command arguments and either -skip_archive or -remote was selected
WLSDPLY-06034=Writing results file {0}
WLSDPLY-06035=Unable to write the results file specified by environment variable {0}: {1}
WLSDPLY-06036=Unable to determine if production mode is enabled for the domain: {0}
WLSDPLY-06037=Target directory for model file argument {0} does not exist
WLSDPLY-06038=Unable to determine if secure mode is enabled for the domain: {0}
WLSDPLY-06039=This model was created using the WebLogic Deploy Tooling {0} {1} tool
WLSDPLY-06040=running in {0} mode against a domain using WebLogic Server {1}.
WLSDPLY-06041=Please collect the {0} from the remote file system location {1} and place it into the archive file at {2}.
WLSDPLY-06042=Please create the {0} in the archive file at {1}.

# discoverer.py
WLSDPLY-06100=Find attributes at location {0}
WLSDPLY-06102=The attributes found at path {0} are {1}
WLSDPLY-06103=Get required attributes at location {0} are {1}
WLSDPLY-06104=Attribute {0} value must be retrieved using get() instead of lsa()
WLSDPLY-06105=Processing attribute {0} value {1} retrieved from location {2}
WLSDPLY-06106=Unable to add {0} from location {1} to the model : {2}
WLSDPLY-06107=Added attribute {0} value {1} to model
WLSDPLY-06108=Attribute {0} has default value and will not be added to the model
WLSDPLY-06109=Problem with the model folder {0} for the model definition at location {1} : {2}
WLSDPLY-06110=The MBean type {0} is not defined for the model and will not be added to the model
WLSDPLY-06111=Locate WLST MBean names at location {0}
WLSDPLY-06112=The MBean type {0} for {1} is marked as singleton but has {2} name entries
WLSDPLY-06113=Adding entity with name {0} to {1}
WLSDPLY-06114=Discover current location context {0}
WLSDPLY-06115=Discovering {0} at {1}
WLSDPLY-06116=Check to see if the model folder {0} is a named folder while discovering {1}. Returned location token {2}
WLSDPLY-06117=Locate model subfolder name for WLST MBean {0} while discovering {1}
WLSDPLY-06118=Model name {0} returned for WLST name {1}
WLSDPLY-06119=The MBean type {0} is not present in {1} mode for wls version {2}
WLSDPLY-06120=Add artificial folder type {0} with name {1} to {2}
WLSDPLY-06121=Invalid location returned from cd() to {0}
WLSDPLY-06122=Invalid security type MBean interface {0} : {1}
WLSDPLY-06123=Unable to determine the security type for {0}. This security entity will not be added to the model
WLSDPLY-06124=Entity at location {0} is a proxy that does not have a registered MBean interface name : {1}
WLSDPLY-06125=Unable to locate model name for MBean interface name {0} for {1}
WLSDPLY-06126=Locate model name for MBean interface {0} for {1}
WLSDPLY-06127=Unable to discover WLST attribute {0} at location {1} : {2}
WLSDPLY-06130=Unexpected exception attempting to discover MBean entries at {0} will prevent the discovery \
  of attributes at this location : {1}
WLSDPLY-06131=Attribute {0} retrieved from lsa() map
WLSDPLY-06140=Unable to cd to the expected path {0} constructed from location context {1}; the current folder \
  and its sub-folders cannot be discovered : {2}
WLSDPLY-06141=Add online attribute {0} and value to the current attribute lsa() list
WLSDPLY-06142=The online attribute {0} is in the lsa() list but is a folder not an attribute
WLSDPLY-06143=Attribute {0} at location {1} is not writable and is deprecated
WLSDPLY-06144=Folder {0} at location {1} is not an online folder. Removing from online subfolder list
WLSDPLY-06145=Subfolder list {0} at location {1} does not match the MBI containment folder list {2}
WLSDPLY-06146=Discovered WLST MBean names {0} at location {1}
WLSDPLY-06147=Call method {0} to get the value for WLST attribute {1} at wlst path {2}
WLSDPLY-06148=MBean {0} of type {1} at location {2} is a custom MBean
WLSDPLY-06149=Additional attributes that are not in the LSA attributes for location {0} are {1}
WLSDPLY-06150=Unable to determine if additional attributes are available for {0} at location {1} : {2}
WLSDPLY-06151=Additional attribute {0} for model folder at location {1} requires getter on MBean instance
WLSDPLY-06152=Attribute {0} for model folder at location {1} requires the CMO getter to retrieve the attribute value

WLSDPLY-06154=Attribute {0} for model folder at location {1} is not in the lsa map and is not defined with get \
   to retrieve the attribute value
WLSDPLY-06155=Attribute {0} value at location {1} replaced by token {2}
WLSDPLY-06156=MBean not defined in alias definitions at location {0}. Will skip discovery of MBean folder.
WLSDPLY-06157=Attribute {0} is not set at location {1}, omitting from model
WLSDPLY-06158=Unable to find attribute {0} at location {1} while checking derived default status : {2}
WLSDPLY-06159=Skipping {0} {1} {2}
WLSDPLY-06160=Cannot create temporary directory for downloading resources from remote deployment; {0}

# mbean_getter.py, attribute_getter.py specific to discover
WLSDPLY-06200=Unable to get the Security Realm Provider location {0} in version {1} with offline WLST. \
  The SecurityConfiguration will not be added to the model. Check that the schematype jar has been generated. \
  The work-around is to \
  manually add the Security Configuration to the model or to discover the domain in online mode : {2}.
WLSDPLY-06201=Invalid Security Provider name "{0}" found for provider type at location {1}. Unable to \
  discover Provider using offline in versions prior to 12C. Run the discover tool in online mode


# resources_discoverer.py
WLSDPLY-06300=Discovering domain model resources

# coherence_resources_discoverer.py
WLSDPLY-06310=Discover Coherence Cluster System Resources
WLSDPLY-06311=Discovering {0} Coherence Cluster System Resources
WLSDPLY-06312=Adding Coherence Cluster System Resource {0}
WLSDPLY-06313=Adding Coherence Cache Config {0} to Coherence Cluster System Resource {1}
WLSDPLY-06314=Coherence Cluster {0} Configuration File {1} does not exist or can not be accessed. The file will \
  not be added to the archive. : {2}
WLSDPLY-06315=Added Coherence Cluster {0} configuration file {1} to archive file
WLSDPLY-06316=Unable to add Coherence Cluster {0} configuration file {1} to archive : {2}
WLSDPLY-06317=Added Coherence Cluster {0} cache configuration file from URL location {1} to archive file with name {2}
WLSDPLY-06318=Unable to add Coherence Cluster {0} persistence directory {1} type {2} to archive file : {3}
WLSDPLY-06319=Added Coherence Cluster {0} cache configuration file from location {1} to archive file with name {2}
WLSDPLY-06320=Added Coherence Cluster {0} persistence directory {1} type {2} to archive file
WLSDPLY-06321=Unable to access {0} file {1} and will not add the file to the archive : {2}
WLSDPLY-06322=Skipping {0} Coherence Cluster System Resource {1}

# common_resources_discoverer.py
WLSDPLY-06340=Discovering {0} JDBC System Resources
WLSDPLY-06341=Adding JDBC System Resource {0}
WLSDPLY-06342=Discovering {0} Foreign JNDI Providers
WLSDPLY-06343=Adding ForeignJndiProvider {0}
WLSDPLY-06344=Discovering {0} Mail Sessions
WLSDPLY-06345=Adding Mail Session {0}
WLSDPLY-06346=Discovering {0} File Stores
WLSDPLY-06347=Adding File Store {0}
WLSDPLY-06348=Unexpected exception occurred adding File Store {0} directory {1} to archive file
WLSDPLY-06349=Add File Store {0} directory {1} to archive file
WLSDPLY-06350=Discovering {0} JDBC Stores
WLSDPLY-06351=Adding JDBC Store {0}
WLSDPLY-06352=Adding JDBC Store {0} create DDL file {1} to archive
WLSDPLY-06353=Unable to locate and add JDBC Store {0} Create DDL file {1} to archive file : {2}
WLSDPLY-06354=Unexpected exception attempting to add JDBC Store {0} Create DDL file {1} to the archive file : {2}
WLSDPLY-06355=Discovering {0} Path Services
WLSDPLY-06356=Adding Path Services {0}
WLSDPLY-06357=Discovering {0} WLDF System Resources
WLSDPLY-06358=Adding WLDF System Resource {0}
WLSDPLY-06359=Collect script from location {0} for WLDF script action {1}
WLSDPLY-06360=Unable to locate and add {0} Script file {1} to archive file : {2}
WLSDPLY-06361=Skipping {0} JDBC System Resource {1}
WLSDPLY-06362=Skipping {0} WLDF System Resource {1}
WLSDPLY-06363=Skipping {0} File Store {1}
WLSDPLY-06364=Discovering {0} {1} elements
WLSDPLY-06365=Adding {0} {1}
WLSDPLY-06366={0} configuration for {1} {2} will not be discovered in online mode
WLSDPLY-06367=Add JDBC Datasource DriverParams wallet based on property {0} into archive entry path {1}
WLSDPLY-06368=Unable to collect wallet directory because the JDBC Datasource DriverParams connection property value {0} \
  is at ORACLE_HOME directory {1}.
WLSDPLY-06369=Parent directory of JDBC Datasource DriverParams property value {0} is not a flat structure, only \
  individual file will be added to the wallet, other files that may exists in the original database wallet will not be \
  collected.
WLSDPLY-06370=Datasource {0} JDBC Datasource DriverParams property {1} value {2} does not exist in the file system.
WLSDPLY-06371=Remote discovery will not collect any JDBC Datasource DriverParams connection property that references \
  file or directory.
WLSDPLY-06372=Skipping {0} Path Service {1}
WLSDPLY-06373=Skipping {0} JDBC Store {1}
WLSDPLY-06374=Skipping {0} Mail Session {1}
WLSDPLY-06375=Skipping {0} Foreign JNDI Provider {1}
WLSDPLY-06376=Skipping {0} {1} {2}

# deployments_discoverer.py
WLSDPLY-06380=Discovering domain model deployments
WLSDPLY-06381=Discovering {0} Shared Libraries
WLSDPLY-06382=Adding Shared Library {0}
WLSDPLY-06383=Will not add shared library {0} from Oracle installation directory to archive
WLSDPLY-06384=Add shared library {0} binary {1} to archive
WLSDPLY-06385=Cannot add shared library binary {3} for shared library {0} to archive file. The shared \
  library was removed from target {1} : {2}
WLSDPLY-06386=Cannot add shared library binary {2} for shared library {0} to the archive file : {1}
WLSDPLY-06387=Unable to add shared library {0} binary {1} to archive : {2}
WLSDPLY-06388=Shared Library {0} has new source path location {1} which will match the archive file \
  deployment location
WLSDPLY-06389=Add shared library {0} deployment plan {1} to archive file
WLSDPLY-06390=Shared Library {0} plan deployment has new source path location {1} which will match the \
  archive file deployment location
WLSDPLY-06391=Discovering {0} Applications
WLSDPLY-06392=Adding Application {0}
WLSDPLY-06393=Will not add application {0} from Oracle installation directory to archive
WLSDPLY-06394=Add application {0} binary {1} to archive
WLSDPLY-06395=Cannot add application binary for application {0} to archive file. The application was \
  removed from target {1} : {2}
WLSDPLY-06396=Cannot add application binary for application {0} to the archive file : {1}
WLSDPLY-06397=Unable to add application {0} binary {1} to archive : {2}
WLSDPLY-06398=Application {0} has new source path location {1} which will match the archive file deployment location
WLSDPLY-06399=Application {0} plan deployment has new source path location {1} which will match the \
  archive file deployment location
WLSDPLY-06400=Skipping {0} application {1}
WLSDPLY-06401=Skipping {0} shared library {1}
WLSDPLY-06402=Add application {0} deployment plan {1} to archive file
WLSDPLY-06403=Unable to add application {0} plan {1} to archive file
WLSDPLY-06404=Unable to discover app {0} since the application source path is empty

# domain_info_discoverer.py
WLSDPLY-06420=Add the java archive files from the domain library {0} to the archive file
WLSDPLY-06421=Unexpected exception occurred writing the domain library file {0} to the archive : {1}
WLSDPLY-06422=Add domain lib file {0} to the archive file and entry {1} to the model domain info section
WLSDPLY-06423=Add the user override environment script files from the domain bin location {0} to the archive file
WLSDPLY-06424=Add user override script {0} to the archive file and entry {1} to the model domain info section
WLSDPLY-06425=Look for user env override scripts using search pattern {0}
WLSDPLY-06426=Unexpected exception occurred writing the domain bin user overrides file {0} to the archive : {1}
WLSDPLY-06427=Will not collect domain bin user override scripts for -target command line options.

# global_resources_discoverer.py
WLSDPLY-06440=Discover Global Resources from the domain
WLSDPLY-06441=Adding Self Tuning
WLSDPLY-06442=Discovering {0} Startup Classes
WLSDPLY-06443=Adding StartupClass {0}
WLSDPLY-06445=Discovering {0} Shutdown Classes
WLSDPLY-06446=Adding ShutdownClass {0}
WLSDPLY-06447=Skipping {0} Startup Class {1}
WLSDPLY-06448=Skipping {0} Shutdown Class {1}
WLSDPLY-06449=Discovering {0} Jolt Connection Pools
WLSDPLY-06450=Adding Jolt Connection Pool {0}
WLSDPLY-06451=Discovering {0} WTC Servers
WLSDPLY-06452=Adding WTC Server {0}
WLSDPLY-06453=Skipping {0} Singleton Service {1}
WLSDPLY-06454=Skipping {0} Jolt Connection Pool {1}
WLSDPLY-06455=Skipping {0} WTC Server {1}

# jms_resources_discoverer.py
WLSDPLY-06460=Discovering JMS Resources
WLSDPLY-06470=Discovering {0} JMS Servers
WLSDPLY-06471=Adding JMS Server {0}
WLSDPLY-06472=Discovering {0} SAF Agents
WLSDPLY-06473=Adding SAF Agent {0}
WLSDPLY-06474=Discovering {0} JMS Bridge Destinations
WLSDPLY-06475=Adding JMS Bridge Destination {0}
WLSDPLY-06476=Discovering {0} JMS Messaging Bridges
WLSDPLY-06477=Adding JMS Messaging Bridge {0}
WLSDPLY-06478=Discovering {0} JMS System Resources
WLSDPLY-06479=Adding JMS System Resource {0}
WLSDPLY-06480=Adding Foreign Server {0} to {1}
WLSDPLY-06481=Adding Template {0} to JMS System Resource {1}
WLSDPLY-06485=Adding {0} to JMS Template {1} JMS System Resource {2}
WLSDPLY-06486=Subdeployment name missing for Group Param {0} at {1}. The Group Param will not be \
  added to the discovered model.
WLSDPLY-06487=Adding Group Param with Sub-Deployment name {0} to {1}
WLSDPLY-06488=JMS Foreign Server JNDIProperty {0} is missing the Key attribute in {1}. The JNDI Property \
  will not be added to the discovered model.
WLSDPLY-06489=Adding JNDI Property with name {0} to {1}
WLSDPLY-06490=Skipping {0} JMS Server {1}
WLSDPLY-06491=Skipping {0} JMS System Resource {1}
WLSDPLY-06492=Unable to add Foreign Server {0} bindings file {1} to archive file : {2}
WLSDPLY-06493=Added Foreign Server {0} bindings file from location {1} to archive file with name {2}
WLSDPLY-06494=Check for Foreign Server {0} connection URL binding file
WLSDPLY-06495=Add Connection URL file {1} to archive file for Foreign Server {0}

# topology_discoverer.py
WLSDPLY-06600=Discovering domain model topology
WLSDPLY-06601=Discovering {0} clusters
WLSDPLY-06602=Adding Cluster {0}
WLSDPLY-06603=Discovering {0} servers
WLSDPLY-06604=Adding Server {0}
WLSDPLY-06605=Discovering {0} server templates
WLSDPLY-06606=Adding {0} Server Template
WLSDPLY-06607=Discovering {0} Migratable Targets
WLSDPLY-06608=Adding Migratable Target {0}
WLSDPLY-06609=Discovering {0} Unix machines
WLSDPLY-06610=Adding Unix Machine {0}
WLSDPLY-06611=Discovering {0} machines
WLSDPLY-06612=Adding Machine {0}
WLSDPLY-06613=Dynamic Server {0} discovered in online mode will not be added to the model
WLSDPLY-06614=Server {0} is a configured Server and will be added to the model
WLSDPLY-06615=Cross Domain Security is enabled, do not remove SecurityConfiguration CredentialEncrypted
WLSDPLY-06616=Removing SecurityConfiguration CredentialEncrypted from the model
WLSDPLY-06617=Adding Server {0} Classpath {1}
WLSDPLY-06618=Remove Classpath entry {0} for server {1}. This entry references an oracle home location
WLSDPLY-06619=Add Classpath file or directory {0} for Server {1} to the archive file
WLSDPLY-06620=Unable to locate and add Server {0} Classpath file or directory {1} to the archive file : {2}
WLSDPLY-06621=Unexpected exception attempting to add Server {0} classpath file or directory {1} to the archive : {2}
WLSDPLY-06622=Adding Security Configuration
WLSDPLY-06623=Adding keystore file {0} for server {1} to archive file
WLSDPLY-06624=Unable to locate and add Server {0} keystore file {1} to the archive file : {2}.  The respective \
  attribute has also been removed from the model:  Server/CustomTrustKeyStoreFileName or \
  Server/CustomIdentityStoreFileName.  The Server's SSL configuration in the discovered model will not be valid.
WLSDPLY-06625=Unexpected exception attempting to add Server {0} keystore file {1} to the archive : {2}

WLSDPLY-06627=Discovering NM Properties
WLSDPLY-06628=Discovering {0} Log Filters
WLSDPLY-06629=Adding Log Filter {0}
WLSDPLY-06630=Discovering {0} Reliable Delivery Policies
WLSDPLY-06631=Adding Reliable Delivery Policy {0}
WLSDPLY-06632=Discovering {0} XML Entity Caches
WLSDPLY-06633=Adding XML Entity Cache {0}
WLSDPLY-06634=Discovering {0} XML Registries
WLSDPLY-06635=Adding XML Registry {0}
WLSDPLY-06636=Adding keystore file {0} for node manager to archive file
WLSDPLY-06637=Unable to locate and add node manager keystore file {0} to the archive file : {1}
WLSDPLY-06638=Unexpected exception attempting to add node manager keystore file {0} to the archive : {1}
WLSDPLY-06639=Skipping Embedded LDAP Server Configuration
WLSDPLY-06640=Adding Embedded LDAP Server Configuration
WLSDPLY-06641=Custom Keystore file name at location {0} is {1}
WLSDPLY-06642=Custom Keystore file {0} at location {1} is a kss type which is not currently supported. \
  The Custom Keystore file will not be added to the archive file. Use export / import to \
  add the file to the target domain
WLSDPLY-06644=Adding Domain {0}
WLSDPLY-06645=Machine is not present in domain. Remove SecurityConfiguration NodeManagerPasswordEncrypted default
WLSDPLY-06646=Machine is present in domain so will not remove SecurityConfiguration NodeManagerPasswordEncrypted default
WLSDPLY-06647=Discovering {0} Virtual Hosts
WLSDPLY-06648=Adding Virtual Host {0}
WLSDPLY-06649=Discovering {0} Web Service Securities
WLSDPLY-06650=Adding Web Service Security {0}
WLSDPLY-06651=Discovering {0} Managed Executor Service Template
WLSDPLY-06652=Adding Managed Executor Service Template {0}
WLSDPLY-06653=Discovering {0} Managed Scheduled Executor Service
WLSDPLY-06654=Adding Managed Scheduled Executor Service {0}
WLSDPLY-06655=Discovering {0} Managed Thread Factory Template
WLSDPLY-06656=Adding Managed Thread Factory Template {0}
WLSDPLY-06657=Skipping {0} Cluster {1}
WLSDPLY-06658=Skipping {0} Server {1}
WLSDPLY-06659=Skipping {0} Server Template {1}
WLSDPLY-06660=Skipping {0} Unix Machine {1}
WLSDPLY-06661=Skipping {0} Machine {1}
WLSDPLY-06662=Skipping {0} Log Filter {1}
WLSDPLY-06663=Skipping {0} Web Service Reliable Delivery Policy {1}
WLSDPLY-06664=Skipping {0} Virtual Host {1}
WLSDPLY-06665=Skipping {0} XML Entity Cache {1}
WLSDPLY-06666=Skipping {0} XML Registry {1}
WLSDPLY-06667=Skipping {0} Managed Executor Service Template {1}
WLSDPLY-06668=Skipping {0} Managed Scheduled Executor Service {1}
WLSDPLY-06669=Skipping {0} Managed Thread Factory Template {1}
WLSDPLY-06670=Skipping {0} Web Service Security {1}

# multi_tenant_discoverer.py, multi_tenant_resources_dsi
WLSDPLY-06700=Discover Multi-tenant
WLSDPLY-06701=Discovering {0} Resource Group Templates
WLSDPLY-06702=Adding {0} to Resource Group Templates
WLSDPLY-06703=Discovering {0} Resource Groups
WLSDPLY-06704=Adding {0} to Resource Groups at {1}
WLSDPLY-06705=Discovering {0} Partitions
WLSDPLY-06706=Adding {0} to Partitions
WLSDPLY-06707=Discover Multi-tenant Resources
WLSDPLY-06708=Adding Resource Management
WLSDPLY-06709=Discover Multi-tenant Topology
WLSDPLY-06710=Discovering {0} Virtual Targets
WLSDPLY-06711=Adding {0} to Virtual Targets

# custom_folder_helper.py and
WLSDPLY-06750=Unable to determine the provider type for the Custom Security Provider {0} MBean {1}
WLSDPLY-06751=Discover {0} Custom MBean {1}
WLSDPLY-06752=Adding Custom MBean {0} of type {2} to {1}
WLSDPLY-06753=Unable to discover {0} Custom MBean {1} with name {2}. The MBean was not loaded \
  into the current WLST session.
WLSDPLY-06754=Attribute {0} for the Custom MBean {1} is read-only
WLSDPLY-06755=Attribute {0} value is default value {2} for the Custom MBean {1}
WLSDPLY-06756={0}={1} for Custom MBean {2}
WLSDPLY-06757=The Custom MBean type is {0}
WLSDPLY-06758=Custom MBean {0} property descriptor attribute {1}
WLSDPLY-06759=Custom MBean {0} attribute {1} does not have a valid getter
WLSDPLY-06760=NOT USED
WLSDPLY-06761=MBean instance for location {0} was not returned from WLST request : {1}
WLSDPLY-06762={0} attribute {1} has default value of {2}
WLSDPLY-06763={0} attribute {1} data type is {2}
WLSDPLY-06764=Clear text password attribute with data type {0} will return None
WLSDPLY-06765=Unable to convert encrypted attribute with data type {0}
WLSDPLY-06766=Data type is {0} which is not supported.
WLSDPLY-06767=Java data type BigInteger with value {0} was converted to data type {1}.
WLSDPLY-06768=Value with data type {0} was converted to data type {0}
WLSDPLY-06769=Problem converting value with data type {0} to data type {1} : {2}
WLSDPLY-06770={0} Attribute {1} converted to model value {3} as data type {2}
WLSDPLY-06771={0} attribute {1} with data type {2} will be skipped
WLSDPLY-06772=Compare model value {0} with data type of {1} to default value {2}
WLSDPLY-06773=Model value equal to default value is {0}
WLSDPLY-06774=Unable to convert value {0} python type {1} to BigInteger : {2}
WLSDPLY-06775=If WLST offline model type {0} has an empty value {0} but the default value {1} \
is not empty, consider the model value a default_value
WLSDPLY-06776={0} attribute {1} read-only and will not be added to the model
WLSDPLY-06777={0} attribute {1} is clear text encrypted and will not be added to the model
WLSDPLY-06778=Unable to locate MBean information for Security Configuration Provider {0}
WLSDPLY-06779=Unable to complete discover of Security Configuration Provider {0}. The mbean type jar and schema jar \
  must be in the correct locations to discover the custom provider MBean. See documentation \
  for more information.

#oracle.weblogic.deploy.discover.CustomBeanUtils
WLSDPLY-06800=Byte buffer for encrypted field contains an invalid multi-string encrypted value

WLSDPLY-06801=Unable to convert encrypted byte array to String value

###############################################################################
#                     Aliases messages (08000 - 08999)                        #
###############################################################################
# wlsdeploy/aliases/alias_utils.py
WLSDPLY-08000=Unable to merge model and existing list because model list was of type {0} instead \
  of a string or a list
WLSDPLY-08001=Unable to merge model and existing list because existing list was of type {0} instead \
  of a string or a list
WLSDPLY-08002=Unable to merge model and existing properties because model properties was of type {0} instead \
  of a string or a java.util.Properties
WLSDPLY-08003=Unable to merge model and existing properties because existing properties was of type {0} instead \
  of a string or a java.util.Properties
WLSDPLY-08004=Unable to find the {0} field for alias dictionary {1}
WLSDPLY-08005=Unable to resolve path index {0} in {1} element of the alias dictionary {2}
WLSDPLY-08006=Unable to locate the {0} element of the alias dictionary {1}
WLSDPLY-08007=Alias folder at {0} is missing the wlst_paths attribute
WLSDPLY-08008=Unable to resolve the paths for folder {0} because the {1} attribute references path {2} which does \
  not exist in the {3} section
WLSDPLY-08009=Unable to resolve the paths for folder {0} because the required {1} attribute was missing
WLSDPLY-08010=Alias for attribute {0} at path {1} references wlst_path key {2} that does not exist.
WLSDPLY-08011=Attribute {0} in alias folder {1} is missing the required wlst_path attribute
WLSDPLY-08012=Unable to compute the WLST path for folder {0} because the {1} attribute references path index {2} \
  that was not found in the {3} list
WLSDPLY-08013=Unable to compute the WLST path for folder {0} because the {1} attribute was missing
WLSDPLY-08014=Unable to fully populate path {0} because location object is missing the {1} name token
WLSDPLY-08015=Unable to get token value because the token name {0} was not included in the location
WLSDPLY-08016=Alias enum ChildFoldersType value {0} is not a valid value: {1}
WLSDPLY-08017=Failed to parse version range {0}: {1}
WLSDPLY-08018=Invalid property string format: {0}
WLSDPLY-08019=Invalid path type {0}
WLSDPLY-08020=Unable to load class object for MBean class {0}: {1}
WLSDPLY-08021=Failed to convert {0} to data type {1} with a delimiter of {2}: {3}
WLSDPLY-08022=Unable to delete element "{0}" from {1} list at location {2}

# wlsdeploy/aliases/alias_entries.py
WLSDPLY-08100=Location contains unknown top-level folder {0}
WLSDPLY-08101=Unable to compute model path for location ({0}) because location is missing name token {1}
WLSDPLY-08102=An alias call was made on location folder {0} to ask if it had a ChildFoldersType \
  value of {1} but the actual value was 'none'
WLSDPLY-08103=Unable to compute the name token for folder {0} because the alias data was missing the {1} field
WLSDPLY-08104=Unable to compute the WLST MBean name for folder {0} because the alias data was missing the {1} \
  and {2} fields
WLSDPLY-08105=Unable to get the WLST MBean name for folder {0} because the token name {1} was not included in \
  the location
WLSDPLY-08106=Unable to get the WLST MBean type for folder {0} because the {1} attribute is missing
WLSDPLY-08107=The alias for attribute {0} in folder {1} is missing the {2} field
WLSDPLY-08108=Unable to get the alias attributes for location {0} because the {1} attribute is missing from the \
  alias folder
WLSDPLY-08109=Unable to get the WLST name for attribute {0} in folder {1} because the {2} attribute is missing \
  from the alias folder entry
WLSDPLY-08110=The alias for the attribute with WLST name {0} in folder {1} is missing the {2} field
WLSDPLY-08111=The wlst attribute {1} is not defined for the model folder {0}
WLSDPLY-08112=Unable to locate the model attribute entry for folder {0} and WLST name {1} because the {2} \
  attribute is missing
WLSDPLY-08113=Unable to get alias information for folder {0} because the location {1} appears to be invalid
WLSDPLY-08114=Unable to get alias information for folder {0} because the location {1} is missing the folders attribute
WLSDPLY-08115=Location object cannot be null
WLSDPLY-08116=Unable to find alias category {0} in the category file map
WLSDPLY-08117=Alias folder {0} does not exist at path {1}
WLSDPLY-08118=Loaded Aliases for model category {0}
WLSDPLY-08119=Loading aliases for category {0} from file {1}
WLSDPLY-08120=Could not load {0} category module as a stream
WLSDPLY-08121=Failed to load aliases from file {0}: {1}
WLSDPLY-08122=Unable to locate contained folder {0} for alias dictionary {1}
WLSDPLY-08123=Testing folder {0} with specified version range {1} to see if it is relevant
WLSDPLY-08124=Folder {0} with version range {1} is not relevant in WebLogic Server version {2}
WLSDPLY-08125=Folder {0} with version range {1} is relevant in WebLogic Server version {2}
WLSDPLY-08126=Unable to resolve the WLST context for folder {0} due to an error while parsing \
  the version range {1}: {2}
WLSDPLY-08127=Alias folder at path {0} is missing the required wlst_paths key
WLSDPLY-08128=Alias attribute {0} in folder {1} is invalid because is does not define a wlst_name attribute
WLSDPLY-08129=Alias entry for model attribute {0} in folder {1} is missing the wlst_mode attribute: {2}
WLSDPLY-08130=Unable to compute the name token for folder {0} because the folder is not valid in \
  WebLogic Server version {1}: {2}
WLSDPLY-08131=Unable to compute the name token for folder {0} because the folder is not valid in \
  WebLogic Server version {1}
WLSDPLY-08132=Folder {0} present only for {1} mode is not relevant for WLST in {2} mode
WLSDPLY-08133=Folder {0} present for {1} mode is relevant in WebLogic Server version {2}
WLSDPLY-08134=Folder parameters for Folder {0} are invalid and cannot be processed
WLSDPLY-08135=Found a valid parameters for Folder {0} in the array of folder parameters
WLSDPLY-08136=No assignment for {0} in the short folder name map
WLSDPLY-08137=Folder {0} has the same order number as folder {1}

#
# Empty slots to fill up...
#
WLSDPLY-08138=Model folder {0} is not valid for WLS version {1}, folder was skipped
WLSDPLY-08139=Alias entry for model attribute {0} in folder {1} is missing the version attribute: {2}
WLSDPLY-08140=Attribute {0} in folder {1} did not find an alias entry for WebLogic version {2} in WLST {3} mode \
  because the supported version range was {4}
WLSDPLY-08141=Alias entry for model attribute {0} in folder {1} has overlapping definitions that match WLS \
  version {2} and WLST mode {3}
WLSDPLY-08142=Unable to locate folder {0} in the alias entry cache
WLSDPLY-08143=Unable to find the valid version range for unresolved folder {0} since the folder \
  was unexpectedly valid for WebLogic version {1}
WLSDPLY-08144=Unable to compute the WLST path for folder {0} because the alias data was missing the {1} field

# oracle.weblogic.deploy.aliases.VersionUtils.java
WLSDPLY-08200=The version number was null or an empty string
WLSDPLY-08201=Version range {0} split into {1}
WLSDPLY-08202=Comparing version {0} with lower range version {1} returned {2}
WLSDPLY-08203=Comparing version {0} with upper range version {1} returned {2}
WLSDPLY-08204=Upper version in version range {0} was unspecified
WLSDPLY-08205=Comparing version {0} with single version {1} returned {2}
WLSDPLY-08206=Invalid version range {0}: {1}
WLSDPLY-08207=Attribute {0} in folder {1} is not supported in WebLogic version {2} but is supported in WebLogic \
  version {3} and higher
WLSDPLY-08208=Attribute {0} in folder {1} is not supported in WebLogic version {2} but is supported in WebLogic \
  versions between {3} and {4}
WLSDPLY-08209=Attribute {0} in folder {1} is not supported in WebLogic version {2} but is supported in WebLogic \
  version {3}
WLSDPLY-08210=Attribute {0} in folder {1} is not supported in WebLogic version {2} or any other WebLogic version \
  in WLST {3} mode
WLSDPLY-08211=Folder {0} in folder {1} is not supported in WebLogic version {2} but is supported in WebLogic \
  version {3} and higher
WLSDPLY-08212=Folder {0} in folder {1} is not supported in WebLogic version {2} but is supported in WebLogic \
  versions between {3} and {4}
WLSDPLY-08213=Folder {0} in folder {1} is not supported in WebLogic version {2} but is supported in WebLogic version {3}
WLSDPLY-08214=Folder {0} in folder {1} is not supported in WebLogic version {2} or any other WebLogic version \
  in WLST {3} mode
WLSDPLY-08215=The version range was null or an empty string
WLSDPLY-08216=Unable to determine if the version is in the version range due to a bad version range: {0}
WLSDPLY-08217=Unable to resolve the WLST context for attribute {0} in folder {1} due to an error while parsing the \
  version range {2}: {3}

# wlsdeploy/aliases/alias_jvmargs.py
WLSDPLY-08300=Adding argument {0} to unsorted arguments list
WLSDPLY-08301=Adding argument {0} to -X size arguments with key {1} and value {2}
WLSDPLY-08302=Adding argument {0} to -X value arguments with key {1} and value {2}
WLSDPLY-08303=Adding argument {0} to -X arguments with key {1} and value {2}
WLSDPLY-08304=Adding argument {0} to -XX switch arguments with key {1} and value {2}
WLSDPLY-08305=Adding argument {0} to -XX value arguments with key {1} and value {2}
WLSDPLY-08306=Adding argument {0} to -D arguments with key {1} and value {2}
WLSDPLY-08307=Merging the model and the wlst JVM arguments would have resulted in a minimum heap size of {0} and \
  a smaller maximum heap size of {1} so setting the maximum heap size to {0}
WLSDPLY-08308=Unable to parse the {0} argument value {1} as a size

# wlsdeploy/aliases/aliases.py
WLSDPLY-08400={0} model folder has no attributes in the category module file
WLSDPLY-08401={0} is not a model attribute name in the specified model folders location {1}
WLSDPLY-08402=Unable to decryption model_attribute_name {0} in location {1}
WLSDPLY-08403=Folder {0} in folder {1} is supported in WebLogic version {2}
WLSDPLY-08404=Folder {0} in folder {1} is not supported in WebLogic version {2}
WLSDPLY-08405=Unable to determine if attribute {0} in folder {1} is supported in WebLogic version {2} due to \
  an unexpected validation code: {3}
WLSDPLY-08406={0} WLST attribute name is not associated with a model attribute name in the {1} folder
WLSDPLY-08407=Attribute {0} in folder {1} is supported in WebLogic version {2}
WLSDPLY-08408=Attribute {0} in folder {1} is not supported in WebLogic version {2}
WLSDPLY-08409=Access for model attribute {0} in folder {1} is read-only or read-only-discover in WLST {2} mode
WLSDPLY-08410={0} model folder at location {1} is not supported for WLST {2} mode WebLogic version {3}
WLSDPLY-08411=Access for wlst attribute {0} in folder {1} is read-only in WLST {2} mode

# oracle.weblogic.deploy.aliases.TypeUtils.java
WLSDPLY-08500=Unable to convert type due to an unknown type {0}
WLSDPLY-08501=Primitive class types are not supported: {0}
WLSDPLY-08502=Unable to convert {0} to class type {1}
WLSDPLY-08503=Unable to convert type {0} to a properties type
WLSDPLY-08504=Unable to convert type {0} to a PyDictionary type
WLSDPLY-08505=Unable to convert string {0} to a List since the delimiter is null
WLSDPLY-08506=Unable to add property {0} to a PyDictionary type
WLSDPLY-08507=Unable to convert type {0} to a PyObject type
WLSDPLY-08508=Unable to convert String value {0} to numeric type {0}

###############################################################################
#                     Deploy messages (9000 - 9999)                           #
###############################################################################
# deploy.py
WLSDPLY-09001=Please enter the WebLogic administrator username
WLSDPLY-09002=Failed to read the WebLogic administrator username input from the user: {0}
WLSDPLY-09003=Please enter the WebLogic administrator password
WLSDPLY-09004=Failed to read the WebLogic administrator password input from the user: {0}
WLSDPLY-09005=Connecting to domain at {0} with timeout value of {1} ...
WLSDPLY-09006=NOT USED
WLSDPLY-09007=Connected to domain at {0}
WLSDPLY-09008=Failed to save and activate resources deployment changes: {0}
WLSDPLY-09009={0} successfully updated the domain but disconnect failed to close the connection cleanly: {1}
WLSDPLY-09010=Reading domain from {0}...
WLSDPLY-09011={0} successfully updated the domain but failed to close the domain cleanly: {1}
WLSDPLY-09012=While handling an error, failed to stop the current edit session and disconnect: {0}
WLSDPLY-09013=While handling an error, failed to close the domain: {0}
WLSDPLY-09014={0} was unable to load the model from {1} due to a translation error: {2}
WLSDPLY-09015={0} deployment failed: {1}
WLSDPLY-09016=There are outstanding changes but -discard_current_edit has been specified, all changes have been \
  discarded before processing update.
WLSDPLY-09017=NOT USED
WLSDPLY-09018=Online update has been canceled because the argument -cancel_changes_if_restart_required is set and the update requires restart: {0}
WLSDPLY-09019=Acquiring online edit lock with acquire timeout value of {0}, release timeout value of {1}, and exclusive value of {2}

# wlsdeploy/tool/deploy/deployer_utils.py
WLSDPLY-09100=Existing object names are {0}
WLSDPLY-09101=Creating MBean type {1} with name {0}
WLSDPLY-09102=Domain has {0} outstanding activation tasks, deploy cannot proceed and will exit
WLSDPLY-09103=Domain has changes that have not been activated, deploy cannot proceed and will exit
WLSDPLY-09104=Domain has outstanding edit session {0}, deploy cannot proceed and will exit
WLSDPLY-09105=Failed to check outstanding deployment tasks and existing WLST edit sessions: {0}
WLSDPLY-09106=Shared library name {0} contained {1} @ signs when only zero or one are allowed
WLSDPLY-09107=Shared library name {0} contained {1} # signs when only zero or one are allowed
WLSDPLY-09108=Model attribute {0} at model location {1} with value {2} references a location inside \
  the archive file but the archive file was not provided
WLSDPLY-09109=Unable to delete {0} {1}, name does not exist
WLSDPLY-09110=Deleting {0} {1}
WLSDPLY-09111=Unable to determine the name of the item to be deleted for key: {0}
WLSDPLY-09112=Failed to discard current edit session: {0}
WLSDPLY-09113=Filenames contains unparseable characters {0} : {1}
WLSDPLY-09114=Removing target {0} from {1} {2}

# wlsdeploy/tool/deploy/deployer.py
WLSDPLY-09200=Error setting attribute {0} for {1} {2}: {3}
WLSDPLY-09201=Failed to get existing WLST value for model attribute {0} at location {1} because the \
  attribute map did not contain the key {2}
WLSDPLY-09202=Set method {0} not implemented for attribute {1} in location {2}
WLSDPLY-09204=Model attribute {0} at model location {1} with value {2} references a location inside \
  the archive file {3} that does not exist
WLSDPLY-09205=Unable to locate the indicated {3} {0} at location {1} : {2}
WLSDPLY-09206=Server {0} ({1}) requires a restart
WLSDPLY-09207=Domain resource {0} ({1}) on server {2} ({3}) requires a restart
WLSDPLY-09208=Formatted restart line : {0}

# wlsdeploy/tool/deploy/application_deployer.py
WLSDPLY-09300=No shared libraries found in {0} with name {1}
WLSDPLY-09301=Adding {0} {1} to {2} {3}
WLSDPLY-09302=The model definition for {0} {1} is invalid because the {2} attribute is missing or empty
WLSDPLY-09303=Unable to deploy {0} {1} because the archive file was not provided
WLSDPLY-09304=No applications found in {0} with name {1}
WLSDPLY-09305=Failed to compute parent from the specified location because the folder {0} was not found in \
  the model location {1}
WLSDPLY-09306=Failed to compute parent from the specified location because the name token {0} required for \
  folder {1} was missing from the location
WLSDPLY-09307=Failed to compute parent from the specified location because the folder {0} was not found in \
  the model folder {1} at the location {2}
WLSDPLY-09308=Unexpected top-level folder {0} in location passed to ApplicationDeployer
WLSDPLY-09309=Failed to compute hash value for file {0}: {1}
WLSDPLY-09310=Failed to get hash for file {0} because the entry did not point into the archive and \
  was not an absolute path
WLSDPLY-09311={0} has already been deployed, it will not be redeployed since the binary file has not changed
WLSDPLY-09312=Stopping application {0} for update
WLSDPLY-09313=Starting application {0}
WLSDPLY-09314=Undeploying {0} {1} for update
WLSDPLY-09315=Redeploying application {0} because a shared library referenced has been updated
WLSDPLY-09316=Deploying {0} {1}
WLSDPLY-09317={0} {1} cannot be deployed because the {2} attribute is not specified
WLSDPLY-09318={0} {1} Source Path {2} does not exists
WLSDPLY-09319={0} {1} specified Plan Path {2} that does not exist
WLSDPLY-09320=Deploying {0} {1} with arguments {2}
WLSDPLY-09321=Invalid Manifest found in processing shared library {0} at {1}: Extension-Name attribute \
  specified with no value: {2}
WLSDPLY-09322=Invalid Manifest found in processing shared library {0} at {1}: Implementation-Version attribute \
  specified with no value: {2}
WLSDPLY-09323=Invalid Manifest found in processing shared library {0} at {1}: Specification-Version attribute \
  specified with no value: {2}
WLSDPLY-09324=Shared library {0} name has been updated to {1} to match the \
  implementation version in the MANIFEST.MF file
WLSDPLY-09325=Failed to compute name for shared library {0} from archive at {1}: {2}
WLSDPLY-09326=Deployment order is {0}
WLSDPLY-09327=Failed to stop application {0}: {1}
WLSDPLY-09328=Application {0} name has been updated to {1} to match the application version in the MANIFEST.MF file
WLSDPLY-09329=Failed to compute name for application {0} from archive at {1}: {2}
WLSDPLY-09330=Source path for {0} {1} not found in any archive: {2}
WLSDPLY-09331=Library {0} not found, found similar names {1}.  For deleting library, specify the exact name
WLSDPLY-09332=Application {0} not found, found similar names {1}.  For deleting application, specify the exact name
WLSDPLY-09333=Library {0} not found. Please specify a valid library for deletion
WLSDPLY-09334=Application {0} not found. Please specify a valid application for deletion
WLSDPLY-09335=Undeploying {0} {1} from targets: {2}
WLSDPLY-09336=Redeployed application {0} because the old and the new binary have the same path.
WLSDPLY-09337=Removing {0} from model deployment because it is started with a delete notation. It will be undeployed.
WLSDPLY-09338=Removing {0} from model deployment because the running application's targets are a superset of \
  the targets in the model.
WLSDPLY-09339=Removing {0} from model deployment because the running application's has no target and \
<<<<<<< HEAD
  also no targets in the model. 
WLSDPLY-09340=Cannot create temporary directory for uploading resources for remote deployment; {0}
=======
  also no targets in the model.
WLSDPLY-09340=Cannot create temporary directory for uploading applications for remote deployment; {0}
>>>>>>> 45be11ad
WLSDPLY-09341=Cannot deploy application {0}, SourcePath {1}  with '-remote' option because it is in exploded format

# wlsdeploy/tool/deploy/common_resources_deployer.py
WLSDPLY-09400=ResourceGroup was specified in the test file but are not supported in WebLogic Server version {0}
WLSDPLY-09401=PartitionWorkManager was specified in the test file but are not supported in WebLogic Server version {0}
WLSDPLY-09402=Failed to create directory for FileStore {0} because the location {1} exists but is not a directory
WLSDPLY-09403=Created FileStore {0} directory {1}
WLSDPLY-09404=Failed to create directory for FileStore {0} at location {1}
WLSDPLY-09405={0} resources in the model are not configured in online mode
WLSDPLY-09406=Failed to move coherence cluster custom config file {0}

# wlsdeploy/tool/deploy/jms_resources_deployer.py
WLSDPLY-09500=Creating placeholder for Template {0}
WLSDPLY-09501=Skipping {0} for {1} {2}
WLSDPLY-09502=Creating placeholder for Quota {0}

# wlsdeploy/tool/deploy/log_helper.py
WLSDPLY-09600=Adding {0}
WLSDPLY-09601=Adding {0} to {1}
WLSDPLY-09602=Adding {0} to {1} {2}
WLSDPLY-09603=Updating {0} for {1}
WLSDPLY-09604=Updating {0} for {1} {2}
WLSDPLY-09605=Adding {0} {1}
WLSDPLY-09606=Adding {0} {1} to {2}
WLSDPLY-09607=Adding {0} {1} to {2} {3}
WLSDPLY-09608=Updating {0} {1}
WLSDPLY-09609=Updating {0} {1} in {2}
WLSDPLY-09610=Updating {0} {1} in {2} {3}

# wlsdeploy/tool/deploy/model_deployer.py
WLSDPLY-09650=Deployment failed due to WLST exception {0}

# wlsdeploy/tool/deploy/topology_updater.py
WLSDPLY-09700=Update Domain {0} domain level attributes
WLSDPLY-09701=In online WLST, unable to target resources from extension templates to {0}

###############################################################################
#                     Extract messages (10000 - 10099)                        #
###############################################################################
# wlsdeploy/tool/util/targets/schema_helper.py
WLSDPLY-10010=Failed to load WKO domain resource schema {0}
WLSDPLY-10011=No {0} schema for WKO version {1}, available for version {2}

# model_crd_helper.py
WLSDPLY-10050=The folder {0} was not found in path {1} in schema {2}

###############################################################################
#                    model help messages (10100 - 10199)                      #
###############################################################################
# /model_help.py
WLSDPLY-10100=Only one of these arguments can be specified: {0}
WLSDPLY-10101=Unable to determine model section for folder {0}
WLSDPLY-10102=Recursive sub-folders only for {0}
WLSDPLY-10103=Sub-folders only for {0}
WLSDPLY-10104=Attributes only for {0}
WLSDPLY-10105=Attributes and sub-folders for {0}
WLSDPLY-10106=The {0} argument has been deprecated, model sample is the default format
WLSDPLY-10108={0} does not adhere to [<model_section>[:]][/<section_folder>]... pattern \
  for the path argument. For example: domainInfo, resources:, topology:/Server, \
  topology:/Server/ServerStart, /Server/ServerStart
WLSDPLY-10109={0} is not a recognized top level section name. The recognized top level section names are {1}
WLSDPLY-10110=Model section {0} has no folder {1} beneath it. Valid folders are: {2}
WLSDPLY-10111=Model folder {0} has no folder {1} beneath it. Valid folders are: {2}
WLSDPLY-10112={0} encountered an error: {1}
WLSDPLY-10113=Model section {0} is not valid for the specified target
WLSDPLY-10114=There are {0} options for this section:
WLSDPLY-10115=Model folder {0} has no option matching {1}

###############################################################################
#                    create messages (12000 - 14999)                          #
###############################################################################
# RCURunner.java/PostCreateScriptRunner.java/ValidationUtils.java
WLSDPLY-12000=NOT USED
WLSDPLY-12001={0} failed to drop the RCU schemas: {1}
WLSDPLY-12002={0} failed with exit code {1}, see the RCU stdout file at {2} for more information about what happened
WLSDPLY-12003={0} failed to create the RCU schemas: {1}
WLSDPLY-12004={0} failed to validate the {1} directory at {2}: {3}
WLSDPLY-12005={0} failed to validate the {1} argument since it was null or empty
WLSDPLY-12006={0} failed to validate the {1} argument since the list was null or empty
WLSDPLY-12007={0} failed to validate the {1} argument since the list contained one or more \
  elements that were null or empty
WLSDPLY-12008={0} failed to validate the {1} script at {2}: {3}
WLSDPLY-12009={0} failed to validate the {1} script at {2} because it was not executable
WLSDPLY-12010={0} failed to create the RCU schemas because the schemas with RCU prefix {1} already exists and RCU \
  drop schema was disabled. See the RCU stdout file at {2} for more information about what happened
WLSDPLY-12011={0} failed to validate the {1} value because it was either empty or null
WLSDPLY-12012=Lifecycle hook {0} execution of script file {1} failed with exit code {2}, see the script stdout file \
  at {3} for more information about what happened
WLSDPLY-12013={0} failed to run {1}: {2}

# creator.py
WLSDPLY-12100=Creating {0} with the name {1}
WLSDPLY-12101=Updating {0} with the name {1}
WLSDPLY-12102=Creating {0}
WLSDPLY-12104=Failed to get set method {0} for attribute {1} at model path {2}
WLSDPLY-12105=Unable to find set_method {0} for attribute {1} at model_path {2} in the MBean set method map
WLSDPLY-12106=No WLST attribute name for model attribute {0} at model path {1}
WLSDPLY-12107=No WLST attribute value for model attribute {0} with value {1} at model path {2}
WLSDPLY-12108=Skipping the model definition at {0}: {1}
WLSDPLY-12109=Creating named mbeans for subfolder {0} because location ({1}) supports multiple child MBeans: {2}
WLSDPLY-12110=Creating mbean for subfolder {0} because location ({1}) does not support multiple child MBeans: {2}
WLSDPLY-12111=Setting attributes and subfolders for model location path {0} from WLST path {1}
WLSDPLY-12112=Setting MBean attribute {0} at WLST path {1} based on model path {2}
WLSDPLY-12113=Setting attribute {0} at WLST path {1} based on model path {2}
WLSDPLY-12114=Setting MBean attribute {0} with model value {1} using set method {2}
WLSDPLY-12115=Setting attribute {0} to value {1}
WLSDPLY-12116=Creating named security provider mbeans for subfolder {0} because location ({1}) supports \
  multiple child MBeans using an artificial type subfolder: {2}
WLSDPLY-12117=While creating security {0} with name {1}, found {2} model type subfolders when exactly one was expected
WLSDPLY-12118=Creating {0} of type {1} with name {2} at location {3}
WLSDPLY-12119=Updating {0} of type {1} with name {2} at location {3}
WLSDPLY-12120=Unexpected artificial type folder found in location {0} while creating folder {1} for location {2}
WLSDPLY-12121=The attribute {0} in model location {1} has value {2} that references a file inside the \
  archive file {3} that does not exist
WLSDPLY-12122=The attribute {0} in model location {1} has value {2} that references a file inside the \
  archive file but the archive file was not provided
# The WLSDPLY-12123 resource is used for messages returned from aliases.is_version_valid_location()
WLSDPLY-12123={0}
WLSDPLY-12124=Updating {0} "{1}" ({2}) at location {3}
WLSDPLY-12125=Unable to load bean information for interface {0}
WLSDPLY-12126=Property descriptor {0}
WLSDPLY-12127=Updating attribute {0} to {1}
WLSDPLY-12128=No property descriptor found for attribute {0} at location {1}
WLSDPLY-12129=Skipping read-only attribute {0}
WLSDPLY-12130=The set method for attribute {0} has {1} arguments
WLSDPLY-12131=Unable to invoke method "{0}" with argument {1}: {2}
WLSDPLY-12132=Unrecognized data type {0}
WLSDPLY-12133=NOT USED
WLSDPLY-12134=Unable to remove "{0}" in target domain release {1}. The remove is required to properly configure \
  the Realm Provider Type {2}. Consult the WebLogic Deploy Tool documentation for further information. : {3}
WLSDPLY-12135=Removing Security provider {0} with Provider type {1} at location {2}
WLSDPLY-12136=No default providers installed for {0} at {1}
WLSDPLY-12137=Update of security configuration adjudicators is not supported
WLSDPLY-12138=Security configuration adjudicator count is {0}
WLSDPLY-12139=Security configuration adjudicator name is {0}
WLSDPLY-12140=Security configuration adjudicator has {0} subtypes
WLSDPLY-12141=Security configuration adjudicator subtype is {0}
WLSDPLY-12142=Security configuration adjudicator has {0} attributes
WLSDPLY-12143=Setting subfolders, then attributes for model location path {0} from WLST path {1}

# domain_creator.py
WLSDPLY-12200={0} did not find the required {1} section in the model file {2}
WLSDPLY-12201={0} does not currently support running RCU for WebLogic Server version {1}
WLSDPLY-12202=WLST offline provisioning of MT domains is broken in WebLogic Server version {0}
WLSDPLY-12203=Creating domain of type {0}
WLSDPLY-12204=Reading base template from file {0}
WLSDPLY-12205=Writing base domain {0} to directory {1}
WLSDPLY-12206=Closing templates for domain {0}
WLSDPLY-12207=Reading domain {0} from directory {1}
WLSDPLY-12208=Adding extension template file {0} to domain
WLSDPLY-12209=Updating domain {0}
WLSDPLY-12210=Selecting base template named {0}
WLSDPLY-12211=Selecting extension template named {0}
WLSDPLY-12212=Loading selected templates
WLSDPLY-12213=The model did not specify any domain libraries to install
WLSDPLY-12214=Domain libraries ({0}) specified in the model but the archive file name was not provided
WLSDPLY-12215=Installing domain library {0} from archive to lib directory of {1}
WLSDPLY-12216=The archive file was not provided so there are no classpath libraries to extract
WLSDPLY-12217=Installing {0} classpath library(ies) to domain home {1}
WLSDPLY-12218=The archive file {0} contains no classpath libraries to install
WLSDPLY-12219=Applying base domain configuration
WLSDPLY-12220=NOT USED
WLSDPLY-12221=Setting FMW infrastructure database JDBC URL to {0}
WLSDPLY-12222=Setting FMW service table schema username to {0}
WLSDPLY-12223=Getting the FMW infrastructure database defaults from the service table
WLSDPLY-12224=Targeting server group {0} to the dynamic cluster or server {1}
WLSDPLY-12225=Found {0}[{1}] in the model so setting domain option {1} to {2}
WLSDPLY-12226=Did not find {0}[{1}] in the model so setting domain option {1} to {2}
WLSDPLY-12227=Changing domain name from {0} to {1}
WLSDPLY-12228=The model does not define the required attribute {0} in the {1} section of the model
WLSDPLY-12229=Changing the administration server name from {0} to {1}
WLSDPLY-12230=Creating placeholder for Coherence cluster {0}
WLSDPLY-12231=Apply Domain {0} domain level attributes
WLSDPLY-12232=Unable to configure the SecurityConfiguration in domain release {0} using weblogic-deploy {1}
WLSDPLY-12233=Target JRF deployments and resources to {0} {1}
WLSDPLY-12234=Unable to copy domain library {0} to directory {1}
WLSDPLY-12235=Installing domain library {0} to lib directory of {1}
WLSDPLY-12236=Target the JRF resources to the clusters with dynamic servers {0}
WLSDPLY-12237=Target the resources for server groups {0} to cluster {1} with dynamic server members
WLSDPLY-12238=Unable to target non-JRF template server groups for domain type {0} to dynamic cluster(s).
WLSDPLY-12239=Found server groups {0} for cluster {1}
WLSDPLY-12240=Server group targeting limits {0} found in model
WLSDPLY-12241=The model did not specify any domain scripts to install
WLSDPLY-12242=The assignment of servers to server groups map is {0}
WLSDPLY-12243=Server group list found for {0} in domainInfo : {1}
WLSDPLY-12244=Targeting JRF resources to a dynamic cluster(s), {0}, for a Restricted JRF domain type is not valid \
  when updating in online mode
WLSDPLY-12245=Selecting custom extension template named {0}
WLSDPLY-12246=Adding custom extension template file {0} to domain
WLSDPLY-12247=WebLogic does not support targeting resources to dynamic servers. JRF product related resources \
  will be targeted to the dynamic cluster using the applyJRF function.
WLSDPLY-12248=The server group(s) {0} will not be targeted to the Admin server or a configured manage server
WLSDPLY-12249=Domain typedef has no RCU schema dependencies, skipping database configuration
WLSDPLY-12250=Domain bin ({0}) specified in the model but the archive file name was not provided
WLSDPLY-12251=Installing domain script {0} from archive to bin directory of {1}
WLSDPLY-12252=Copying domain script {0} to bin directory of {1}
WLSDPLY-12253=Unable to copy domain user script {0} to directory {1}
WLSDPLY-12254=WLST provisioning of MT domains is not supported in WebLogic version {0}
WLSDPLY-12255=Targeting server group {0} to dynamic cluster {1}
WLSDPLY-12256=Attempting to target dynamic cluster {0} to multiple server groups {1}. Versions of \
  WebLogic Server prior to 12.2.1.4 do not support targeting more than one server group to a dynamic cluster.
WLSDPLY-12257=No server group found for dynamic cluster {0}. Versions of WebLogic Server prior to 12.2.1.4 \
  do not support targeting more than one server group to a dynamic cluster. Server group not defined in domain typedef
WLSDPLY-12258=RCU {0} file {1} is invalid : {2}
WLSDPLY-12259=Error creating directory {0} to extract RCU {1} file {2}
WLSDPLY-12560=Dynamic cluster {0} has size of {1}
WLSDPLY-12561=Dynamic cluster {0} set to size of {1}
WLSDPLY-12562=Unable to get ATP database connection info: cannot find ATP tnsnames.ora file. Please make sure \
  you have the correct ATP wallet in the archive file or RCUDbInfo.oracle.net.tns_admin is pointing to an unzipped \
  ATP wallet root directory that contains the tnsnames.ora file.
WLSDPLY-12563=Unable to retrieve database connection info, please make sure the RCUDbInfo.tns.alias - {0} specified \
  exists in the tnsnames.ora file in the ATP wallet.
WLSDPLY-12564=Unable to retrieve database connection string, please make sure it is specified in \
  RCUDbInfo.rcu_db_conn_string field or in command line argument '-rcu_database'.
WLSDPLY-12565=The archive file was not provided so there are no custom files to extract
WLSDPLY-12566=Installing {0} user custom files to domain home {1}
WLSDPLY-12567=The archive file {0} contains no user custom files to install
WLSDPLY-12568=Creating empty folder {0}. Folder contains no attributes or sub-folders.
WLSDPLY-12569=Setting the topology profile to {0}
WLSDPLY-12570=Unable to retrieve database connection info: {0}
WLSDPLY-12571=Error in setting up ATP connection string: {0}
WLSDPLY-12572=Failed to create domain because either RCUDbinfo is missing rcu_db_conn_string or -rcu_db is not specified \
  in command line option
WLSDPLY-12573=Invalid databaseType specified in RCUDbInfo: {0}.  It must be 'SSL' or 'ATP'
WLSDPLY-12574=Path: {0} specified for JDBC driver property: {1} does not exists.  Please check your model's RCUDbInfo section.
WLSDPLY_12575=Setting rcu datasource {0} driver params - url: {1}. schema: {2}. properties: {3}.
WLSDPLY-12576=Post Create Domain Script {0} was run successfully
WLSDPLY-12577=Post Create RCU Schemas Script {0} was run successfully

# domain_typedef.py
WLSDPLY-12300={0} got the domain type {1} but the domain type definition file {2} was not valid: {3}
WLSDPLY-12301={0} failed to load the definition for domain type {1} from {2} due to a parsing error: {3}
WLSDPLY-12302=Domain typedef class not properly initialized with the model context
WLSDPLY-12303=Domain type {0} type definition in file {1} contains type definition {2} that does not \
  define the required baseTemplate element
WLSDPLY-12304=Domain type {0} type definition in file {1} did not contain the required versions mapping section
WLSDPLY-12305=Domain type {0} type definition in file {1} did not contain the required definitions mapping section
WLSDPLY-12306=Domain type {0} type definition in file {1} did not contains a definition for mapped version name {2}
WLSDPLY-12307=Domain type {0} type definition in file {1} contains an empty versions mapping section
WLSDPLY-12308=Domain type {0} type definition in file {1} contained version {2} which most closely \
  matches WebLogic version {3}
WLSDPLY-12309=Domain type {0} type definition in file {1} did not contain a version that matched WebLogic version {2}
WLSDPLY-12310=Version {0} returned from the domain home
WLSDPLY-12311=Targeting type "{0}" in type definition file {1} is not allowed for WebLogic version {2}
WLSDPLY-12312=Targeting type "{0}" in type definition file {1} is not valid
WLSDPLY-12313=Domain type {0} is not supported for WebLogic version {1}
WLSDPLY-12314=Topology profile "{0}" in type definition file {1} is not allowed for WebLogic version {2}
WLSDPLY-12315=Topology profile "{0}" in type definition file {1} is not a known topology profile value
WLSDPLY-12316=Unknown key "{0}" in the system-elements section of the type definition file {1}
WLSDPLY-12317=Found both discover-filters and system-elements sections in the type definition file {0} so ignoring the deprecated system-elements section
WLSDPLY-12318=The type definition file {0} contains a deprecated system-elements section that should be updated to the new discover-filters format
WLSDPLY-12319=Domain type {0} type definition file {1} version typedef {2} contains a postCreateDomainScript section but no {3} element was provided so no post-create-domain script will be executed
WLSDPLY-12320=Domain type {0} type definition file {1} version typedef {2} contains a postCreateDomainScript section
WLSDPLY-12321=Domain type {0} type definition file {1} version typedef {2} does not contain a postCreateDomainScript section
WLSDPLY-12322=Domain type {0} type definition file {1} version typedef {2} contains a postCreateDomainScript section with a {3} element set to {4} that was translated to {5}
WLSDPLY-12323=Post Create RCU Schemas Lifecycle Hook Script
WLSDPLY-12324=Post Create Domain Lifecycle Hook Script
WLSDPLY-12325=Domain type {0} type definition file {1} version typedef {2} contains a postCreateRcuSchemasScript section but no {3} element was provided so no post-create-rcu-schemas script will be executed
WLSDPLY-12326=Domain type {0} type definition file {1} version typedef {2} contains both a postCreateRcuSchemasScript and a non-empty rcuSchemas section
WLSDPLY-12327=Domain type {0} type definition file {1} version typedef {2} contains a postCreateRcuSchemasScript but it has no rcuSchemas so the postCreateRcuSchemasScript will be ignored
WLSDPLY-12328=Domain type {0} type definition file {1} version typedef {2} does not contain a postCreateRcuSchemasScript section
WLSDPLY-12329=Domain type {0} type definition file {1} version typedef {2} contains a postCreateRcuSchemasScript section with a {3} element set to {4} that was translated to {5}

# opss_helper.py
WLSDPLY-12350=Initializing OPSS credentials for target store "{0}"

# create.py
WLSDPLY-12400={0} got the JAVA_HOME {1} from the environment variable but it was not a valid location: {2}
# number gap to fill
WLSDPLY-12402={0} was called with the {1} command-line switch but the specified domain type {2} defines \
  no RCU schemas so RCU will not be run
WLSDPLY-12403=Enter the RCU database SYS user password
WLSDPLY-12404=Failed to read the RCU SYS password input from the user: {0}
WLSDPLY-12405=Please enter the RCU Schema password
WLSDPLY-12406=Failed to read the RCU Schema password input from the user: {0}
WLSDPLY-12407={0} invoked with {1} argument but was missing the {2} argument
WLSDPLY-12408=Domain type {0} definition has RCU schemas defined so the {1} and {2} model attributes are required
WLSDPLY-12409={0} failed to create the domain: {1}
WLSDPLY-12410={0} failed to deploy the resources and applications to the domain: {1}
WLSDPLY-12411=The model file specified ATP database info without oracle.net.tns_admin directory but the archive does \
  not have wallet included
WLSDPLY-12412=The model file specified ATP database info without oracle.net.tns_admin directory and there is no \
  archive specified
WLSDPLY-12413=The model file specified RCUDbInfo section but key {0} is None or missing. Required keys are {1}

# wlsroles_helper.py
WLSDPLY-12500=The WebLogic role mapper will be updated with the roles: {0}
WLSDPLY-12501=The role {0} has no specified expression value and will be ignored
WLSDPLY-12502=The role {0} is not a WebLogic global role and will use the expression as specified
WLSDPLY-12503=The role {0} specifies an invalid update mode and will use the default replace mode
WLSDPLY-12504=The processing of WebLogic roles from the model is not support with WebLogic Server version {0}
WLSDPLY-12505={0} domain creation precheck failed. {1}: {2}
WLSDPLY-12506={0} domain creation precheck failed. {1}

###############################################################################
#                   YAML/JSON messages (18000 - 18999)                        #
###############################################################################
WLSDPLY-18000=Detected boolean field {0} had unexpected value {1} so it will be set to false
WLSDPLY-18001=Detected boolean field {0} had an empty value so it will be set to false
WLSDPLY-18002=Detected integer field {0} value {1} that could not be parsed to an integer so it will be set to 0: {2}
WLSDPLY-18003=Detected integer field {0} had an empty value so it will be set to 0
WLSDPLY-18004=Detected float field {0} value {1} that could not be parsed to a floating point number \
  so it will be set to 0: {2}
WLSDPLY-18005=Detected float field {0} had an empty value so it will be set to 0
WLSDPLY-18006=Field {0} value had unexpected type: class name is {1}
WLSDPLY-18007=Failed to parse {0} file {1}: {2}
WLSDPLY-18008=Failed to create YAML translator for YAML file {0}: {1}
WLSDPLY-18009=File {0} does not appear to be a valid file for YAML output: {1}
WLSDPLY-18010=Unable to open file {0} for writing: {1}
WLSDPLY-18011=An error occurred while trying to write file {0}: {1}
WLSDPLY-18012=An error occurred while closing the YAML file output stream...continuing: {0}
WLSDPLY-18013=Expecting a scalar value for field {0} but found a {1} type instead.  Arrays of complex \
  types not implemented so setting to None.
WLSDPLY-18014=Failed to create JSON translator for JSON file {0}: {1}
WLSDPLY-18015=File {0} does not appear to be a valid file for JSON output: {1}
WLSDPLY-18016=An error occurred while closing the JSON file output stream...continuing: {0}
WLSDPLY-18017=The {0} parser encountered {1} error(s) while parsing {2}


# oracle.weblogic.deploy.util.ParsingErrorListener.java
WLSDPLY-18018=Parse error for file {0} at line {1} position {2}: {3}
WLSDPLY-18019=Parser reported ambiguous decision {0} from alternatives {1} while parsing "{2}" from file {3}
WLSDPLY-18020=Parser reported attempting full context decision {0} on input "{1}" while parsing file {2}
WLSDPLY-18021=Parser reported context sensitivity decision {0} on input "{1}" while parsing file {2}

WLSDPLY-18022=An error occurred while closing the json input stream for json file {0}...continuing: {1}
WLSDPLY-18023=An error occurred while closing the yaml input stream for yaml file {0}...continuing: {1}
WLSDPLY-18024=Detected integer value {0} that could not be parsed to an integer so it will be set to 0: {1}
WLSDPLY-18025=Detected float value {0} that could not be parsed to a floating point number so it will be set to 0: {1}
WLSDPLY-18026=Detected number field with an empty value so it will be set to 0
WLSDPLY-18027=Element {0} has an unknown value type {1} so its value will be set to None
WLSDPLY-18028=Unable to parse the model file because it contains a duplicate category entry {0}

# New Snakeyaml parser messages
WLSDPLY-18100=Failed to parse file {0}: {1}
WLSDPLY-18101=An error occurred while parsing file {0} because the file contains {1} documents when only 1 is supported
WLSDPLY-18102=An error occurred while parsing file {0} because the parser returned a scalar value of an unexpected type: {1}
WLSDPLY-18103=An error occurred while parsing file {0} because the parser returned a top-level object that is not a map: {1}
WLSDPLY-18104=An error occurred while parsing file {0} because the parser returned a top-level object that was null
WLSDPLY-18105=An error occurred while parsing file {0} because the parser encountered an unexpected condition where it was asked to translate a null map object
WLSDPLY-18106=An error occurred while parsing file {0} because the parser encountered an unexpected condition where it was asked to translate a null list object
WLSDPLY-18107=An error occurred while writing the YAML output file {0}: {1}
WLSDPLY-18108=An error occurred while creating the input stream for YAML input file {0}: {1}
WLSDPLY-18109=An error occurred while creating the output writer for YAML output file {0}: {1}
WLSDPLY-18110=An error occurred while closing the yaml output writer for yaml file {0}...continuing: {1}
WLSDPLY-18111=The YAML parser received an invalid value "{0}" for the maximum file size so ignoring the value...

# New PythonToJava type conversion code
WLSDPLY-18200=An error occurred because the top-level type to be converted was not a Python dictionary
WLSDPLY-18201=An error occurred during Python to Java type conversion because an unknown Python type was encountered: {0}

###############################################################################
#                  Tool Util Messages (19000 - 19999)                         #
###############################################################################
# wlsdeploy/aliases/aliases.py (continued)
WLSDPLY-19000=Failed to get model subfolders for location ({0}): {1}
WLSDPLY-19001=Failed to get name token for location ({0}): {1}
WLSDPLY-19002=Failed to get model folder path for location ({0}): {1}
WLSDPLY-19003=Failed to get the WLST attributes path for location ({0}): {1}
WLSDPLY-19004=Failed to get the WLST subfolders path for location ({0}): {1}
WLSDPLY-19005=Failed to get the WLST list path for location ({0}): {1}
WLSDPLY-19006=Failed to get the WLST create path for location ({0}): {1}
WLSDPLY-19007=Failed to get the flattened folder WLST create path for location ({0}): {1}
WLSDPLY-19008=Failed to determine if the location ({0}) supports multiple child MBeans: {1}
WLSDPLY-19009=Failed to get the WLST MBean name for location ({0}): {1}
WLSDPLY-19010=Failed to get the WLST MBean type for location ({0}): {1}
WLSDPLY-19011=Failed to determine if the location ({0}) contains a flattened folder: {1}
WLSDPLY-19012=Failed to get the WLST MBean name for the flattened folder for location ({0}): {1}
WLSDPLY-19013=Failed to get the WLST MBean type for the flattened folder for location ({0}): {1}
WLSDPLY-19014=Failed to get the WLST attribute name and value for model attribute {0} and \
  value {1} at location ({2}): {3}
WLSDPLY-19015=Failed to get the WLST attribute name for model attribute {0} at location ({1}): {2}
WLSDPLY-19016=Failed to get the model attributes names that are passwords for location ({0}): {1}
WLSDPLY-19017=Failed to get the model attribute names that require using an MBean value to set in \
  WLST at location ({0}): {1}
WLSDPLY-19018=Failed to determine if the model folder name {0} at location ({1}) is valid: {2}
WLSDPLY-19019=Failed to get the model attribute names and types at location ({0}): {1}
WLSDPLY-19020=Failed to get the model attribute list that require a GET instead of LSA for model folder ({0}) \
  at location ({1}): {2}
WLSDPLY-19021=Failed to determine if the singleton model folder ({0}) at location ({1}) requires name related \
  special handling: {2}
WLSDPLY-19022=Failed to get the model name for wlst name ({0}) at location ({1}): {2}
WLSDPLY-19023=Failed to get the model restart required attribute names at location ({0}): {1}
WLSDPLY-19024=Failed to determine if the location ({0}) requires artificial type subfolder handling of MBeans: {1}
WLSDPLY-19025=Failed to determine if the location ({0}) supports only a single MBean instance \
  of the parent node type: {1}
WLSDPLY-19026=Failed to determine if the location ({0}) is an artificial type folder: {1}
WLSDPLY-19027=Failed to get the model merge required attribute names at location ({0}): {1}
WLSDPLY-19028=Failed to convert the wlst attribute name and value for the model at location ({0}) : {1}
WLSDPLY-19029=Failed to get the model attribute names at location ({0}): {1}
WLSDPLY-19030=Failed to get the model attribute list that use path tokens for model folder ({0}) \
  at location ({1}): {2}
WLSDPLY-19031=Failed to determine if the model attribute name {0} at location ({1}) is valid: {2}
WLSDPLY-19032=Failed to get the default value for model attribute {0} at location ({1}): {2}
WLSDPLY-19033=Failed to determine if location ({0}) is valid for this version of WebLogic Server
WLSDPLY-19034=Failed to get the model attribute list that require a special processing via a method for model \
  folder ({0}) at location ({1}): {2}
WLSDPLY-19035=Failed to determine if the location ({0}) allows custom folder types: {1}
WLSDPLY-19036=Failed to determine if the location ({0}) is a security provider: {1}
WLSDPLY-19037=Failed to decrypt password: {0}
WLSDPLY-19038=List of attribute names to ignore for all MBeans {0}
WLSDPLY-19039=Failed to convert the wlst attribute name to the model name at location ({0}) : {1}
WLSDPLY-19040=Failed to determine if the model attributes {0} is a password for location ({0}): {1}
WLSDPLY-19041=Failed to get the flattened folder information for location ({0}): {1}
WLSDPLY-19042=Failed to get the preferred model type for attribute {0} at location {1} : {2}
WLSDPLY-19043=Failed to get the read type for attribute {0} at location {1} : {2}
WLSDPLY-19044=Failed to get the ordering of subfolders at parent location {0} : {1}
WLSDPLY-19045=Failed to get the derived default value for attribute {0} at location {1} : {2}
WLSDPLY-19046=Failed to get the model attribute list that have ACCESS type ROD ({0}) \
  at location ({1}): {2}
WLSDPLY-19047=Discovering domain in production mode
WLSDPLY-19048=Discovering domain in secure mode
WLSDPLY-19049=Failed to get the secret suffix value for attribute {0} at location {1} : {2}
WLSDPLY-19050=Failed to get the secret key for attribute {0} at location {1} : {2}

# wlsdeploy/tool/util/attribute_setter.py
WLSDPLY-19200=No target found with name {0}
WLSDPLY-19201=Unable to locate destination {0} in JMS System Resource {1}
WLSDPLY-19202={0} {1} not found in domain or resource group
WLSDPLY-19203=Unable to locate SAF destination {0} in JMS System Resource {1}
WLSDPLY-19204=Found {0} {1} in {2} {3}
WLSDPLY-19205=Unable to find folder {0} in location {1}
WLSDPLY-19206=Unable to locate partition work manager {0} for partition {1}
WLSDPLY-19207=Unable to locate resource manager {0} for partition {1}
WLSDPLY-19208=Unable to locate log filter {0} for log at location {1}

WLSDPLY-19210={0} {1} not found in location {2}
WLSDPLY-19211=Setting attribute {0} with model value {1} to value {2} in location {3}

# wlsdeploy/tool/util/archive_helper.py
WLSDPLY-19300=Failed to open archive file {0}: {1}
WLSDPLY-19301=Unable to determine if a model file was contained in archive file {0}: {1}
WLSDPLY-19302=Unable to determine if file {0} was contained in archive file {1}: {2}
WLSDPLY-19303=Unable to extract {0} from archive file {1}: {2}
WLSDPLY-19304=Unable to compute hash for entry {0} in archive file {1}: {2}
WLSDPLY-19305=Failed to extract domain library {0} because it does not exist in archive file {1}
WLSDPLY-19306=Unable to extract domain library {0} from archive file {1}: {2}
WLSDPLY-19307=Unable to extract classpath libraries from archive file {0} to domain directory {1}: {2}
WLSDPLY-19308=Failed to extract script to domain bin {0} because it does not exist in archive file {1}
WLSDPLY-19309=Unable to extract from domain bin {0} from archive file {1}: {2}
WLSDPLY-19310=Unable to extract user custom files from archive file {0} to domain directory {1}: {2}
WLSDPLY-19311=Unable to remove domain bin scripts from archive file{0}: {1}
WLSDPLY-19312=Unable to copy file {0} to {1}: {2}
WLSDPLY-19313=Attribute {0} in model location {1} references path {2} specified in the model is not suitable for \
  remote domain update, the path cannot be deployed remotely.

# wlsdeploy/tool/util/topology_helper.py
WLSDPLY-19400=Creating placeholder for server template {0}
WLSDPLY-19401=Creating placeholder for JDBC resource {0}
WLSDPLY-19402=Creating placeholder for Server resource {0}
WLSDPLY-19403=Creating placeholder for {0} {1}
WLSDPLY-19404=Clearing targets for {0} placeholder {1}

# wlsdeploy/tool/util/variable_injector.py
WLSDPLY-19500=Model variable injector values loaded from location {0}
WLSDPLY-19501=Variable replacement using custom file list {0}
WLSDPLY-19502=Unable to read and parse model variables injector json file {0} : {1}
WLSDPLY-19503=Ignoring unknown keyword {0} found in model variable injector file
WLSDPLY-19504=Variable keywords file loaded from location {0}
WLSDPLY-19505=Unable to read and parse variable keywords file {0} : {1}
WLSDPLY-19506=Selecting only the entries from the specified mbean name list {0} for attribute {1} at location {2}
WLSDPLY-19507=Exception attempting to write to variables file {0} - discarding model changes with variable insertions \
  : {1}
WLSDPLY-19508=Adding file {0} to injector file list for keyword {1}
WLSDPLY-19509=Unable to read and load values for property file {0} : {1}
WLSDPLY-19510=Invalid property file name {0}
WLSDPLY-19511=Invalid Regular expression pattern {0} : {1}
WLSDPLY-19512=CUSTOM keyword was found in variables injector list but no files were included. Skipping the CUSTOM \
  keyword
WLSDPLY-19513=Variables were located and inserted in the model using injector file {0}
WLSDPLY-19514=Located mbean {0} in the model file
WLSDPLY-19515=Invalid mbean {0} found in injector directive {1} at location {2}
WLSDPLY-19516=MBean {0} not found in the model for injector directive {1} at location {2}
WLSDPLY-19517=Attribute {0} not found in the model for injector directive {1} at location {2}
WLSDPLY-19518=Variables were inserted into the model and written to the variables file {0}
WLSDPLY-19519=No variables were inserted into the model during variable replacement
WLSDPLY-19520=Variable injector file was found at location {0} but no variable properties file name was provided
WLSDPLY-19522=Variables property file name {0} was passed as an argument to the variable injector
WLSDPLY-19523=MBean {0} from injector path represents a named MBean folder at location {1}
WLSDPLY-19524=Segment {0} for attribute {1} not found in model value {2} at location {3}
WLSDPLY-19525=Variable {0} inserted into the model {1} for attribute {2} and value \
  {3} inserted into variable properties
WLSDPLY-19526=Variable {0} was already inserted into model for attribute {1} at location {2}
WLSDPLY-19527=Segment found in dictionary for attribute {0}; inserting variable replacement {1} into dictionary value
WLSDPLY-19528=Variable {0} was inserted into the model list for attribute {1} and value {2} has been inserted \
  into the variable file
WLSDPLY-19529=Variable {0} was inserted into the model string {1} for attribute {2} and value {3} has been \
  inserted into the variable file
WLSDPLY-19530=Segment was not found in attribute {0} value so entire variable value was replaced by {1}
WLSDPLY-19531=Invalid location {0} for variable injection into attribute {1} : {2}
WLSDPLY-19532=No model variable injector file {0}
WLSDPLY-19533=Will inject variable replacement strings into model using keyword directions found in file {0}
WLSDPLY-19534=Update existing variable file {0} with injected variables
WLSDPLY-19535=Create new variable file {0} for injected variables
WLSDPLY-19536=Append existing variable file {0} with injected variables
WLSDPLY-19537=Unable to load variables from existing file {0} and will overwrite the file : {1}
WLSDPLY-19538=Found name keyword {0} for mbean {1}
WLSDPLY-19539=Unable to locate and call mbean name keyword {0} method {1} : {2}. Will inject variables using \
  full mbean name list
WLSDPLY-19540=Attribute {0} not in the model at location {1} but the force attribute is present in the injector \
  keyword so the attribute will be added to the model with the default value {2}
WLSDPLY-19541=Replacement variable value {0} cannot be formatted for the attribute {1} at location {2} : {3}
WLSDPLY-19542=Variable value has been set to {0} and replaces the model value {1} for attribute {2} at location {3}
WLSDPLY-19543=Split injector value into mbean list {0} and attribute {1}
WLSDPLY-19544=Clearing cache of existing variable properties
WLSDPLY-19545=Remove property with name {0} from the variable cache
WLSDPLY-19546=Folder name at location {0} shortened to {1}

# wlsdeploy/tool/variable_inject.py
WLSDPLY-19600=Use model variable injector file {0} from command line arguments
WLSDPLY-19601=Use variable injector keywords file {0} from command line arguments
WLSDPLY-19602=Use variable properties file {0} from command line arguments
WLSDPLY-19603=Archive file {0} was provided but does not contain a model file
WLSDPLY-19604=Update model with injected variables

# wlsdeploy/tool/util/credential_injector.py
WLSDPLY-19650=Unused credential variables will not be filtered for target credentials method {0}
WLSDPLY-19651=Removing unused credential variable {0}

# wlsdeploy/tool/util/odl_deployer.py
WLSDPLY-19700=ODL configuration in online mode is not supported, skipping
WLSDPLY-19701=Unable to add handler {0} without specifying its class at location {1}
WLSDPLY-19702=Unable to add handler {0} at location {1}: {2}
WLSDPLY-19703=Unable to set {0} to "{1}" at location {2}: {3}
WLSDPLY-19704=Unable to add logger {0} at location {1}: {2}
WLSDPLY-19705=Unable to assign handler {0} to logger {1} at location {2}: {3}
WLSDPLY-19706=Unable to set property {0} to "{1}" at location {2}: {3}
WLSDPLY-19707=Unable to update ODL configuration for server {0}: {1}
WLSDPLY-19708=Applying {0} {1} to server {2}
WLSDPLY-19709=ODL configuration for non-JRF domains is not supported, skipping
WLSDPLY-19710=Unable to create logging configuration directory {0}

# Common tooling messages used by multiple tools
WLSDPLY-20000={0} encountered an unexpected validation error: {1}
WLSDPLY-20001={0} did not complete the operation because validation failed
WLSDPLY-20002=Enter the encryption passphrase used to encrypt the model passwords
WLSDPLY-20003=Failed to read the encryption passphrase input from the user: {0}
WLSDPLY-20004={0} variable substitution failed: {1}
WLSDPLY-20005={0} invoked with missing required argument: {1}
WLSDPLY-20006={0} requires the model file argument {1} to be an existing file: {2}
WLSDPLY-20007={0} failed to write encrypted variables to file {1}: {2}
WLSDPLY-20008={0} argument processing failed: {1}
WLSDPLY-20009={0} failed to load the model file {1}: {2}
WLSDPLY-20010={0} failed to extract the model file from the archive file {1}: {2}
WLSDPLY-20011=No WLST key for model attribute {0}
WLSDPLY-20012=No WLST value for model attribute {0} value {1}
WLSDPLY-20013=Updating {0}
WLSDPLY-20014={0} requires the archive file argument {1} to be an existing file: {2}
WLSDPLY-20015={0} requires a model file to run but the {1} argument was not provided
WLSDPLY-20016=No filters of type {0} found in filter configuration file {1}
WLSDPLY-20017=No filter configuration file {0}
WLSDPLY-20018=Error applying filter configuration: {0}
WLSDPLY-20019=Filter entry in {0} has neither ID or path
WLSDPLY-20020=Filter ID {0} is invalid
WLSDPLY-20021=Filter path {0} does not exist
WLSDPLY-20022=Error loading filter path {0}:  {1}

WLSDPLY-20024={0} failed to persist the model to the archive file {1}: {2}
WLSDPLY-20025=For {0}, specify the {1} or {2} argument, but not both
WLSDPLY-20026={0} failed to find a model file in archive {1}, and {2} argument not specified
WLSDPLY-20027=Enter the OPSS wallet passphrase
WLSDPLY-20028=Failed to read the OPSS wallet passphrase input from the user: {0}
WLSDPLY-20029=Specified validation method to use was empty or null
WLSDPLY-20030=Specified validation method {0} is invalid, must be one of: {1}
WLSDPLY-20031={0} specified Variable File {1} is not a valid file: {2}
WLSDPLY-20032=No model specified so no validation performed
WLSDPLY-20033=Applying filter with name "{0}"
WLSDPLY-20034=Applying filter with ID "{0}"
WLSDPLY-20035={0} encountered an unexpected runtime exception.  Please file an issue on GitHub and attach the log file and stdout. Exception: {1}
WLSDPLY-20036={0} encountered an unexpected runtime exception.  Stacktrace: {1}
WLSDPLY-20037=Final filter ID {0} is invalid
WLSDPLY-20038=Error applying final filter configuration: {0}

# Messages for internal filters
WLSDPLY-20201=Unsupported attribute {0} at location {1} removed from model
WLSDPLY-20202=Changing {0} to false for {1} "{2}"
WLSDPLY-20203={0} entries "{1}" and "{2}" in {3} "{4}" have different {5} values: {6} and {7}
WLSDPLY-20204=Adding {0} "{1}" to dynamic cluster "{2}" for compatibility with {3} target
WLSDPLY-20205=The {0} value "{1}" is used by multiple dynamic clusters, which will cause deployment to fail
WLSDPLY-20206=Adding {0} value "{1}" to model for compatibility with {2} target
WLSDPLY-20207=Adding {0} "{1}" to model for compatibility with {2} target
WLSDPLY-20208=Removing {0} from {1} for domain home source type {2}

# Common messages used for tool exit and clean-up
WLSDPLY-21000={0} Messages:
WLSDPLY-21001=          {0} total : {1}
WLSDPLY-21002=Total: {0}
WLSDPLY-21003=Issue Log for {0} version {1} running WebLogic version {2} {3} mode:

# RCUDbinfo

WLSDPLY-22000={0} has been deprecated and will be removed in a future release, please use {1} instead

# wlsdeploy/tool/util/saml2_security_helper.py

WLSDPLY-23000=Skipping deployment of SAML2 initialization file {0} because {1} is present in the domain
WLSDPLY-23001=Extracting SAML2 initialization file {0}
WLSDPLY-23002=Extracting SAML2 initialization metadata file {0}
WLSDPLY-23003=Unable to extract SAML2 initialization metadata file {0} specified in properties file {1}
WLSDPLY-23004=Metadata key {0} was not found in SAML2 initialization file {1}
WLSDPLY-23005=Adding SAML2 initialization file {0} to archive
WLSDPLY-23006=Adding SAML2 initialization metadata file {0} to archive
WLSDPLY-23007=SAML2 initialization metadata file {0} specified in properties file {1} was not found

####################################################################
#   Message number 30000 - 30999 Archive Helper                    #
####################################################################
WLSDPLY-30000=The -archive_file argument must have a non-empty file name
WLSDPLY-30001=The -archive_file {0} is not a file
WLSDPLY-30002=The -archive_file {0} does not exist
WLSDPLY-30003=The -archive_file argument's parent directory {0} does not exist and could not be created
WLSDPLY-30004=Failed to list all entries in archive file {0}: {1}.
WLSDPLY-30005=Failed to list {0} entries with name {1} in archive file {2}: {3}.
WLSDPLY-30006=Failed to list all {0} entries in archive file {1}: {2}.
WLSDPLY-30007=Failed to list {0} entries in {1} with name {2} in archive file {3}: {4}.
WLSDPLY-30008=Failed to list all {0} entries in {1} in archive file {2}: {3}.
WLSDPLY-30009=The -source {0} location does not exist
WLSDPLY-30010=Failed to add {0} {1} to archive file {2}: {3}.
WLSDPLY-30011=Failed to add {0} {1} with overwrite value {2} to archive file {3}: {4}.
WLSDPLY-30012=Failed to add server keystore {0} for server {1} to archive file {2}: {3}.
WLSDPLY-30013=Failed to add server keystore {0} for server {1} with overwrite value {2} to archive file {3}: {4}.
WLSDPLY-30014=Failed to add Coherence config file {0} for cluster {1} to archive file {2}: {3}.
WLSDPLY-30015=Failed to add Coherence config file {0} for cluster {1} with overwrite value {2} to archive file {3}: {4}.
WLSDPLY-30016=Failed to add Coherence persistence directory type {0} for cluster {1} to archive file {2}: {3}.
WLSDPLY-30017=Failed to add Coherence persistence directory type {0} for cluster {1} with overwrite value {2} to archive file {3}: {4}.
WLSDPLY-30018=Failed to add JMS foreign server binding file {0} for JMS foreign server {1} to archive file {2}: {3}.
WLSDPLY-30019=Failed to add JMS foreign server binding file {0} for JMS foreign server {1} with overwrite value {2} to archive file {3}: {4}.
WLSDPLY-30020=Failed to add file store directory {0} to archive file {1}: {2}.
WLSDPLY-30021=Failed to add file store directory {0} with overwrite value {1} to archive file {2}: {3}.
WLSDPLY-30022=Failed to add {0} name {1} from {2} to archive file {3}: {4}.
WLSDPLY-30023=Failed to add {0} name {1} from {2} with overwrite value {3} to archive file {4}: {5}.
WLSDPLY-30024=Failed to add OPSS wallet from {0} to archive file {1}: {2}.
WLSDPLY-30025=Failed to add OPSS wallet from {0} with overwrite value {1} to archive file {2}: {3}.
WLSDPLY-30026=The archiveHelper remove {0} -name {1} command removed {2} entries from archive file {3}.
WLSDPLY-30027=Failed to remove {0} {1} from archive file {2}: {3}.
WLSDPLY-30028=Failed to remove {0} {1} with force value {2} from archive file {3}: {4}.
WLSDPLY-30029=The archiveHelper remove {0} -server_name {1} -name {2} command removed {3} entries from archive file {4}.
WLSDPLY-30030=Failed to remove server {0} keystore {1} from archive file {2}: {3}.
WLSDPLY-30031=Failed to remove server {0} keystore {1} with force value {2} from archive file {3}: {4}.
WLSDPLY-30032=The archiveHelper remove {0} -cluster_name {1} -name {2} command removed {3} entries from archive file {4}.
WLSDPLY-30033=Failed to remove Coherence cluster {0} config file {1} from archive file {2}: {3}.
WLSDPLY-30034=Failed to remove Coherence cluster {0} config file {1} with force value {2} from archive file {3}: {4}.
WLSDPLY-30035=Failed to remove Coherence cluster {0} persistence directory {1} from archive file {2}: {3}.
WLSDPLY-30036=Failed to remove Coherence cluster {0} persistence directory {1} with force value {2} from archive file {3}: {4}.
WLSDPLY-30037=The archiveHelper remove {0} -foreign_server_name {1} -name {2} command removed {3} entries from archive file {4}.
WLSDPLY-30038=Failed to remove JMS Foreign Server {0} bindings file {1} from archive file {2}: {3}.
WLSDPLY-30039=Failed to remove JMS Foreign Server {0} bindings file {1} with force value {2} from archive file {3}: {4}.
WLSDPLY-30040=The archiveHelper remove {0} command removed {1} entries from archive file {2}.
WLSDPLY-30041=Failed to remove {0} from archive file {1}: {2}.
WLSDPLY-30042=Failed to remove {0} with force value {1} from archive file {2}: {3}.
WLSDPLY-30043=The -target argument must have a non-empty directory name
WLSDPLY-30044=The -target argument {0} is not a directory
WLSDPLY-30045=The -target directory {0} does not exist and could not be created
WLSDPLY-30046=The archiveHelper extract {0} extracted {1} from archive file {2} to target directory {3}.
WLSDPLY-30047=Failed to extract {0} {1} from archive file {2} to target directory {3}: {4}.
WLSDPLY-30048=The archiveHelper extract {0} extracted {1} for cluster {2} from archive file {3} to target directory {4}.
WLSDPLY-30049=Failed to extract {0} {1} for cluster {2} from archive file {3} to target directory {4}: {5}.
WLSDPLY-30050=The archiveHelper extract {0} extracted {1} for JMS Foreign Server {2} from archive file {3} to target directory {4}.
WLSDPLY-30051=Failed to extract {0} {1} for JMS Foreign Server {2} from archive file {3} to target directory {4}: {5}.
WLSDPLY-30052=The archiveHelper extract {0} extracted {1} for server {2} from archive file {3} to target directory {4}.
WLSDPLY-30053=Failed to extract {0} {1} for server {2} from archive file {3} to target directory {4}: {5}.
WLSDPLY-30054=The archiveHelper extract {0} extracted the {1} wallet from archive file {2} to target directory {3}.
WLSDPLY-30055=Failed to extract the {0} wallet from archive file {1} to target directory {2}: {3}.
WLSDPLY-30056=The archiveHelper extract all extracted everything from archive file {0} to target directory {1}.
WLSDPLY-30057=Failed to extract everything from archive file {0} to target directory {1}: {2}.
WLSDPLY-30058=Failed to add the RCU wallet from {0} to archive file {1}: {2}.
WLSDPLY-30059=Failed to add the RCU wallet from {0} with overwrite value {1} to archive file {2}: {3}.
WLSDPLY-30060=The archiveHelper remove rcuWallet command removed {0} entries from archive file {1}.
WLSDPLY-30061=Failed to remove RCU database wallet from archive file {0}: {1}.
WLSDPLY-30062=Failed to remove RCU database wallet with force value {0} from archive file {1}: {2}.

# Overflow for cla_utils.py
WLSDPLY-31000=The Create Domain tool's -rcu_db argument is deprecated and will be removed in a future release.  \
  Please use the rcu_db_conn_string attribute under the RCUDbInfo section of the model instead.
WLSDPLY-31001=The Create Domain tool's -rcu_db_user argument is deprecated and will be removed in a future release.  \
  Please use the rcu_db_user attribute under the RCUDbInfo section of the model instead.
WLSDPLY-31002=The Create Domain tool's -rcu_prefix argument is deprecated and will be removed in a future release.  \
  Please use the rcu_prefix attribute under the RCUDbInfo section of the model instead.
WLSDPLY-31003=The Create Domain tool's -rcu_sys_pass argument is deprecated and will be removed in a future release.  \
  Please use the rcu_admin_password attribute under the RCUDbInfo section of the model instead.
WLSDPLY-31004=The Create Domain tool's -rcu_schema_pass argument is deprecated and will be removed in a future release.  \
  Please use the rcu_schema_password attribute under the RCUDbInfo section of the model instead.

# ssh_context.py
WLSDPLY-32000=Please enter the SSH user's password
WLSDPLY-32001=Failed to read the SSH user's password input from the user: {0}
WLSDPLY-32002=Please enter the SSH private key passphrase
WLSDPLY-32003=Failed to read the SSH private key passphrase input from the user: {0}
WLSDPLY-32004=Failed to authenticate SSH user {0} with password: {1}
WLSDPLY-32005=Failed to authenticate SSH user {0} with public key: {1}
WLSDPLY-32006=Failed to load SSH private key {0}: {1}
WLSDPLY-32007=Skipping SSH initialization since -ssh_host argument was not found
WLSDPLY-32008=Failed to initialize SSH context: {0}
WLSDPLY-32009=Found multiple SSH user password arguments: {0}
WLSDPLY-32010=Found multiple SSH private key passphrase arguments: {0}
WLSDPLY-32011=Multiple authentication types arguments found: {0} and {1}
WLSDPLY-32012=Failed to download from remote server because the remote path was empty or null
WLSDPLY-32013=Failed to download from remote server because the remote path {0} does not appear to be an absolute path
WLSDPLY-32014=Failed to download {0} from remote server because the local path was empty or null
WLSDPLY-32015=Failed to download {0} from remote server to local path {1}: {2}
WLSDPLY-32016=Downloading {0} from remote server {1} to local path {2}
WLSDPLY-32017=Completed downloading {0} from remote server {1} to local path {2}
WLSDPLY-32018=Failed to upload to remote server because the remote path was empty or null
WLSDPLY-32019=Failed to upload to remote server because the remote path {0} does not appear to be an absolute path
WLSDPLY-32020=Failed to upload {0} to remote server because the local path was empty or null
WLSDPLY-32021=Failed to upload {0} to remote server path {1}: {2}
WLSDPLY-32022=Uploading {0} to remote server {1} path {2}
WLSDPLY-32023=Completed uploading {0} to remote server {1} path {2}
WLSDPLY-32024=Execute remote command {0}
WLSDPLY-32025=Completed remote command with status {0}

# verify_ssh.py
WLSDPLY-32900=The -remote_test_file {0} argument was specified without the corresponding -local_output_dir argument.
WLSDPLY-32901=The -local_output_dir {0} argument was specified without the corresponding -remote_test_file argument.
WLSDPLY-32902=The -local_test_file {0} argument was specified without the corresponding -remote_output_dir argument.
WLSDPLY-32903=The -remote_output_dir {0} argument was specified without the corresponding -local_test_file argument.
WLSDPLY-32904={0} failed during download test: {1}<|MERGE_RESOLUTION|>--- conflicted
+++ resolved
@@ -1292,13 +1292,8 @@
 WLSDPLY-09338=Removing {0} from model deployment because the running application's targets are a superset of \
   the targets in the model.
 WLSDPLY-09339=Removing {0} from model deployment because the running application's has no target and \
-<<<<<<< HEAD
-  also no targets in the model. 
+  also no targets in the model.
 WLSDPLY-09340=Cannot create temporary directory for uploading resources for remote deployment; {0}
-=======
-  also no targets in the model.
-WLSDPLY-09340=Cannot create temporary directory for uploading applications for remote deployment; {0}
->>>>>>> 45be11ad
 WLSDPLY-09341=Cannot deploy application {0}, SourcePath {1}  with '-remote' option because it is in exploded format
 
 # wlsdeploy/tool/deploy/common_resources_deployer.py
