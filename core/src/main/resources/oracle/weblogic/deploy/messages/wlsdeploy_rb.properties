# Copyright (c) 2017, 2019, Oracle and/or its affiliates. All rights reserved.
# The Universal Permissive License (UPL), Version 1.0
#
#
####################################################################
#   Message number 00001 - 00999 WLST Helper                       #
####################################################################
WLSDPLY-00001=Entering cd({0}) method
WLSDPLY-00002=wlst.cd({0}) in {1} mode failed: {2}
WLSDPLY-00003=Exiting cd({0}) method with result {1}
WLSDPLY-00004=Entering get({0}) method
WLSDPLY-00005=wlst.get({0}) in {1} mode failed: {2}
WLSDPLY-00006=Exiting get({0}) method with result {1}
WLSDPLY-00007=Entering set({0}, {1}) method
WLSDPLY-00008=wlst.set({0}, {1}) in {2} mode failed : {3}
WLSDPLY-00009=Exiting set({0}, {1}) method
WLSDPLY-00010=Entering set_with_cmo({0}, {1})
WLSDPLY-00011=Computed set method name is {0}
WLSDPLY-00012=Unable to call {0}({1}) on the cmo in {2} mode because the cmo was None
WLSDPLY-00013=Failed to find the cmo method {0} in {1} mode: {2}
WLSDPLY-00014=Call to cmo.{0}({1}) in {2} mode failed: {3}
WLSDPLY-00015=Exiting set_with_cmo({0}, {1})
WLSDPLY-00016=Entering create({0}, {1}, {2}) method
WLSDPLY-00017=Unable to create({0}, {1}, {2}) in {3} mode at location {5} : {4}
WLSDPLY-00018=Exiting create({0}, {1}, {2}) method with result {3}
WLSDPLY-00019=Entering delete({0}, {1}) method
WLSDPLY-00020=Unable to delete({0}, {1}) in {2} mode : {3}
WLSDPLY-00021=Exiting delete({0}, {1}) method
WLSDPLY-00022=Failed to get the database defaults: {0}
WLSDPLY-00023=Setting the server groups {0} on server {1} failed : {2}
WLSDPLY-00024=wlst.setOption({0}) in {1} mode failed : {2}
WLSDPLY-00025=Entering path_exists({0}) method
WLSDPLY-00026=Path {0} does not exist in the domain : {1}
WLSDPLY-00027=Exiting path_exists({0}) method with result {1}
WLSDPLY-00028=Entering _ls({0}, {1}, {2}) method
WLSDPLY-00029=wlst.ls({0}, returnType={1}, returnMap='true') in {2} mode failed: {3}
WLSDPLY-00030=Exiting _ls({0}, {1}, {2}) method with result {3}
WLSDPLY-00031=Path {0} does not represent a singleton MBean. {1} names returned for the MBean : {2}
WLSDPLY-00032=MBean name for location {0} is {1}
WLSDPLY-00033=Entering get_pwd() method
WLSDPLY-00034=wlst.pwd() in {0} mode failed : {1}
WLSDPLY-00035=Exiting get_pwd() method with result {0}
WLSDPLY-00036=wlst.updateCmo() at location {0} in mode {1} failed : {2}
WLSDPLY-00037=wlst.readTemplate({0}) failed : {1}
WLSDPLY-00038=wlst.addTemplate({0}) failed : {1}
WLSDPLY-00039=wlst.closeTemplate() failed : {0}
WLSDPLY-00040=wlst.selectTemplate({0}) failed : {1}
WLSDPLY-00041=wlst.loadTemplates() failed : {0}
WLSDPLY-00042=wlst.readDomain({0}) failed : {1}
WLSDPLY-00043=Unable to set the overwrite domain option to true while writing domain to {0} : {1}
WLSDPLY-00044=wlst.writeDomain({0}) failed : {1}
WLSDPLY-00045=wlst.updateDomain() failed : {0}
WLSDPLY-00046=wlst.closeDomain() failed : {0}
WLSDPLY-00047=wlst.connect({0}, <masked_password>, {1}) in {2} mode failed : {3}
WLSDPLY-00048=wlst.disconnect() failed : {0}
WLSDPLY-00049=wlst.edit() failed : {0}
WLSDPLY-00050=wlst.startEdit() failed : {0}
WLSDPLY-00051=wlst.stopEdit() failed : {0}
WLSDPLY-00052=wlst.save() failed : {0}
WLSDPLY-00053=wlst.activate() failed : {0}
WLSDPLY-00054=Entering get_exiting_object_list({0}) method
WLSDPLY-00055=Exiting get_object_list_path({0}) method with result {1}
WLSDPLY-00056=wlst.startApplication({0}, {1}, {2}) failed: {3}
WLSDPLY-00057=wlst.stopApplication({0}, {1}, {2}) failed: {3}
WLSDPLY-00058=wlst.deployApplication({0}, {1}, {2}) failed: {3}
WLSDPLY-00059=wlst.undeployApplication({0}, {1}, {2}) failed: {3}
WLSDPLY-00060=wlst.redeployApplication({0}, {1}, {2}) failed: {3}
WLSDPLY-00061=Getting configuration manager failed: {0}
WLSDPLY-00062=Getting active activation tasks failed: {0}
WLSDPLY-00063=Getting current editor failed: {0}
WLSDPLY-00064=Calling have unactivated tasks failed: {0}
WLSDPLY-00065=Failed to switch to the serverConfig MBean tree: {0}
WLSDPLY-00066=Failed to switch to the domainRuntime MBean tree: {0}
WLSDPLY-00067=Failed to switch to the custom MBean tree: {0}
WLSDPLY-00068=Failed to change directories back to the original location {0}: {1}
WLSDPLY-00069=wlst.undo() failed : {0}
WLSDPLY-00070=Unexpected exception: the cmo is not valid in online wlst
WLSDPLY-00071=applyJRF({0}, domainDir={1}, shouldUpdate={2}) failed: {3}
WLSDPLY-00072=WLST method {0} was not loaded in {1} mode when WLST was invoked
WLSDPLY-00073=Target JRF deployments and resources with applyJRF() to {0} in domain {1} with should_update={2}
WLSDPLY-00074=Child folder {0} does not exist for MBean at path {1}
WLSDPLY-00075=Child folder {0} exists for MBean at path {1}
WLSDPLY-00076=Deploy is running in online mode, but is not connected. Bypass the update and disconnect.
WLSDPLY-00077=Saving and activating updates to the domain in online mode and disconnecting wlst from the admin server.
WLSDPLY-00078=Saving updates to domain in offline mode and closing the domain.
WLSDPLY-00079=Connection with admin server already established for the domain
WLSDPLY-00080=Re-establish online connection with wlst to refresh with the current domain configuration and start edit \
  session to continue the updates.
WLSDPLY-00081=Re-read domain in offline wlst to refresh the current domain configuration and continue the updates.
WLSDPLY-00082=Start edit session in global WLST context for target {0}
WLSDPLY-00083=Failure to start edit session with {0} in domain for target {1} : {2}
WLSDPLY-00085=Save updates and close domain session in global WLST context for target {0}
WLSDPLY-00086=Failure on {0} : {1}
WLSDPLY-00087=WLST function {0} not found in WLST global context
WLSDPLY-00088=No edit session in progress. Disconnect from online wlst session.
WLSDPLY-00089=No changes to save in current edit session. Close the edit session.
WLSDPLY-00090=Unable to save unsaved changes using the Configuration Manager : {0}
WLSDPLY-00091=Unable to return the list of unsaved changes for the edit session : {0}
WLSDPLY-00092=In the wrong state to activate saved changes for the edit session : {0}
WLSDPLY-00093=In the wrong state to change to start an edit session : {0}
WLSDPLY-00094=Checking the editor in online with current configuration manager failed: {0}



###############################################################################
#                      Util messages (1000 - 3999)                            #
###############################################################################

# oracle.weblogic.deploy.util.CLAUtil.java
WLSDPLY-01000=Password was truncated to {0} characters

# oracle.weblogic.deploy.util.FileUtils.java
WLSDPLY-01100=Failed to get the canonical file for {0} so falling back to absolute file instead: {1}
WLSDPLY-01101=File {0} does not exist
WLSDPLY-01102=Directory {0} does not exist
WLSDPLY-01103=File {0} either does not exist or is not writable
WLSDPLY-01104=Method {0} on class {1} was called with argument {2} set to null
WLSDPLY-01105=Directory {0} is not a directory
WLSDPLY-01106=Directory {0} is not readable
WLSDPLY-01107=Failed to read directory {0}: {1}
WLSDPLY-01108=File name specified was empty
WLSDPLY-01109=File {0} is a directory
WLSDPLY-01110=Directory name was empty
WLSDPLY-01111=Deleting the directory {0}
WLSDPLY-01112=The directory {0} has {1} directory entry(ies)
WLSDPLY-01113=The directory {0} contains subdirectory entry {1}
WLSDPLY-01114=Deleting the file {1} in directory {0}
WLSDPLY-01115=Unable to delete file {0} from directory {1}
WLSDPLY-01116=Unable to successfully delete the directory {0}
WLSDPLY-01117=Model directory {0} has more than one {1} file, found {2} after previously finding {3}

# oracle.weblogic.deploy.util.ProcessHandler.java
WLSDPLY-01200=Process for command {0} isRunning() unable to get an exit value: {1}
WLSDPLY-01201=ProcessHandler had no registered wait handler when asked to exec() command: {0}
WLSDPLY-01202=Process for command {0} being executed, waiting for completion
WLSDPLY-01203=Process for command {0} failed to start: {1}
WLSDPLY-01204=Process for command {0} failed to write to the child process output stream: {1}
WLSDPLY-01205=Process for command {0} timed out after {1} milliseconds due to the timeout being set to {2}
WLSDPLY-01206=Process for command {0} polling thread interrupted: {1}
WLSDPLY-01207=Process for command {0} said: {1}
WLSDPLY-01208=Process for command {0} drainer thread failed: {1}

# oracle.weblogic.deploy.util.PyOrderedDict.java
WLSDPLY-01250="The memo argument was an instance of class {0} instead of an instance of class {1}"
WLSDPLY-01251=While doing deepcopy of a PyOrderedDict, encountered unexpected type {0} that will not be copied

# oracle.weblogic.deploy.util.ScriptRunner.java
WLSDPLY-01300=Executing {0}: {1}
WLSDPLY-01301=Check script {0} stdout file {1} for details

# oracle.weblogic.deploy.util.WLSDeployArchive.java
WLSDPLY-01400=An error occurred while looking for the model file in directory {0}: {1}
WLSDPLY-01401=The archive is invalid because it contains multiple files that could be interpreted as the model: {0}
WLSDPLY-01402=Unable to extract file {0} from archive file {1} and remove the leading directories \
  because the path is invalid
WLSDPLY-01403=Unable to extract item {0} from archive {1} because the item was not found in the archive
WLSDPLY-01404=The specified path {0} does not refer to a valid location within the archive so nothing was extracted
WLSDPLY-01405=Unable to compute hash for archive file {0} entry {1} because entry is a directory
WLSDPLY-01406=Unable to compute hash for archive file {0} entry {1} because the entry was not found
WLSDPLY-01407=Unable to compute hash for archive file {0} entry {1}: {2}
WLSDPLY-01408=Preparing to add entries under {0} for directory {1}
WLSDPLY-01409=Added entries under {0} for directory {1}
WLSDPLY-01410=Cannot download the file from the url {0}: {1}
WLSDPLY-01411=Cannot write the file from the url {0} to the archive temporary location: {1}
WLSDPLY-01412=Unexpected exception on close of URL {0} input stream: {1}
WLSDPLY-01413=Unexpected exception on close of archive {0} output stream: {1}
WLSDPLY-01414=WLSDeployArchive {0} unable to create the target directory {1}
WLSDPLY-01415=WLSDeployArchive {0} unable to create the target file {1}: {2}
WLSDPLY-01416=Entry {1} does not exist in archive {0}
WLSDPLY-01417=Unexpected exception on close of archive file item {0} input stream: {1}
WLSDPLY-01418=Preparing to add entry {0} for file {1}
WLSDPLY-01419=Added entry {0} for file {1}
WLSDPLY-01420=Unexpected exception on close of file {0} input stream: {1}
WLSDPLY-01421=WLSDeployArchive {0} unable to add file {1} to the archive because the file does not exist
WLSDPLY-01422=Unable to add file to the archive {0} because the file {1} is a directory
WLSDPLY-01423=WLSDeployArchive {0} unable to add/extract binaries because the directory {1} does not exist
WLSDPLY-01424=WLSDeployArchive {0} unable to add/extract binaries because the directory {1} is not a directory
WLSDPLY-01425=Failed to add entry {2} for file {1} to zip file {0}: {3}

# oracle.weblogic.deploy.util.WLSDeployZipFile.java
WLSDPLY-01500=The zip file {0} has the saved entry {1}
WLSDPLY-01501=Zip file {0} returned an input stream for zip entry {1} that was {2}
WLSDPLY-01502=The zip file {0} does not have the entry {1} in its saved entries
WLSDPLY-01503=Unable to read from the zip file {0}: {1}
WLSDPLY-01504=Zip file {0} has {1} saved entry(ies)
WLSDPLY-01505=The zip file {0} has {2} saved entry(ies) matching {1}
WLSDPLY-01506=The zip file {0} does not have any saved entries matching {1}
WLSDPLY-01507=Detected conflicting entry {0} while adding new entry, computing new name for the new entry
WLSDPLY-01508=Detected conflicting entry while adding new entry, renamed new entry from {0} to {1}
WLSDPLY-01509=Entry {1} already exists as a saved entry in zip file {0}...not adding
WLSDPLY-01510=Preparing to add entry {1} to zip file {0}
WLSDPLY-01511=Added entry {1} to zip file {0}
WLSDPLY-01512=Zip file {0} has a saved entry for {1}
WLSDPLY-01513=Found open zip file {0} so closing it
WLSDPLY-01514=Closing the zip file {0} failed: {1}
WLSDPLY-01515=Zip file {0} is not new
WLSDPLY-01516=Zip file {0} has {1} unsaved entry(ies)
WLSDPLY-01517=Removed saved entry {1} from zip file {0} due to finding the same entry in the unsaved entries list
WLSDPLY-01518=No saved entry for {1} in zip file {0}
WLSDPLY-01519=Wrote saved entry {0} from zip file {1} to new zip file {2}
WLSDPLY-01520=Wrote unsaved entry {0} for zip file {1} to new zip file {2}
WLSDPLY-01521=New temporary WLSDeployArchive file {0} was created to replace {1}
WLSDPLY-01522=Unable to save zip file {0}: {1}
WLSDPLY-01523=The underlying zip file is new so the zip file being written will use the specified name of {0}
WLSDPLY-01524=The underlying zip file is not new so the zip file being written will use the temporary name of {0}
WLSDPLY-01525=Created the new file {1} that will be used to replace zip file {0}
WLSDPLY-01526=The WLSDeployArchive {0} encountered an error while trying to create a temporary zip file \
  to use for saving changes: {1}
WLSDPLY-01527=Failed to read input stream for zip entry {0}: {1}
WLSDPLY-01528=Preparing to move the new file {0} to the original file location {1}
WLSDPLY-01529=Successfully moved the new file {0} to the original file location {1}
WLSDPLY-01530=Failed to move the new file {0} to the original file location {1}: {2}
WLSDPLY-01531=Found entry {0} in map
WLSDPLY-01532=Entry {0} in map matches {1} so adding it to the matching entries list
WLSDPLY-01533=Entry {0} in map does not match {1} so not adding it to the matching entries list
WLSDPLY-01534=The saved zip entries already contained the key {0} so a rename is needed
WLSDPLY-01535=Parsing entryName {0} resulted in a entryNameBase of {1} and entryNameExtension of {2}
WLSDPLY-01536=Found matching entry {1} for new entry {0}
WLSDPLY-01537=Entry {0} was stripped to {1}
WLSDPLY-01538=Stripped entry {0} has a key of {1}
WLSDPLY-01539=Unexpected exception closing input stream for entry {0}: {1}
WLSDPLY-01540=Closing the input stream for zip file {0} and zip entry {1} failed: {2}
WLSDPLY-01541=Closing the input stream for file {0} failed: {1}

# wlsdeploy/util/cla_util.py
WLSDPLY-01600=Processing command-line argument {0}
WLSDPLY-01601={0} does not recognize argument {1}
WLSDPLY-01602=Supplied Oracle Home directory {0} was not valid: {1}
WLSDPLY-01603=Computed WebLogic Home {0} for Oracle Home {1} was not valid: {2}
WLSDPLY-01604=Oracle Home at {0} has WebLogic version {1} installed: The minimum supported version is {2}
WLSDPLY-01605=Supplied Java Home directory {0} was not valid: {1}
WLSDPLY-01606=Supplied Domain Home directory {0} was not valid: {1}
WLSDPLY-01607=Supplied Domain Home {0} did not contain a valid config.xml file at {1}: {2}
WLSDPLY-01608=Directory {0} either does not exist or is not writable
WLSDPLY-01609=Specified Domain Type was empty or null
WLSDPLY-01610=Specified WLST path directory {0} is not valid: {1}
WLSDPLY-01611=Specified Admin URL was empty or null
WLSDPLY-01612=No protocol found in URL {0}
WLSDPLY-01613=Specified Admin URL {0} is not a valid URL: {1}
WLSDPLY-01614=Specified Admin User was empty or null
WLSDPLY-01615=Specified Admin Password was empty or null
WLSDPLY-01616=Specified Archive File {0} is not a valid file: {1}
WLSDPLY-01617=Specified Model File {0} is not a valid file: {1}
WLSDPLY-01618=Specified Previous Model File {0} is not a valid file: {1}
WLSDPLY-01619=Validate print usage spec was empty or null
WLSDPLY-01620=Specified Variable File {0} is not a valid file: {1}
WLSDPLY-01621=Specified RCU Database was empty or null
WLSDPLY-01622=Specified RCU Prefix was empty or null
WLSDPLY-01623=Specified RCU SYS Password was empty or null
WLSDPLY-01624=Specified RCU Schema Password was empty or null
WLSDPLY-01625=Specified encryption passphrase was empty or null
WLSDPLY-01626=Specified password to encrypt was empty or null
WLSDPLY-01627=Specified target WebLogic version to use was empty or null
WLSDPLY-01628=Specified target WebLogic version {0} is not a version number
WLSDPLY-01629=Specified target WebLogic version {0} is not a supported version
WLSDPLY-01630=Specified target WLST mode to use was empty or null
WLSDPLY-01631=Specified target WLST mode {0} is not a valid WLST mode
WLSDPLY-01632=Unknown command-line argument {0} for {1}...skipping
WLSDPLY-01633=Specified {0} argument {1} does not match the expected pattern: <section-name>:[/<folder-name>]*
WLSDPLY-01634=Specified {0} argument {1} references model section {2} which is not one of the known model sections: {3}
WLSDPLY-01635=Specified Model Variable Injector File {0} is not a valid file : {1}
WLSDPLY-01636=Specified Model Variable Keywords File {0} is not a valid file : {1}

# wlsdeploy/util/enum.py
WLSDPLY-01700=The value {0} is not a valid value of the Enum type {1}

# wlsdeploy/util/model_translator.py
WLSDPLY-01710=Unable to parse model from file {0} : {1}
WLSDPLY-01711=Parse model {0} file from {1}
WLSDPLY-01712=Persist model {0} file to {1}
WLSDPLY-01713=Unable to persist model to file {0} : {1}

# wlsdeploy/util/string_utils.py
WLSDPLY-01720=to_boolean() method called with non-boolean value {0} so returning False

# wlsdeploy/util/variables.py
WLSDPLY-01730=Failed to load variables file {0}: {1}
WLSDPLY-01731=Variables updated by {0}
WLSDPLY-01732=Variable {0} is not found in properties file
WLSDPLY-01733=Variable file {0} cannot be read: {1}
WLSDPLY-01734=No value in variable file {0}
WLSDPLY-01735=Variable substitution for {0} is deprecated, use @@PROP:{1}@@
WLSDPLY-01736=Default variable file name {0}

# wlsdeploy/util/weblogic_helper.py
WLSDPLY-01740=Encryption failed: Unable to locate SerializedSystemIni
WLSDPLY-01741=Encryption failed: Unable to initialize encryption service

# oracle.weblogic.deploy.util.WebLogicDeployToolingVersion.java (in src/main/resources/templates)
WLSDPLY-01750=The WebLogic Deploy Tooling {0} version is {1}

# logger_test.py
WLSDPLY-01760=Failed to access key in map: {0}

###############################################################################
#                    Encrypt Messages (04000 - 04999)                         #
###############################################################################

# oracle.weblogic.deploy.encrypt.EncryptionUtils
WLSDPLY-04000=User passphrase was empty or null
WLSDPLY-04001=Decryption failed: {0}
WLSDPLY-04002=Encryption failed: {0}
WLSDPLY-04003=Unable to get the key factory algorithm: {0}
WLSDPLY-04004=Unable to get secret key: {0}
WLSDPLY-04005=Failed to get cipher: {0}
WLSDPLY-04006=Invalid encrypted string format (p={0})

# wlsdeploy/tool/encrypt/encryption_utils.py

WLSDPLY-04103=Encrypted the value of field {0} from folder {1}
WLSDPLY-04104=The field {1} from folder {0} is already encrypted
WLSDPLY-04105=The value for password field {1} from folder {0} unexpectedly had {2} variables \
  defined ({3})...skipping encryption
WLSDPLY-04106=Encrypted the value of variable {1} referenced from field {0} from folder {2}
WLSDPLY-04107=Unable to find variable {0} definition that was used for field {1} from folder {2}
WLSDPLY-04108=The provider {0} at location {1} was not recognized, and will not be encrypted

# encrypt.py
WLSDPLY-04200=Enter the password to encrypt
WLSDPLY-04201=Failed to get the password to encrypt from the user input: {0}
WLSDPLY-04202=The encrypt tool requires either the {0} or {1} argument be specified
WLSDPLY-04203=Enter the encryption passphrase to use
WLSDPLY-04204=Re-enter the encryption passphrase to use
WLSDPLY-04205=Failed to get the encryption passphrase from the user input: {0}
WLSDPLY-04206={0} failed to load the model from {1}: {2}
WLSDPLY-04207={0} failed to load the variables from {1}: {2}
WLSDPLY-04208={0} failed to encrypt the model and variables: {1}
WLSDPLY-04209={0} encrypted {1} variables and wrote them to file {2}
WLSDPLY-04210={0} encrypted {1} model attributes and wrote them to file {2}
WLSDPLY-04211={0} failed to write encrypted model to file {1}: {2}
WLSDPLY-04212={0} failed to encrypt the password: {1}

###############################################################################
#                 Validate Messages (05000 - 05999)                           #
###############################################################################
# wlsdeploy/tool/validate/validator.py

WLSDPLY-05000=Model Root Level
WLSDPLY-05001={0} Section
WLSDPLY-05002=Performing validation in {0} mode for WebLogic Server version {1} and WLST {2} mode
WLSDPLY-05003=Performing model validation on the {0} model file
WLSDPLY-05004=Performing variable validation on the {0} variable file
WLSDPLY-05005=Performing archive validation on the {0} archive file
WLSDPLY-05006=Model file {0} is empty
WLSDPLY-05007=Model file {0} contains an unrecognized section: {1}. The recognized sections are {2}
WLSDPLY-05008=Validating the {0} section of the model file
WLSDPLY-05009=Model file {0} does not contain a {1} section, validation of {1} was skipped.
WLSDPLY-05010=get_model_domain_info_attribute_names_and_types() returned: {0}
WLSDPLY-05011=Section dictionary key {0} is set to value {1}
WLSDPLY-05012=get_model_attribute_names_and_types({0}) returned: {1}
WLSDPLY-05013=get_model_uses_path_tokens_attribute_names({0}) returned: {1}
WLSDPLY-05014=get_name_token({0}) returned: {1}
WLSDPLY-05015=is_artificial_type_folder({0}) returned: {1}
WLSDPLY-05016=Attribute {0} has an expected data type of {1} and an actual data type of {2}
WLSDPLY-05017=Expected value of the {0} attribute at location {1} to be a {2} data type, but it was a {3}
WLSDPLY-05018=Property {0} has an expected data type of {1} and an actual data type of {2}
WLSDPLY-05019=Expected value of the {0} property at location {1} to be a {2} data type, but it was a {3}
WLSDPLY-05020=Attribute {0} is not valid in model location {1}
WLSDPLY-05021=Model location {0} references variable {1}, but no variables file was specified
WLSDPLY-05022=Model location {0} references variable {1} that is not defined in {2}
WLSDPLY-05023=Value of attribute {0} at model location {1} has an unexpected data type: {2}
WLSDPLY-05024=Attribute {0} in model location {1} references entry {2} that is not found in the archive file {3}
WLSDPLY-05025=Attribute {0} in model location {1} references archive entry {2} but the archive file was not provided
WLSDPLY-05026={0} is not one of the {1} names allowed in model location {2}
# The WLSDPLY-05027 resource is used for messages returned from aliases.is_valid_model_folder_name() and aliases.is_valid_model_attribute_name
WLSDPLY-05027={0}
WLSDPLY-05028=Folder instance name {0} is not valid in location {1} of the model
WLSDPLY-05029={0} is not one of the attribute names allowed in model location {1}
WLSDPLY-05030=Model location {0} uses variable {1} to represent the name of a model subfolder or attribute. \
  Substitution variables can only be used for folder instance names and attribute values.
WLSDPLY-05031=Attribute {0} in model location {1} references a relative file location {2}.  This makes the model \
  subject to failure unless the tool invoked from the correct location to resolve the relative path to the file. \
  It is recommended to use a path token if the absolute path is expected to change between systems.
WLSDPLY-05032=Attribute {0} in model location {1} should be a dictionary but was a {2}
WLSDPLY-05033=Attribute {0} in model location {1} should be a string but was a {2}
WLSDPLY-05034=The value for attribute {0} in model location {1} should be a string or a list but was a {2}
WLSDPLY-05035=The {0} attribute with value {1} in model location {2}, should be a string but was a {3}
WLSDPLY-05036=Attribute {0} in model location {1}, uses the {2} macro expression for an integer or references to other another server template configuration element. The Oracle documentation for server templates, cites this as being not supported.
WLSDPLY-05037=Custom folder {0} will not be validated


# wlsdeploy/tools/validate/usage_printer.py
WLSDPLY-05100=Filtering usage output to recursively display the folders and attributes of the specified \
  model section or path
WLSDPLY-05101=Filtering usage output to only display information for the last folder specified in the model \
  section or path
WLSDPLY-05102=Filtering usage output to only display the attributes for the last folder specified in the \
  model section or path
WLSDPLY-05103=Path: {0}
WLSDPLY-05104=Section: {0}
WLSDPLY-05105=Valid Folders are :-
WLSDPLY-05106={0} does not adhere to <model_section>[:/<section_folder>[/<section_subfolder>|...]] pattern \
  used for argument passed with the -print_usage option. For example: domainInfo, resources:, topology:/, topology:/Server, \
  topology:/Server/ServerStart
WLSDPLY-05107={0} is not a recognized top level section name. The recognized top level section names are {1} 
WLSDPLY-05108=Model location {0} has no folder path {1} beneath it. Valid folder path must start with \
  one of the following: {2}
WLSDPLY-05109=Valid Attributes are :-

# wlsdeploy/tools/validate/validation_results.py
WLSDPLY-05200=Validation Area: {0}
WLSDPLY-05201=Infos
WLSDPLY-05202=Warnings
WLSDPLY-05203=Errors
WLSDPLY-05204=Validation found {0} error, {1} warning, and {2} informational messages.
WLSDPLY-05205=Message: {0}
WLSDPLY-05206=Comment: {0}
WLSDPLY-05207=See the next {0} log messages for the details.


# wlsdeploy/tools/validate/validation_utils.py
WLSDPLY-05300={0} variable is referenced in the value of the {1} variable, but is not defined in {2} 

# validate.py
WLSDPLY-05400={0} was invoked with the {1} argument so either the {2} or {3} argument is required
WLSDPLY-05401={0} was invoked with the {1} option and control options {2} and {3} but control \
  options are mutually exclusive
WLSDPLY-05402={0} was invoked with {1} option and value {2} with the control option {3}
WLSDPLY-05403=Validation of {0} completed with {1} error(s), {2} warning(s) and {3} info(s) items
WLSDPLY-05404={0} encountered an error while printing model usage information: {1}


###############################################################################
#   Message number 06000 - 07999 Discover                                     #
###############################################################################

# discover.py
WLSDPLY-06000=Internal error while discovering domain {0} from directory {1} for WebLogic version {2} in \
  WLST mode {3}: {4}
WLSDPLY-06001=Connecting to the administration server at {0} as user {1} failed: {2}
WLSDPLY-06002=Reading the domain at {0} using Oracle home version {1} failed: {2}
WLSDPLY-06004=Unexpected exception return from opening archive file at location {0}. Check the contents \
  of the log for more information
WLSDPLY-06005=Unable to clear the existing archive file. Correct the problem before re-attempting discover : {0}
WLSDPLY-06006=Disconnect from the administration server failed: {0}
WLSDPLY-06007=Closing the domain failed: {0}
WLSDPLY-06008=Unable to create temporary file for writing the model: {0}
WLSDPLY-06009=Unable to add model file {0} to archive as {1}: {2}
WLSDPLY-06010={0} failed to clear the existing archive file at {1} of binaries: {2}
WLSDPLY-06011={0} failed to discover domain {1} at {2} : {3}
WLSDPLY-06012={0} failed to persist the model to the archive file {1}: {2}
WLSDPLY-06013={0} failed to create the archive file at {1}: {2}
WLSDPLY-06014=Filters applied to the model
WLSDPLY-06015=Unable to run validation against the discovered model : {0}
WLSDPLY-06016=Please enter the WebLogic administrator username
WLSDPLY-06017=Failed to read the WebLogic administrator username input from the user: {0}
WLSDPLY-06018=Please enter the WebLogic administrator password
WLSDPLY-06019=Failed to read the WebLogic administrator password input from the user: {0}
WLSDPLY-06020=Unable to get the domain name from the connected domain : {0}
WLSDPLY-06021=The variables file command line argument {0} was used but the model variables injector file \
  {1} does not exist : {2}
WLSDPLY-06022=Discover domain {0}
WLSDPLY-06023=No domain name found in the domain configuration

# discoverer.py
WLSDPLY-06100=Find attributes at location {0}
WLSDPLY-06102=The attributes found at path {0} are {1}
WLSDPLY-06103=Get required attributes at location {0} are {1}
WLSDPLY-06104=Attribute {0} value must be retrieved using wlst.get() instead of lsa()
WLSDPLY-06105=Processing attribute {0} value {1} retrieved from location {2}
WLSDPLY-06106=Unable to add {0} from location {1} to the model : {2}
WLSDPLY-06107=Added attribute {0} value {1} to model
WLSDPLY-06108=Attribute {0} has default value and will not be added to the model
WLSDPLY-06109=Problem with the model folder {0} for the model definition at location {1} : {2}
WLSDPLY-06110=The mbean type {0} is not defined for the model and will not be added to the model
WLSDPLY-06111=Locate WLST MBean names at location {0}
WLSDPLY-06112=The mbean type {0} for {1} is marked as singleton but has {2} name entries
WLSDPLY-06113=Adding entity with name {0} to {1}
WLSDPLY-06114=Discover current location context {0}
WLSDPLY-06115=Discovering {0} at {1}
WLSDPLY-06116=Check to see if the model folder {0} is a named folder while discovering {1}. Returned location token {2}
WLSDPLY-06117=Locate model subfolder name for wlst mbean {0} while discovering {1}
WLSDPLY-06118=Model name {0} returned for wlst name {1}
WLSDPLY-06119=The mbean type {0} for is not present in {1} mode for wls version {2}
WLSDPLY-06120=Add artificial folder type {0} with name {1} to {2}
WLSDPLY-06121=Invalid location returned from wlst.cd() to {0}
WLSDPLY-06122=Invalid security type MBean interface {0} : {1}
WLSDPLY-06123=Unable to determine the security type for {0}. This security entity will not be added to the model
WLSDPLY-06124=Entity at location {0} is a proxy that does not have a registered MBean interface name : {1}
WLSDPLY-06125=Unable to locate model name for MBean interface name {0} for {1}
WLSDPLY-06126=Locate model name for MBean interface {0} for {1}
WLSDPLY-06127=Unable to discover the wlst attribute {0} value at location {1} : {2}
WLSDPLY-06130=Unexpected exception attempting to discover MBean entries at {0} will prevent the discovery \
  of attributes at this location : {1}
WLSDPLY-06131=Attribute {0} retrieved from lsa() map
WLSDPLY-06140=Unable to cd to the expected path {0} constructed from location context {1}; the current folder \
  and its sub-folders cannot be discovered : {2}
WLSDPLY-06141=Add online attribute {0} and value to the current attribute lsa() list
WLSDPLY-06142=The online attribute {0} is in the lsa() list but is a folder not an attribute
WLSDPLY-06143=Attribute {0} at location {1} is not writable and is deprecated
WLSDPLY-06144=Folder {0} at location {1} is not an online folder. Removing from online subfolder list
WLSDPLY-06145=Subfolder list {0} at location {1} does not match the mbi containment folder list {2}
WLSDPLY-06146=Discovered WLST MBean names {0} at location {1}
WLSDPLY-06147=Call method {0} to get the value for wlst attribute {1} at wlst path {2}

# mbean_getter.py, attribute_getter.py specific to discover
WLSDPLY-06200=Unable to get the Security Realm Provider name in version {0} with offline wlst. \
  The SecurityConfiguration will not be added to the model. The work-around is to \
  manually add the Security Configuration to the model or to discover the domain in online mode : {1}.
WLSDPLY-06201=Invalid Security Provider name "{0}" found for provider type at location {1}

# resources_discoverer.py
WLSDPLY-06300=Discovering domain model resources

# coherence_resources_discoverer.py
WLSDPLY-06310=Discover Coherence Cluster System Resources
WLSDPLY-06311=Discovering {0} Coherence Cluster System Resources
WLSDPLY-06312=Adding Coherence Cluster System Resource {0}
WLSDPLY-06313=Adding Coherence Cache Config {0} to Coherence Cluster System Resource {1}
WLSDPLY-06314=Coherence Cluster {0} Configuration File {1} does not exist or can not be accessed. The file will \
  not be added to the archive. : {2}
WLSDPLY-06315=Added Coherence Cluster {0} configuration file {1} to archive file
WLSDPLY-06316=Unable to add Coherence Cluster {0} configuration file {1} to archive : {2}
WLSDPLY-06317=Added Coherence Cluster {0} cache configuration file from URL location {1} to archive file with name {2}
WLSDPLY-06318=Unable to add Coherence Cluster {0} persistence directory {1} type {2} to archive file : {3}
WLSDPLY-06319=Added Coherence Cluster {0} cache configuration file from location {1} to archive file with name {2}
WLSDPLY-06320=Added Coherence Cluster {0} persistence directory {1} type {2} to archive file
WLSDPLY-06321=Unable to access Coherence Cluster {0} cache configuration file {1} and will not add the file to \
  the archive : {2}
WLSDPLY-06322=Skipping {0} Coherence Cluster System Resource {1}

# common_resources_discoverer.py
WLSDPLY-06340=Discovering {0} JDBC System Resources
WLSDPLY-06341=Adding JDBC System Resource {0}
WLSDPLY-06342=Discovering {0} Foreign JNDI Providers
WLSDPLY-06343=Adding ForeignJndiProvider {0}
WLSDPLY-06344=Discovering {0} Mail Sessions
WLSDPLY-06345=Adding Mail Session {0}
WLSDPLY-06346=Discovering {0} File Stores
WLSDPLY-06347=Adding File Store {0}
WLSDPLY-06348=Unexpected exception occurred adding File Store {0} directory {1} to archive file
WLSDPLY-06349=Add File Store {0} directory {1} to archive file
WLSDPLY-06350=Discovering {0} JDBC Stores
WLSDPLY-06351=Adding JDBC Store {0}
WLSDPLY-06352=Adding JDBC Store {0} create DDL file {0} to archive
WLSDPLY-06353=Unable to locate and add JDBC Store {0} Create DDL file {1} to archive file : {2}
WLSDPLY-06354=Unexpected exception attempting to add JDBC Store {0} Create DDL file {1} to the archive file : {2}
WLSDPLY-06355=Discovering {0} Path Services
WLSDPLY-06356=Adding Path Services {0}
WLSDPLY-06357=Discovering {0} WLDF System Resources
WLSDPLY-06358=Adding WLDF System Resource {0}
WLSDPLY-06359=Collect script from location {0} for WLDF script action {1}
WLSDPLY-06360=Unable to locate and add {0} Script file {1} to archive file : {2}
WLSDPLY-06361=Skipping {0} JDBC System Resource {1}
WLSDPLY-06362=Skipping {0} WLDF System Resource {1}
WLSDPLY-06363=Skipping {0} File Store {1}

# deployments_discoverer.py
WLSDPLY-06380=Discovering domain model deployments
WLSDPLY-06381=Discovering {0} Shared Libraries
WLSDPLY-06382=Adding Shared Library {0}
WLSDPLY-06383=Will not add shared library {0} from Oracle installation directory to archive
WLSDPLY-06384=Add shared library {0} binary {1} to archive
WLSDPLY-06385=Cannot add shared library binary {3} for shared library {0} to archive file. The shared \
  library was removed from target {1} : {2}
WLSDPLY-06386=Cannot add shared library binary {2} for shared library {0} to the archive file : {1}
WLSDPLY-06387=Unable to add shared library {0} binary {1} to archive : {2}
WLSDPLY-06388=Shared Library {0} has new source path location {1} which will match the archive file \
  deployment location
WLSDPLY-06389=Add shared library {0} deployment plan {1} to archive file
WLSDPLY-06390=Shared Library {0} plan deployment has new source path location {1} which will match the \
  archive file deployment location
WLSDPLY-06391=Discovering {0} Applications
WLSDPLY-06392=Adding Application {0}
WLSDPLY-06393=Will not add application {0} from Oracle installation directory to archive
WLSDPLY-06394=Add application {0} binary {1} to archive
WLSDPLY-06395=Cannot add application binary for application {0} to archive file. The application was \
  removed from target {1} : {2}
WLSDPLY-06396=Cannot add application binary for application {0} to the archive file : {1}
WLSDPLY-06397=Unable to add application {0} binary {1} to archive : {2}
WLSDPLY-06398=Application {0} has new source path location {1} which will match the archive file deployment location
WLSDPLY-06399=Application {0} plan deployment has new source path location {1} which will match the \
  archive file deployment location
WLSDPLY-06400=Skipping {0} application {1}
WLSDPLY-06401=Skipping {0} shared library {1}
WLSDPLY-06402=Add application {0} deployment plan {1} to archive file

# domain_info_discoverer.py
WLSDPLY-06420=Add the java archive files from the domain library {0} to the archive file
WLSDPLY-06421=Unexpected exception occurred writing the domain library file {0} to the archive : {1}
WLSDPLY-06422=Add domain lib file {0} to the archive file and entry {1] to the model domain info section

# global_resources_discoverer.py
WLSDPLY-06440=Discover Global Resources from the domain
WLSDPLY-06441=Adding Self Tuning
WLSDPLY-06442=Discovering {0} Startup Classes
WLSDPLY-06443=Adding StartupClass {0}
WLSDPLY-06445=Discovering {0} Shutdown Classes
WLSDPLY-06446=Adding ShutdownClass {0}
WLSDPLY-06447=Skipping {0} Startup Class {1}
WLSDPLY-06448=Skipping {0} Shutdown Class {1}

# jms_resources_discoverer.py
WLSDPLY-06460=Discovering JMS Resources
WLSDPLY-06470=Discovering {0} JMS Servers
WLSDPLY-06471=Adding JMS Server {0}
WLSDPLY-06472=Discovering {0} SAF Agents
WLSDPLY-06473=Adding SAF Agent {0}
WLSDPLY-06474=Discovering {0} JMS Bridge Destinations
WLSDPLY-06475=Adding JMS Bridge Destination {0}
WLSDPLY-06476=Discovering {0} JMS Messaging Bridges
WLSDPLY-06477=Adding JMS Messaging Bridge {0}
WLSDPLY-06478=Discovering {0} JMS System Resources
WLSDPLY-06479=Adding JMS System Resource {0}
WLSDPLY-06480=Adding Foreign Server {0} to {1}
WLSDPLY-06481=Adding Template {0} to JMS System Resource {1}
WLSDPLY-06485=Adding {0} to JMS Template {1} JMS System Resource {2}
WLSDPLY-06486=Subdeployment name missing for Group Param {0} at {1}. The Group Param will not be \
  added to the discovered model.
WLSDPLY-06487=Adding Group Param with Sub-Deployment name {0} to {1}
WLSDPLY-06488=Key missing for Foreign JNDI Property Foreign Server {0} to {1}. The JNDI Property \
  will not be added to the discovered model.
WLSDPLY-06489=Adding JNDI Property with name {0} to {1}
WLSDPLY-06490=Skipping {0} JMS Server {1}
WLSDPLY-06491=Skipping {0} JMS System Resource {1}

# topology_discoverer.py
WLSDPLY-06600=Discovering domain model topology
WLSDPLY-06601=Discovering {0} clusters
WLSDPLY-06602=Adding Cluster {0}
WLSDPLY-06603=Discovering {0} servers
WLSDPLY-06604=Adding Server {0}
WLSDPLY-06605=Discovering {0} server templates
WLSDPLY-06606=Adding {0} Server Template
WLSDPLY-06607=Discovering {0} Migratable Targets
WLSDPLY-06608=Adding Migratable Target {0}
WLSDPLY-06609=Discovering {0} Unix machines
WLSDPLY-06610=Adding Unix Machine {0}
WLSDPLY-06611=Discovering {0} machines
WLSDPLY-06612=Adding Machine {0}
WLSDPLY-06613=Adding Domain AdminConsole
WLSDPLY-06614=Adding Domain JTA
WLSDPLY-06615=Adding Domain JMX
WLSDPLY-06616=Adding Domain RestfulManagementServices
WLSDPLY-06617=Adding Server {0} Classpath {1}
WLSDPLY-06618=Remove Classpath entry {0} for server {1}. This entry references an oracle home location
WLSDPLY-06619=Add Classpath file or directory {0} for Server {1} to the archive file
WLSDPLY-06620=Unable to locate and add Server {0} Classpath file or directory {1} to the archive file : {2}
WLSDPLY-06621=Unexpected exception attempting to add Server {0} classpath file or directory {1} to the archive : {2}
WLSDPLY-06622=Adding Security Configuration
WLSDPLY-06623=Adding keystore file {0} for server {1} to archive file
WLSDPLY-06624=Unable to locate and add Server {0} keystore file {1} to the archive file : {2}
WLSDPLY-06625=Unexpected exception attempting to add Server {0} keystore file {1} to the archive : {2}
WLSDPLY-06626=Discovering Domain Log
WLSDPLY-06627=Discovering NM Properties
WLSDPLY-06628=Discovering {0} Log Filters
WLSDPLY-06629=Adding Log Filter {0}
WLSDPLY-06630=Discovering {0} Reliable Delivery Policies
WLSDPLY-06631=Adding Reliable Delivery Policy {0}
WLSDPLY-06632=Discovering {0} XML Entity Caches
WLSDPLY-06633=Adding XML Entity Cache{0}
WLSDPLY-06634=Discovering {0} XML Registries
WLSDPLY-06635=Adding XML Registry {0}
WLSDPLY-06636=Adding keystore file {0} for node manager to archive file
WLSDPLY-06637=Unable to locate and add node manager keystore file {0} to the archive file : {1}
WLSDPLY-06638=Unexpected exception attempting to add node manager keystore file {0} to the archive : {1}

# multi_tenant_discoverer.py, multi_tenant_resources_dsi
WLSDPLY-06700=Discover Multi-tenant
WLSDPLY-06701=Discovering {0} Resource Group Templates
WLSDPLY-06702=Adding {0} to Resource Group Templates
WLSDPLY-06703=Discovering {0} Resource Groups
WLSDPLY-06704=Adding {0} to Resource Groups at {1}
WLSDPLY-06705=Discovering {0} Partitions
WLSDPLY-06706=Adding {0} to Partitions
WLSDPLY-06707=Discover Multi-tenant Resources
WLSDPLY-06708=Adding Resource Management
WLSDPLY-06709=Discover Multi-tenant Topology
WLSDPLY-06710=Discovering {0} Virtual Targets
WLSDPLY-06711=Adding {0} to Virtual Targets

###############################################################################
#                     Aliases messages (08000 - 08999)                        #
###############################################################################
# wlsdeploy/aliases/alias_utils.py
WLSDPLY-08000=Unable to merge model and existing list because model list was of type {0} instead \
  of a string or a list
WLSDPLY-08001=Unable to merge model and existing list because existing list was of type {0} instead \
  of a string or a list
WLSDPLY-08002=Unable to merge model and existing properties because model properties was of type {0} instead \
  of a string or a java.util.Properties
WLSDPLY-08003=Unable to merge model and existing properties because existing properties was of type {0} instead \
  of a string or a java.util.Properties
WLSDPLY-08004=Unable to find the {0} field for alias dictionary {1}
WLSDPLY-08005=Unable to resolve path index {0} in {1} element of the alias dictionary {2}
WLSDPLY-08006=Unable to locate the {0} element of the alias dictionary {1}
WLSDPLY-08007=Alias folder at {0} is missing the wlst_paths attribute
WLSDPLY-08008=Unable to resolve the paths for folder {0} because the {1} attribute references path {2} which does \
  not exist in the {3} section
WLSDPLY-08009=Unable to resolve the paths for folder {0} because the required {1} attribute was missing
WLSDPLY-08010=Alias for attribute {0} at path {1} references wlst_path key {2} that does not exist.
WLSDPLY-08011=Attribute {0} in alias folder {1} is missing the required wlst_path attribute
WLSDPLY-08012=Unable to compute the WLST path for folder {0} because the {1} attribute references path index {2} \
  that was not found in the {3} list
WLSDPLY-08013=Unable to compute the WLST path for folder {0} because the {1} attribute was missing
WLSDPLY-08014=Unable to fully populate path {0} because location object is missing the {1} name token
WLSDPLY-08015=Unable to get token value because the token name {0} was not included in the location
WLSDPLY-08016=Alias enum ChildFoldersType value {0} is not a valid value: {1}
WLSDPLY-08017=Failed to parse version range {0}: {1}
WLSDPLY-08018=Invalid property string format: {0}
WLSDPLY-08019=Invalid path type {0}
WLSDPLY-08020=Unable to load class object for MBean class {0}: {1}
WLSDPLY-08021=Failed to convert {0} to data type {1} with a delimiter of {2}: {3}

# wlsdeploy/aliases/alias_entries.py
WLSDPLY-08100=Location contains unknown top-level folder {0}
WLSDPLY-08101=Unable to compute model path for location ({0}) because location is missing name token {1}
WLSDPLY-08102=An alias call was made on location folder {0} to ask if it had a ChildFoldersType \
  value of {1} but the actual value was 'none'
WLSDPLY-08103=Unable to compute the name token for folder {0} because the alias data was missing the {1} field
WLSDPLY-08104=Unable to compute the WLST MBean name for folder {0} because the alias data was missing the {1} \
  and {2} fields
WLSDPLY-08105=Unable to get the WLST MBean name for folder {0} because the token name {1} was not included in \
  the location
WLSDPLY-08106=Unable to get the WLST MBean type for folder {0} because the {1} attribute is missing
WLSDPLY-08107=The alias for attribute {0} in folder {1} is missing the {2} field
WLSDPLY-08108=Unable to get the alias attributes for location {0} because the {1} attribute is missing from the \
  alias folder
WLSDPLY-08109=Unable to get the WLST name for attribute {0} in folder {1} because the {2} attribute is missing \
  from the alias folder entry
WLSDPLY-08110=The alias for the attribute with WLST name {0} in folder {1} is missing the {2} field
WLSDPLY-08111=The wlst attribute {1} is not defined for the model folder {0}
WLSDPLY-08112=Unable to locate the model attribute entry for folder {0} and WLST name {1} because the {2} \
  attribute is missing
WLSDPLY-08113=Unable to get alias information for folder {0} because the location {1} appears to be invalid
WLSDPLY-08114=Unable to get alias information for folder {0} because the location {1} is missing the folders attribute
WLSDPLY-08115=Location object cannot be null
WLSDPLY-08116=Unable to find alias category {0} in the category file map
WLSDPLY-08117=Alias folder {0} does not exist at path {1}
WLSDPLY-08118=Loaded Aliases for model category {0}
WLSDPLY-08119=Loading aliases for category {0} from file {1}
WLSDPLY-08120=Could not load {0} category module as a stream
WLSDPLY-08121=Failed to load aliases from file {0}: {1}
WLSDPLY-08122=Unable to locate contained folder {0} for alias dictionary {1}
WLSDPLY-08123=Testing folder {0} with specified version range {1} to see if it is relevant
WLSDPLY-08124=Folder {0} with version range {1} is not relevant in WebLogic Server version {2}
WLSDPLY-08125=Folder {0} with version range {1} is relevant in WebLogic Server version {2}
WLSDPLY-08126=Unable to resolve the WLST context for folder {0} due to an error while parsing \
  the version range {1}: {2}
WLSDPLY-08127=Alias folder at path {0} is missing the required wlst_paths key
WLSDPLY-08128=Alias attribute {0} in folder {1} is invalid because is does not define a wlst_name attribute
WLSDPLY-08129=Alias entry for model attribute {0} in folder {1} is missing the wlst_mode attribute: {2}
WLSDPLY-08130=Unable to compute the name token for folder {0} because the folder is not valid in \
  WebLogic Server version {1}: {2}
WLSDPLY-08131=Unable to compute the name token for folder {0} because the folder is not valid in \
  WebLogic Server version {1}
WLSDPLY-08132=Folder {0} present only for {1} mode is not relevant for WLST in {2} mode
WLSDPLY-08133=Folder {0} present for {1} mode is relevant in WebLogic Server version {2}
WLSDPLY-08134=Folder parameters for Folder {0} are invalid and cannot be processed
WLSDPLY-08135=Found a valid parameters for Folder {0} in the array of folder parameters

#
# Empty slots to fill up...
#
WLSDPLY-08138=Model folder {0} is not valid for WLS version {1}, folder was skipped
WLSDPLY-08139=Alias entry for model attribute {0} in folder {1} is missing the version attribute: {2}
WLSDPLY-08140=Attribute {0} in folder {1} did not find an alias entry for WebLogic version {2} in WLST {3} mode \
  because the supported version range was {4}
WLSDPLY-08141=Alias entry for model attribute {0} in folder {1} has overlapping definitions that match WLS \
  version {2} and WLST mode {3}
WLSDPLY-08142=Unable to locate folder {0} in the alias entry cache
WLSDPLY-08143=Unable to find the valid version range for unresolved folder {0} since the folder \
  was unexpectedly valid for WebLogic version {1}
WLSDPLY-08144=Unable to compute the WLST path for folder {0} because the alias data was missing the {1} field

# oracle.weblogic.deploy.aliases.VersionUtils.java
WLSDPLY-08200=The version number was null or an empty string
WLSDPLY-08201=Version range {0} split into {1}
WLSDPLY-08202=Comparing version {0} with lower range version {1} returned {2}
WLSDPLY-08203=Comparing version {0} with upper range version {1} returned {2}
WLSDPLY-08204=Upper version in version range {0} was unspecified
WLSDPLY-08205=Comparing version {0} with single version {1} returned {2}
WLSDPLY-08206=Invalid version range {0}: {1}
WLSDPLY-08207=Attribute {0} in folder {1} is not supported in WebLogic version {2} but is supported in WebLogic \
  version {3} and higher
WLSDPLY-08208=Attribute {0} in folder {1} is not supported in WebLogic version {2} but is supported in WebLogic \
  versions between  {3} and {4}
WLSDPLY-08209=Attribute {0} in folder {1} is not supported in WebLogic version {2} but is supported in WebLogic \
  version {3}
WLSDPLY-08210=Attribute {0} in folder {1} is not supported in WebLogic version {2} or any other WebLogic version \
  in WLST {3} mode
WLSDPLY-08211=Folder {0} in folder {1} is not supported in WebLogic version {2} but is supported in WebLogic \
  version {3} and higher
WLSDPLY-08212=Folder {0} in folder {1} is not supported in WebLogic version {2} but is supported in WebLogic \
  versions between  {3} and {4}
WLSDPLY-08213=Folder {0} in folder {1} is not supported in WebLogic version {2} but is supported in WebLogic version {3}
WLSDPLY-08214=Folder {0} in folder {1} is not supported in WebLogic version {2} or any other WebLogic version \
  in WLST {3} mode
WLSDPLY-08215=The version range was null or an empty string
WLSDPLY-08216=Unable to determine if the version is in the version range due to a bad version range: {0}
WLSDPLY-08217=Unable to resolve the WLST context for attribute {0} in folder {1} due to an error while parsing the \
  version range {2}: {3}

# wlsdeploy/aliases/alias_jvmargs.py
WLSDPLY-08300=Adding argument {0} to unsorted arguments list
WLSDPLY-08301=Adding argument {0} to -X size arguments with key {1} and value {2}
WLSDPLY-08302=Adding argument {0} to -X value arguments with key {1} and value {2}
WLSDPLY-08303=Adding argument {0} to -X other arguments with key {1} and value {2}
WLSDPLY-08304=Adding argument {0} to -XX switch arguments with key {1} and value {2}
WLSDPLY-08305=Adding argument {0} to -XX value arguments with key {1} and value {2}
WLSDPLY-08306=Adding argument {0} to -D arguments with key {1} and value {2}
WLSDPLY-08307=Merging the model and the wlst JVM arguments would have resulted in a minimum heap size of {0} and \
  a smaller maximum heap size of {1} so setting the maximum heap size to {0}
WLSDPLY-08308=Unable to parse the {0} argument value {1} as a size

# wlsdeploy/aliases/aliases.py
WLSDPLY-08400={0} model folder has no attributes in the category module file
WLSDPLY-08401={0} is not a model attribute name in the specified model folders location {1}
WLSDPLY-08402=Unable to decryption model_attribute_name {0} in location {1}
WLSDPLY-08403=Folder {0} in folder {1} is supported in WebLogic version {2}
WLSDPLY-08404=Folder {0} in folder {1} is not supported in WebLogic version {2}
WLSDPLY-08405=Unable to determine if attribute {0} in folder {1} is supported in WebLogic version {2} due to \
  an unexpected validation code: {3}
WLSDPLY-08406={0} WLST attribute name is not associated with a model attribute name in the {1} folder
WLSDPLY-08407=Attribute {0} in folder {1} is supported in WebLogic version {2}
WLSDPLY-08408=Attribute {0} in folder {1} is not supported in WebLogic version {2}
WLSDPLY-08409=Access for attribute {0} in folder {1} is read-only or validation-only in WLST {2} mode
WLSDPLY-08410={0} model folder at location {1} is not supported for WLST {2} mode WebLogic version {3}

# oracle.weblogic.deploy.aliases.TypeUtils.java
WLSDPLY-08500=Unable to convert type due to an unknown type {0}
WLSDPLY-08501=Primitive class types are not supported: {0}
WLSDPLY-08502=Unable to convert {0} to class type {1}
WLSDPLY-08503=Unable to convert type {0} to a properties type
WLSDPLY-08504=Unable to convert type {0} to a PyDictionary type
WLSDPLY-08505=Unable to convert string {0} to a List since the delimiter is null
WLSDPLY-08506=Unable to add property {0} to a PyDictionary type
WLSDPLY-08507=Unable to convert type {0} to a PyObject type

###############################################################################
#                     Deploy messages (9000 - 11999)                          #
###############################################################################
# deploy.py
WLSDPLY-09001=Please enter the WebLogic administrator username
WLSDPLY-09002=Failed to read the WebLogic administrator username input from the user: {0}
WLSDPLY-09003=Please enter the WebLogic administrator password
WLSDPLY-09004=Failed to read the WebLogic administrator password input from the user: {0}
WLSDPLY-09005=Connecting to domain at {0}...
WLSDPLY-09006={0} failed to connect and start an edit session with server at {0}: {1}
WLSDPLY-09007=Connected to domain at {0}
WLSDPLY-09008=Failed to save and activate resources deployment changes: {0}
WLSDPLY-09009={0} successfully updated the domain but disconnect failed to close the connection cleanly: {1}
WLSDPLY-09010=Reading domain from {0}...
WLSDPLY-09011={0} successfully updated the domain but failed to close the domain cleanly: {1}
WLSDPLY-09012=While handling an error, failed to stop the current edit session and disconnect: {0}
WLSDPLY-09013=While handling an error, failed to close the domain: {0}
WLSDPLY-09014={0} was unable to load the model from {1} due to a translation error: {2}
WLSDPLY-09015={0} deployment failed: {1}

# wlsdeploy/tool/deploy/deployer_utils.py
WLSDPLY-09100=Existing object names are {0}
WLSDPLY-09101=Creating MBean type {1} with name {0}
WLSDPLY-09102=Domain has {0} outstanding activation tasks, deploy cannot proceed and will exit
WLSDPLY-09103=Domain has unactivated changes, deploy cannot proceed and will exit
WLSDPLY-09104=Domain has outstanding edit session {0}, deploy cannot proceed and will exit
WLSDPLY-09105=Failed to check outstanding deployment tasks and existing WLST edit sessions: {0}
WLSDPLY-09106=Shared library name {0} contained {1} @ signs when only zero or one are allowed
WLSDPLY-09107=Shared library name {0} contained {1} # signs when only zero or one are allowed
WLSDPLY-09108=Model attribute {0} at model location {1} with value {2} references a location inside \
  the archive file but the archive file was not provided

# wlsdeploy/tool/deploy/deployer.py
WLSDPLY-09200=Error setting attribute {0} for {1} {2}: {3}
WLSDPLY-09201=Failed to get existing WLST value for model attribute {0} at location {1} because the \
  attribute map did not contain the key {2}
WLSDPLY-09202=Set method {0} not implemented for attribute {1} in location {2}
WLSDPLY-09203=The model element {0} is not valid for WLS version {1}, so it will be omitted from deployment
WLSDPLY-09204=Model attribute {0} at model location {1} with value {2} references a location inside \
  the archive file {3} that does not exist

# wlsdeploy/tool/deploy/application_deployer.py
WLSDPLY-09300=No shared libraries found in {0} with name {1}
WLSDPLY-09301=Adding {0} {1} to {2} {3}
WLSDPLY-09302=The model definition for shared library {0} is invalid because the {1} attribute is missing or empty
WLSDPLY-09303=Unable to deploy shared library {0} because the archive file was not provided
WLSDPLY-09304=No applications found in {0} with name {1}
WLSDPLY-09305=Failed to compute parent from the specified location because the folder {0} was not found in \
  the model location {1}
WLSDPLY-09306=Failed to compute parent from the specified location because the name token {0} required for \
  folder {1} was missing from the location
WLSDPLY-09307=Failed to compute parent from the specified location because the folder {0} was not found in \
  the model folder {1} at the location {2}
WLSDPLY-09308=Unexpected top-level folder {0} in location passed to ApplicationDeployer
WLSDPLY-09309=Failed to compute hash value for file {0}: {1}
WLSDPLY-09310=Failed to get hash for file {0} because the entry did not point into the archive and \
  was not an absolute path
WLSDPLY-09311={0} has already been deployed, it will not be redeployed since the binary file has not changed
WLSDPLY-09312=Stopping application {0} for update
WLSDPLY-09313=Starting application {0}
WLSDPLY-09314=Undeploying application {0} for update
WLSDPLY-09315=Redeploying application {0} because a shared library referenced has been updated
WLSDPLY-09316=Deploying application {0}
WLSDPLY-09317=The application or library named {0} cannot be deployed because the {1} attribute is not specified
WLSDPLY-09318={0} Source Path {1} does not exists
WLSDPLY-09319=The application {0} specified Plan Path {1} that does not exist
WLSDPLY-09320=Deploying application {0} with arguments {1}
WLSDPLY-09321=Invalid Manifest found in processing shared library {0} at {1}: Extension-Name attribute \
  specified with no value: {2}
WLSDPLY-09322=Invalid Manifest found in processing shared library {0} at {1}: Implementation-Version attribute \
  specified with no value: {2}
WLSDPLY-09323=Invalid Manifest found in processing shared library {0} at {1}: Specification-Version attribute \
  specified with no value: {2}
WLSDPLY-09324=Shared library {0} name has been updated to {1} to match the \
  implementation version in the MANIFEST.MF file
WLSDPLY-09325=Failed to compute name for shared library {0} from archive at {1}: {2}
WLSDPLY-09326=Deployment order is {0}

# wlsdeploy/tool/deploy/common_resources_deployer.py
WLSDPLY-09400=ResourceGroup was specified in the test file but are not supported in WebLogic Server version {0}
WLSDPLY-09401=PartitionWorkManager was specified in the test file but are not supported in WebLogic Server version {0}
WLSDPLY-09402=Failed to create directory for FileStore {0} because the location {1} exists but is not a directory
WLSDPLY-09403=Created FileStore {0} directory {1}
WLSDPLY-09404=Failed to create directory for FileStore {0} at location {1}

# wlsdeploy/tool/deploy/jms_resources_deployer.py
WLSDPLY-09500=Creating placeholder for Template {0}
WLSDPLY-09501=Skipping {0} for {1} {2}
WLSDPLY-09502=Creating placeholder for Quota {0}

# wlsdeploy/tool/deploy/log_helper.py
WLSDPLY-09600=Adding {0}
WLSDPLY-09601=Adding {0} to {1}
WLSDPLY-09602=Adding {0} to {1} {2}
WLSDPLY-09603=Updating {0} for {1}
WLSDPLY-09604=Updating {0} for {1} {2}
WLSDPLY-09605=Adding {0} {1}
WLSDPLY-09606=Adding {0} {1} to {2}
WLSDPLY-09607=Adding {0} {1} to {2} {3}
WLSDPLY-09608=Updating {0} {1}
WLSDPLY-09609=Updating {0} {1} in {2}
WLSDPLY-09610=Updating {0} {1} in {2} {3}

# wlsdeploy/tool/deploy/model_deployer.py
WLSDPLY-09650=Deployment failed due to WLST exception {0}

# wlsdeploy/tool/deploy/topology_updater.py
WLSDPLY-09700=Update Domain {0} domain level attributes
<<<<<<< HEAD
WLSDPLY-09701=Unable to target resources from extension templates in online WLST to {0}
=======
WLSDPLY-09701=In online WLST, unable to target resources from extension templates to new servers or configured clusters
>>>>>>> ab431886

###############################################################################
#                    create messages (12000 - 14999)                          #
###############################################################################
# RCURunner.java
WLSDPLY-12000={0} found that domain type {1} definitions lists the Service Table component {2} in \
  its list of rcuSchemas...removing it from the list and continuing.
WLSDPLY-12001={0} failed to drop the RCU schemas: {1}
WLSDPLY-12002={0} failed with exit code {1}, see the RCU stdout file at {2} for more information about what happened
WLSDPLY-12003={0} failed to create the RCU schemas: {1}
WLSDPLY-12004={0} failed to validate the {1} directory at {2}: {3}
WLSDPLY-12005={0} failed to validate the {1} argument since it was null or empty
WLSDPLY-12006={0} failed to validate the {1} argument since the list was null or empty
WLSDPLY-12007={0} failed to validate the {1} argument since the list contained one or more \
  elements that were null or empty
WLSDPLY-12008={0} failed to validate the {1} script at {2}: {3}
WLSDPLY-12009={0} failed to validate the {1} script at {2} because it was not executable

# creator.py
WLSDPLY-12100=Creating {0} with the name {1}
WLSDPLY-12101=Updating {0} with the name {1}
WLSDPLY-12102=Creating {0}
WLSDPLY-12104=Failed to get set method {0} for attribute {1} at model path {2}
WLSDPLY-12105=Unable to find set_method {0} for attribute {1} at model_path {2} in the MBean set method map
WLSDPLY-12106=No WLST attribute name for model attribute {0} at model path {1}
WLSDPLY-12107=No WLST attribute value for model attribute {0} with value {1} at model path {2}
WLSDPLY-12108=Skipping the model definition at {0}: {1}
WLSDPLY-12109=Creating named mbeans for subfolder {0} because location ({1}) supports multiple child MBeans: {2}
WLSDPLY-12110=Creating mbean for subfolder {0} because location ({1}) does not support multiple child MBeans: {2}
WLSDPLY-12111=Setting attributes and subfolders for model location path {0} from WLST path {1}
WLSDPLY-12112=Setting MBean attribute {0} at WLST path {1} based on model path {2}
WLSDPLY-12113=Setting attribute {0} at WLST path {1} based on model path {2}
WLSDPLY-12114=Setting MBean attribute {0} with model value {1} using set method {2}
WLSDPLY-12115=Setting attribute {0} to value {1}
WLSDPLY-12116=Creating named security provider mbeans for subfolder {0} because location ({1}) supports \
  multiple child MBeans using an artificial type subfolder: {2}
WLSDPLY-12117=While creating security {0} with name {1}, found {2} model type subfolders when exactly one was expected
WLSDPLY-12118=Creating {0} of type {1} with name {2} at location {3}
WLSDPLY-12119=Updating {0} of type {1} with name {2} at location {3}
WLSDPLY-12120=Unexpected artificial type folder found in location {0} while creating folder {1} for location {2}
WLSDPLY-12121=The attribute {0} in model location {1} has value {2} that references a file inside the \
  archive file {3} that does not exist
WLSDPLY-12122=The attribute {0} in model location {1} has value {2} that references a file inside the \
  archive file but the archive file was not provided
# The WLSDPLY-12123 resource is used for messages returned from aliases.is_version_valid_location()
WLSDPLY-12123={0}
WLSDPLY-12124=Updating {0} "{1}" ({2}) at location {3}
WLSDPLY-12125=Unable to load bean information for interface {0}
WLSDPLY-12126=Property descriptor {0}
WLSDPLY-12127=Updating attribute {0} to {1}
WLSDPLY-12128=No property descriptor found for attribute {0}
WLSDPLY-12129=Skipping read-only attribute {0}
WLSDPLY-12130=The set method for attribute {0} has {1} arguments
WLSDPLY-12131=Unable to invoke method "{0}" with argument {1}: {2}
WLSDPLY-12132=Unrecognized data type {0}
WLSDPLY-12133=Unable to convert "{0}" to value of type {1}
WLSDPLY-12134=Unable to remove "{0}" in target domain release {1}. The remove is required to properly configure \
  the Realm Provider Type {2}. Consult the WebLogic Deploy Tool documentation for further information. : {3}
WLSDPLY-12135=Removing Security provider {0} with Provider type {1} at location {2}
WLSDPLY-12136=No default providers installed for {0} at {1}
WLSDPLY-12137=Update of security configuration adjudicators is not supported
WLSDPLY-12138=Security configuration adjudicator count is {0}
WLSDPLY-12139=Security configuration adjudicator name is {0}
WLSDPLY-12140=Security configuration adjudicator has {0} subtypes
WLSDPLY-12141=Security configuration adjudicator subtype is {0}
WLSDPLY-12142=Security configuration adjudicator has {0} attributes
WLSDPLY-12143=Setting subfolders, then attributes for model location path {0} from WLST path {1}

# domain_creator.py
WLSDPLY-12200={0} did not find the required {1} section in the model file {2}
WLSDPLY-12201={0} does not currently support running RCU for WebLogic Server version {1}
WLSDPLY-12202=WLST offline provisioning of MT domains is broken in WebLogic Server version {0}
WLSDPLY-12203=Creating domain of type {0}
WLSDPLY-12204=Reading base template from file {0}
WLSDPLY-12205=Writing base domain {0} to directory {1}
WLSDPLY-12206=Closing templates for domain {0}
WLSDPLY-12207=Reading domain {0} from directory {1}
WLSDPLY-12208=Adding extension template file {0} to domain
WLSDPLY-12209=Updating domain {0}
WLSDPLY-12210=Selecting base template named {0}
WLSDPLY-12211=Selecting extension template named {0}
WLSDPLY-12212=Loading selected templates
WLSDPLY-12213=The model did not specify any domain libraries to install
WLSDPLY-12214=Domain libraries ({0}) specified in the model but the archive file name was not provided
WLSDPLY-12215=Installing domain library {0} from archive to lib directory of {1}
WLSDPLY-12216=The archive file was not provided so there are no classpath libraries to extract
WLSDPLY-12217=Installing {0} classpath library(ies) to domain home {1}
WLSDPLY-12218=The archive file {0} contains no classpath libraries to install
WLSDPLY-12219=Applying base domain configuration
WLSDPLY-12220=Creating {0} {1}
WLSDPLY-12221=Setting FMW infrastructure database JDBC URL to {0}
WLSDPLY-12222=Setting FMW service table schema username to {0}
WLSDPLY-12223=Getting the FMW infrastructure database defaults from the service table
WLSDPLY-12224=Targeting server groups {0} to server {1}
WLSDPLY-12225=Found {0}[{1}] in the model so setting domain option {1} to {2}
WLSDPLY-12226=Did not find {0}[{1}] in the model so setting domain option {1} to {2}
WLSDPLY-12227=Changing domain name from {0} to {1}
WLSDPLY-12228=The model does not define the required attribute {0} in the {1} section of the model
WLSDPLY-12229=Changing the administration server name from {0} to {1}
WLSDPLY-12230=Creating placeholder for Coherence cluster {0}
WLSDPLY-12231=Apply Domain {0} domain level attributes
WLSDPLY-12232=Unable to configure the SecurityConfiguration in domain release {0} using weblogic-deploy {1}
WLSDPLY-12233=Target JRF deployments and resources to {0} {1}
WLSDPLY-12234=Unable to copy domain library {0} to directory {1}
WLSDPLY-12235=Installing domain library {0} to lib directory of {1}
WLSDPLY-12236=Target the JRF resources to the clusters with dynamic servers {0}
WLSDPLY-12237=Target the resources for server groups {0} to cluster {1} with dynamic server members
WLSDPLY-12238=Unable to target template server groups for domain type {0} to dynamic clusters. This will \
  be available in a follow-up release of WebLogic Deploy Tooling.
WLSDPLY-12239=Found server groups {0} for cluster {1}
WLSDPLY-12240=Server group targeting limits {0} found in model
WLSDPLY-12242=The assignment of servers to server groups map is {0}
WLSDPLY-12243=Server group list found for {0} in domainInfo : {1}
WLSDPLY-12244=Targeting JRF resources to a dynamic cluster(s), {0}, for a Restricted JRF domain type is not valid \
  when updating in online mode

# domain_typedef.py
WLSDPLY-12300={0} got the domain type {1} but the domain type definition file {2} was not valid: {3}
WLSDPLY-12301={0} failed to load the definition for domain type {1} from {2} due to a parsing error: {3}
WLSDPLY-12302=Domain typedef class not properly initialized with the model context
WLSDPLY-12303=Domain type {0} type definition in file {1} contains type definition {2} that does not \
  define the required baseTemplate element
WLSDPLY-12304=Domain type {0} type definition in file {1} did not contain the required versions mapping section
WLSDPLY-12305=Domain type {0} type definition in file {1} did not contain the required definitions mapping section
WLSDPLY-12306=Domain type {0} type definition in file {1} did not contains a definition for mapped version name {2}
WLSDPLY-12307=Domain type {0} type definition in file {1} contains an empty versions mapping section
WLSDPLY-12308=Domain type {0} type definition in file {1} contained version {2} which most closely \
  matches WebLogic version {3}
WLSDPLY-12309=Domain type {0} type definition in file {1} did not contain a version that matched WebLogic version {2}
WLSDPLY-12310=Version {0} returned from the domain home

# create.py
WLSDPLY-12400={0} got the JAVA_HOME {1} from the environment variable but it was not a valid location: {2}
# number gap to fill
WLSDPLY-12402={0} was called with the {1} command-line switch but the specified domain type {2} defines \
  no RCU schemas so RCU will not be run
WLSDPLY-12403=Enter the RCU database SYS user password
WLSDPLY-12404=Failed to read the RCU SYS password input from the user: {0}
WLSDPLY-12405=Please enter the RCU Schema password
WLSDPLY-12406=Failed to read the RCU Schema password input from the user: {0}
WLSDPLY-12407={0} invoked with {1} argument but was missing the {2} argument
WLSDPLY-12408=Domain type {0} definition has RCU schemas defined so the {1} and {2} arguments are required
WLSDPLY-12409={0} failed to create the domain: {1}
WLSDPLY-12410={0} failed to deploy the resources and applications to the domain: {1}
WLSDPLY-12411=The model file specified ATP database info without oracle.net.tns_admin directory but the archive does \
  not have wallet included
WLSDPLY-12412=The model file specified ATP database info without oracle.net.tns_admin directory and there is no \
  archive specified
WLSDPLY-12413=The model file specified RCUDbInfo section but key {0} is None or missing. Required keys are {1}

###############################################################################
#                   YAML/JSON messages (18000 - 18999)                        #
###############################################################################
WLSDPLY-18000=Detected boolean field {0} had unexpected value {1} so it will be set to false
WLSDPLY-18001=Detected boolean field {0} had an empty value so it will be set to false
WLSDPLY-18002=Detected integer field {0} value {1} that could not be parsed to an integer so it will be set to 0: {2}
WLSDPLY-18003=Detected integer field {0} had an empty value so it will be set to 0
WLSDPLY-18004=Detected float field {0} value {1} that could not be parsed to a floating point number \
  so it will be set to 0: {2}
WLSDPLY-18005=Detected float field {0} had an empty value so it will be set to 0
WLSDPLY-18006=Field {0} value had unexpected type: class name is {1}
WLSDPLY-18007=Failed to parse {0} file {1}: {2}
WLSDPLY-18008=Failed to create YAML translator for YAML file {0}: {1}
WLSDPLY-18009=File {0} does not appear to be a valid file for YAML output: {1}
WLSDPLY-18010=Unable to open file {0} for writing: {1}
WLSDPLY-18011=An error occurred while trying to write file {0}: {1}
WLSDPLY-18012=An error occurred while closing the YAML file output stream...continuing: {0}
WLSDPLY-18013=Expecting a scalar value for field {0} but found a {1} type instead.  Arrays of complex \
  types not implemented so setting to None.
WLSDPLY-18014=Failed to create JSON translator for JSON file {0}: {1}
WLSDPLY-18015=File {0} does not appear to be a valid file for JSON output: {1}
WLSDPLY-18016=An error occurred while closing the JSON file output stream...continuing: {0}
WLSDPLY-18017=The {0} parser encountered {1} error(s) while parsing {2}

# oracle.weblogic.deploy.util.ParsingErrorListener.java
WLSDPLY-18018=Parse error for file {0} at line {1} position {2}: {3}
WLSDPLY-18019=Parser reported ambiguous decision {0} from alternatives {1} while parsing "{2}" from file {3}
WLSDPLY-18020=Parser reported attempting full context decision {0} on input "{1}" while parsing file {2}
WLSDPLY-18021=Parser reported context sensitivity decision {0} on input "{1}" while parsing file {2}

WLSDPLY-18022=An error occurred while closing the json input stream for json file {0}...continuing: {1}
WLSDPLY-18023=An error occurred while closing the yaml input stream for yaml file {0}...continuing: {1}
WLSDPLY-18024=Detected integer value {0} that could not be parsed to an integer so it will be set to 0: {1}
WLSDPLY-18025=Detected float value {0} that could not be parsed to a floating point number so it will be set to 0: {1}
WLSDPLY-18026=Detected number field with an empty value so it will be set to 0
WLSDPLY-18027=Element {0} has an unknown value type {1} so its value will be set to None

###############################################################################
#                  Tool Util Messages (19000 - 19999)                         #
###############################################################################
# wlsdeploy/tool/util/alias_helper.py
WLSDPLY-19000=Failed to get model subfolders for location ({0}): {1}
WLSDPLY-19001=Failed to get name token for location ({0}): {1}
WLSDPLY-19002=Failed to get model folder path for location ({0}): {1}
WLSDPLY-19003=Failed to get the WLST attributes path for location ({0}): {1}
WLSDPLY-19004=Failed to get the WLST subfolders path for location ({0}): {1}
WLSDPLY-19005=Failed to get the WLST list path for location ({0}): {1}
WLSDPLY-19006=Failed to get the WLST create path for location ({0}): {1}
WLSDPLY-19007=Failed to get the flattened folder WLST create path for location ({0}): {1}
WLSDPLY-19008=Failed to determine if the location ({0}) supports multiple child MBeans: {1}
WLSDPLY-19009=Failed to get the WLST MBean name for location ({0}): {1}
WLSDPLY-19010=Failed to get the WLST MBean type for location ({0}): {1}
WLSDPLY-19011=Failed to determine if the location ({0}) contains a flattened folder: {1}
WLSDPLY-19012=Failed to get the WLST MBean name for the flattened folder for location ({0}): {1}
WLSDPLY-19013=Failed to get the WLST MBean type for the flattened folder for location ({0}): {1}
WLSDPLY-19014=Failed to get the WLST attribute name and value for model attribute {0} and \
  value {1} at location ({2}): {3}
WLSDPLY-19015=Failed to get the WLST attribute name for model attribute {0} at location ({1}): {2}
WLSDPLY-19016=Failed to get the model attributes names that are passwords for location ({0}): {1}
WLSDPLY-19017=Failed to get the model attribute names that require using an MBean value to set in \
  WLST at location ({0}): {1}
WLSDPLY-19018=Failed to determine if the model folder name {0} at location ({1}) is valid: {2}
WLSDPLY-19019=Failed to get the model attribute names and types at location ({0}): {1}
WLSDPLY-19020=Failed to get the model attribute list that require a GET instead of LSA for model folder ({0}) \
  at location ({1}): {2}
WLSDPLY-19021=Failed to determine if the singleton model folder ({0}) at location ({1}) requires name related \
  special handling: {2}
WLSDPLY-19022=Failed to get the model name for wlst name ({0}) at location ({1}): {2}
WLSDPLY-19023=Failed to get the model restart required attribute names at location ({0}): {1}
WLSDPLY-19024=Failed to determine if the location ({0}) requires artificial type subfolder handling of MBeans: {1}
WLSDPLY-19025=Failed to determine if the location ({0}) supports only a single MBean instance \
  of the parent node type: {1}
WLSDPLY-19026=Failed to determine if the location ({0}) is an artificial type folder: {1}
WLSDPLY-19027=Failed to get the model merge required attribute names at location ({0}): {1}
WLSDPLY-19028=Failed to convert the wlst attribute name and value for the model at location ({0}) : {1}
WLSDPLY-19029=Failed to get the model attribute names at location ({0}): {1}
WLSDPLY-19030=Failed to get the model attribute list that use path tokens for model folder ({0}) \
  at location ({1}): {2}
WLSDPLY-19031=Failed to determine if the model attribute name {0} at location ({1}) is valid: {2}
WLSDPLY-19032=Failed to get the default value for model attribute {0} at location ({1}): {2}
WLSDPLY-19033=Failed to determine if location ({0}) is version valid, or not
WLSDPLY-19034=Failed to get the model attribute list that require a special processing via a method for model \
  folder ({0}) at location ({1}): {2}
WLSDPLY-19035=Failed to determine if the location ({0}) allows custom folder types: {1}
WLSDPLY-19036=Failed to determine if the location ({0}) is a security provider: {1}
WLSDPLY-19037=Failed to decrypt password: {0}

# wlsdeploy/tool/util/wlst_helper.py
WLSDPLY-19100=Failed to change to the WLST directory {0}: {1}
WLSDPLY-19101=Failed to get value for attribute {0}: {1}
WLSDPLY-19102=Failed to set attribute {0} to value {1}: {2}
WLSDPLY-19103=Failed to create new MBean of type {0} and name {1}: {2}
WLSDPLY-19104=Failed to create and cd for MBean type {0} with name {1}: {2}
WLSDPLY-19105=Failed to get the list of WLST directory names: {0}
WLSDPLY-19106=Failed to get the map of attribute names and values from the WLST directory {0}: {1}
WLSDPLY-19107=Failed to get the current WLST directory: {0}
WLSDPLY-19108=Failed to get the existing MBean object list from WLST: {0}
WLSDPLY-19109=Failed to set domain option {0} to {1}: {2}
WLSDPLY-19110=Failed to assign server groups {0} to server {1}: {2}
WLSDPLY-19111=Failed to get FMW infrastructure database defaults from the service table: {0}
WLSDPLY-19112=Failed to read domain from {0}: {1}
WLSDPLY-19113=Failed to update domain: {0}
WLSDPLY-19114=Failed to write domain to {0}: {1}
WLSDPLY-19115=Failed to close domain: {0}
WLSDPLY-19116=Failed to read template from {0}: {1}
WLSDPLY-19117=Failed to select template ({0}): {1}
WLSDPLY-19118=Failed to add template from {0}: {1}
WLSDPLY-19119=Failed to load templates: {0}
WLSDPLY-19120=Failed to close template: {0}
WLSDPLY-19121=Failed to set {0} to {1} on {2} {3}: {4}
WLSDPLY-19122=Failed to get MBean for WLST path {0}: {1}
WLSDPLY-19123=Failed to get configuration manager: {0}
WLSDPLY-19124=Failed to get active activation tasks: {0}
WLSDPLY-19125=Failed to get current editor: {0}
WLSDPLY-19126=Failed to check for unactivated changes: {0}
WLSDPLY-19127=Failed to connect to URL {0} as {1}: {2}
WLSDPLY-19128=Failed to edit configuration: {0}
WLSDPLY-19129=Failed to start edit session: {0}
WLSDPLY-19130=Failed to stop edit session: {0}
WLSDPLY-19131=Failed to save configuration: {0}
WLSDPLY-19132=Failed to activate changes: {0}
WLSDPLY-19133=Failed to disconnect: {0}
WLSDPLY-19134=Failed to create new security {0} MBean of type {1} and name {2}: {3}
WLSDPLY-19135=Failed to delete MBean of type {0} and name {1}: {2}
WLSDPLY-19136=Failed to set attribute {0} to value {1} using the cmo set method: {2}
WLSDPLY-19137=Failed to deploy application {0}: {1}
WLSDPLY-19138=Failed to redeploy application {0}:{1}
WLSDPLY-19139=Failed to start application {0}: {1}
WLSDPLY-19140=Failed to stop application {0}: {1}
WLSDPLY-19141=Failed to undeploy application {0}:{1}
WLSDPLY-19142=Failed to undo changes: {0}
WLSDPLY-19143=Failed to assign {0} {1} to {2} {3}
WLSDPLY-19144=Unable to reopen the domain session : {0}
WLSDPLY-19145=Unable to save current changes and close the domain session : {0}
WLSDPLY-19146=Unable to apply JRF resources to the domain : {0}
WLSDPLY-19147=Unable to save current online changes : {0}

# wlsdeploy/tool/util/attribute_setter.py
WLSDPLY-19200=No target found with name {0}
WLSDPLY-19201=Unable to locate destination {0} in JMS System Resource {1}
WLSDPLY-19202={0} {1} not found in domain or resource group
WLSDPLY-19203=Unable to locate SAF destination {0} in JMS System Resource {1}
WLSDPLY-19204=Found {0} {1} in {2} {3}
WLSDPLY-19205=Unable to find folder {0} in location {1}
WLSDPLY-19206=Unable to locate partition work manager {0} for partition {1}
WLSDPLY-19207=Unable to locate resource manager {0} for partition {1}
WLSDPLY-19208=Unable to locate log filter {0} for log at location {1}
WLSDPLY-19209=Assign {0} {1} to {2} {3}
WLSDPLY-19210={0} {1} not found in location {2}

# wlsdeploy/tool/util/archive_helper.py
WLSDPLY-19300=Failed to open archive file {0}: {1}
WLSDPLY-19301=Unable to determine if a model file was contained in archive file {0}: {1}
WLSDPLY-19302=Unable to determine if file {0} was contained in archive file {1}: {2}
WLSDPLY-19303=Unable to extract {0} from archive file {1}: {2}
WLSDPLY-19304=Unable to compute hash for entry {0} in archive file {1}: {2}
WLSDPLY-19305=Failed to extract domain library {0} because it does not exist in archive file {1}
WLSDPLY-19306=Unable to extract domain library {0} from archive file {1}: {2}
WLSDPLY-19307=Unable to extract classpath libraries from archive file {0} to domain directory {1}: {2}

# wlsdeploy/tool/util/topology_helper.py
WLSDPLY-19400=Creating placeholder for server template {0}
WLSDPLY-19401=Creating placeholder for JDBC resource {0}
WLSDPLY-19402=Creating placeholder for Server resource {0}
WLSDPLY-19403=Creating placeholder for {0} {1}

# wlsdeploy/tool/util/variable_injector.py
WLSDPLY-19500=Model variable injector values loaded from location {0}
WLSDPLY-19501=Variable replacement using custom file list {0}
WLSDPLY-19502=Unable to read and parse model variables injector json file {0} : {1}
WLSDPLY-19503=Ignoring unknown keyword {0} found in model variable injector file
WLSDPLY-19504=Variable keywords file loaded from location {0}
WLSDPLY-19505=Unable to read and parse variable keywords file {0} : {1}
WLSDPLY-19506=Selecting only the entries from the specified mbean name list {0} for attribute {1} at location {2}
WLSDPLY-19507=Exception attempting to write to variables file {0} - discarding model changes with variable insertions \
  : {1}
WLSDPLY-19508=Adding file {0} to injector file list for keyword {1}
WLSDPLY-19509=Unable to read and load values for property file {0} : {1}
WLSDPLY-19510=Invalid property file name {0}
WLSDPLY-19511=Invalid Regular expression pattern {0} : {1}
WLSDPLY-19512=CUSTOM keyword was found in variables injector list but no files were included. Skipping the CUSTOM \
  keyword
WLSDPLY-19513=Variables were located and inserted in the model using injector file {0}
WLSDPLY-19514=Located mbean {0} in the model file
WLSDPLY-19515=Invalid mbean {0} found in injector directive {1} at location {2}
WLSDPLY-19516=MBean {0} not found in the model for injector directive {1} at location {2}
WLSDPLY-19517=Attribute {0} not found in the model for injector directive {1} at location {2}
WLSDPLY-19518=Variables were inserted into the model and written to the variables file {0}
WLSDPLY-19519=No variables were inserted into the model during variable replacement
WLSDPLY-19520=Variable injector file was found at location {0} but no variable properties file name was provided
WLSDPLY-19522=Variables property file name {0} was passed as an argument to the variable injector
WLSDPLY-19523=MBean {0} from injector path represents a named MBean folder at location {1}
WLSDPLY-19524=Segment {0} for attribute {1} not found in model value {2} at location {3}
WLSDPLY-19525=Variable {0} inserted into the model {1} for attribute {2} and value \
  {3} inserted into variable properties
WLSDPLY-19526=Variable {0} was already inserted into model for attribute {1} at location {2}
WLSDPLY-19527=Segment found in dictionary for attribute {0}; inserting variable replacement {1} into dictionary value
WLSDPLY-19528=Variable {0} was inserted into the model list for attribute {1} and value {2} has been inserted \
  into the variable file
WLSDPLY-19529=Variable {0} was inserted into the model string {1} for attribute {2} and value {3} has been \
  inserted into the variable file
WLSDPLY-19530=Segment was not found in attribute {0} value so entire variable value was replaced by {1}
WLSDPLY-19531=Invalid location {0} for variable injection into attribute {1} : {2}
WLSDPLY-19532=No model variable injector file {0}
WLSDPLY-19533=Will inject variable replacement strings into model using keyword directions found in model \
  variable injector file {0}
WLSDPLY-19534=Update existing variable file {0} with injected variables
WLSDPLY-19535=Create new variable file {0} for injected variables
WLSDPLY-19536=Append existing variable file {0} with injected variables
WLSDPLY-19537=Unable to load variables from existing file {0} and will overwrite the file : {1}
WLSDPLY-19538=Found name keyword {0} for mbean {1}
WLSDPLY-19539=Unable to locate and call mbean name keyword {0} method {1} : {2}. Will inject variables using \
  full mbean name list
WLSDPLY-19540=Attribute {0} not in the model at location {1} but the force attribute is present in the injector \
  keyword so the attribute will be added to the model with the default value {2}
WLSDPLY-19541=Replacement variable value {0} cannot be formatted for the attribute {1} at location {2} : {3}
WLSDPLY-19542=Variable value has been set to {0} and replaces the model value {1} for attribute {2} at location {3}
WLSDPLY-19543=Split injector value into mbean list {0} and attribute {1}

# wlsdeploy/tool/variable_inject.py
WLSDPLY-19600=Use model variable injector file {0} from command line arguments
WLSDPLY-19601=Use variable injector keywords file {0} from command line arguments
WLSDPLY-19602=Use variable properties file {0} from command line arguments
WLSDPLY-19603=Archive file {0} was provided but does not contain a model file
WLSDPLY-19604=Update model with injected variables

# Common tooling messages used by multiple tools
WLSDPLY-20000={0} encountered an unexpected validation error: {1}
WLSDPLY-20001={0} did not create the domain because validation failed
WLSDPLY-20002=Enter the encryption passphrase used to encrypt the model passwords
WLSDPLY-20003=Failed to read the encryption passphrase input from the user: {0}
WLSDPLY-20004={0} variable substitution failed: {1}
WLSDPLY-20005={0} invoked with missing required argument: {1}
WLSDPLY-20006={0} requires the model file argument {1} to be an existing file: {2}
WLSDPLY-20007={0} failed to write encrypted variables to file {1}: {2}
WLSDPLY-20008={0} argument processing failed: {1}
WLSDPLY-20009={0} failed to load the model file {1}: {2}
WLSDPLY-20010={0} failed to extract the model file from the archive file {1}: {2}
WLSDPLY-20011=No WLST key for model attribute {0}
WLSDPLY-20012=No WLST value for model attribute {0} value {1}
WLSDPLY-20013=Updating {0}
WLSDPLY-20014={0} requires the archive file argument {1} to be an existing file: {2}
WLSDPLY-20015={0} requires a model file to run but neither the {1} or {2} argument were provided
WLSDPLY-20016=No filters of type {0} found in filter configuration file {1}
WLSDPLY-20017=No filter configuration file {0}
WLSDPLY-20018=Error applying filter configuration: {0}
WLSDPLY-20019=Filter entry in {0} has neither ID or path
WLSDPLY-20020=Filter ID {0} is invalid
WLSDPLY-20021=Filter path {0} does not exist
WLSDPLY-20022=Error loading filter path {0}
WLSDPLY-20023={0} unable to add model file {1} to archive as {2}: {3}
WLSDPLY-20024={0} failed to persist the model to the archive file {1}: {2}
WLSDPLY-20025=For {0}, specify the {1} or {2} argument, but not both
WLSDPLY-20026={0} failed to find a model file in archive {1}, and {2} argument not specified

# Common messages used for tool exit and clean-up
WLSDPLY-21000={0} Messages:
WLSDPLY-21001=          {0} total : {1}
WLSDPLY-21002= Total:   {0}
WLSDPLY-21003=Issue Log for {0} version {1} running weblogic version {2} {3} mode:<|MERGE_RESOLUTION|>--- conflicted
+++ resolved
@@ -935,11 +935,7 @@
 
 # wlsdeploy/tool/deploy/topology_updater.py
 WLSDPLY-09700=Update Domain {0} domain level attributes
-<<<<<<< HEAD
-WLSDPLY-09701=Unable to target resources from extension templates in online WLST to {0}
-=======
-WLSDPLY-09701=In online WLST, unable to target resources from extension templates to new servers or configured clusters
->>>>>>> ab431886
+WLSDPLY-09701=In online WLST, unable to target resources from extension templates to {0}
 
 ###############################################################################
 #                    create messages (12000 - 14999)                          #
