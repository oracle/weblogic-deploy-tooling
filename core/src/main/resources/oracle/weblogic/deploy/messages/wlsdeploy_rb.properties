# Copyright (c) 2017, 2018, Oracle and/or its affiliates. All rights reserved.
# The Universal Permissive License (UPL), Version 1.0
#
#
####################################################################
#   Message number 00001 - 00999 WLST Helper                       #
####################################################################
WLSDPLY-00001=Entering cd({0}) method
WLSDPLY-00002=wlst.cd({0}) in {1} mode failed: {2}
WLSDPLY-00003=Exiting cd({0}) method with result {1}
WLSDPLY-00004=Entering get({0}) method
WLSDPLY-00005=wlst.get({0}) in {1} mode failed: {2}
WLSDPLY-00006=Exiting get({0}) method with result {1}
WLSDPLY-00007=Entering set({0}, {1}) method
WLSDPLY-00008=wlst.set({0}, {1}) in {2} mode failed : {3}
WLSDPLY-00009=Exiting set({0}, {1}) method
WLSDPLY-00010=Entering set_with_cmo({0}, {1})
WLSDPLY-00011=Computed set method name is {0}
WLSDPLY-00012=Unable to call {0}({1}) on the cmo in {2} mode because the cmo was None
WLSDPLY-00013=Failed to find the cmo method {0} in {1} mode: {2}
WLSDPLY-00014=Call to cmo.{0}({1}) in {2} mode failed: {3}
WLSDPLY-00015=Exiting set_with_cmo({0}, {1})
WLSDPLY-00016=Entering create({0}, {1}, {2}) method
WLSDPLY-00017=Unable to create({0}, {1}, {2}) in {3} mode : {4}
WLSDPLY-00018=Exiting create({0}, {1}, {2}) method with result {3}
WLSDPLY-00019=Entering delete({0}, {1}) method
WLSDPLY-00020=Unable to delete({0}, {1}) in {2} mode : {3}
WLSDPLY-00021=Exiting delete({0}, {1}) method
WLSDPLY-00022=Failed to get the database defaults: {0}
WLSDPLY-00023=Setting the server groups {0} on server {1} failed : {2}
WLSDPLY-00024=wlst.setOption({0}) in {1} mode failed : {2}
WLSDPLY-00025=Entering path_exists({0}) method
WLSDPLY-00026=Path {0} does not exist in the domain : {1}
WLSDPLY-00027=Exiting path_exists({0}) method with result {1}
WLSDPLY-00028=Entering _ls({0}, {1}, {2}) method
WLSDPLY-00029=wlst.ls({0}, returnType={1}, returnMap='true') in {2} mode failed: {3}
WLSDPLY-00030=Exiting _ls({0}, {1}, {2}) method with result {3}
WLSDPLY-00031=Path {0} does not represent a singleton MBean. {1} names returned for the MBean : {2}
WLSDPLY-00032=MBean name for location {0} is {1}
WLSDPLY-00033=Entering get_pwd() method
WLSDPLY-00034=wlst.pwd() in {0} mode failed : {1}
WLSDPLY-00035=Exiting get_pwd() method with result {0}
WLSDPLY-00036=wlst.updateCmo() at location {0} in mode {1} failed : {2}
WLSDPLY-00037=wlst.readTemplate({0}) failed : {1}
WLSDPLY-00038=wlst.addTemplate({0}) failed : {1}
WLSDPLY-00039=wlst.closeTemplate() failed : {0}
WLSDPLY-00040=wlst.selectTemplate({0}) failed : {1}
WLSDPLY-00041=wlst.loadTemplates() failed : {0}
WLSDPLY-00042=wlst.readDomain({0}) failed : {1}
WLSDPLY-00043=Unable to set the overwrite domain option to true while writing domain to {0} : {1}
WLSDPLY-00044=wlst.writeDomain({0}) failed : {1}
WLSDPLY-00045=wlst.updateDomain() failed : {0}
WLSDPLY-00046=wlst.closeDomain() failed : {0}
WLSDPLY-00047=wlst.connect({0}, <masked_password>, {1}) in {2} mode failed : {3}
WLSDPLY-00048=wlst.disconnect() failed : {0}
WLSDPLY-00049=wlst.edit() failed : {0}
WLSDPLY-00050=wlst.startEdit() failed : {0}
WLSDPLY-00051=wlst.stopEdit() failed : {0}
WLSDPLY-00052=wlst.save() failed : {0}
WLSDPLY-00053=wlst.activate() failed : {0}
WLSDPLY-00054=Entering get_exiting_object_list({0}) method
WLSDPLY-00055=Exiting get_object_list_path({0}) method with result {1}
WLSDPLY-00056=wlst.startApplication({0}, {1}, {2}) failed: {3}
WLSDPLY-00057=wlst.stopApplication({0}, {1}, {2}) failed: {3}
WLSDPLY-00058=wlst.deployApplication({0}, {1}, {2}) failed: {3}
WLSDPLY-00059=wlst.undeployApplication({0}, {1}, {2}) failed: {3}
WLSDPLY-00060=wlst.redeployApplication({0}, {1}, {2}) failed: {3}
WLSDPLY-00061=Getting configuration manager failed: {0}
WLSDPLY-00062=Getting active activation tasks failed: {0}
WLSDPLY-00063=Getting current editor failed: {0}
WLSDPLY-00064=Calling have unactivated tasks failed: {0}
WLSDPLY-00065=Failed to switch to the serverConfig MBean tree: {0}
WLSDPLY-00066=Failed to switch to the domainRuntime MBean tree: {0}
WLSDPLY-00067=Failed to switch to the custom MBean tree: {0}
WLSDPLY-00068=Failed to change directories back to the original location {0}: {1}
WLSDPLY-00069=wlst.undo() failed : {0}

###############################################################################
#                      Util messages (1000 - 3999)                            #
###############################################################################

# oracle.weblogic.deploy.util.CLAUtil.java
WLSDPLY-01000=Password was truncated to {0} characters

# oracle.weblogic.deploy.util.FileUtils.java
WLSDPLY-01100=Failed to get the canonical file for {0} so falling back to absolute file instead: {1}
WLSDPLY-01101=File {0} does not exist
WLSDPLY-01102=Directory {0} does not exist
WLSDPLY-01103=File {0} either does not exist or is not writable
WLSDPLY-01104=Method {0} on class {1} was called with argument {2} set to null
WLSDPLY-01105=Directory {0} is not a directory
WLSDPLY-01106=Directory {0} is not readable
WLSDPLY-01107=Failed to read directory {0}: {1}
WLSDPLY-01108=File name specified was empty
WLSDPLY-01109=File {0} is a directory
WLSDPLY-01110=Directory name was empty
WLSDPLY-01111=Deleting the directory {0}
WLSDPLY-01112=The directory {0} has {1} directory entry(ies)
WLSDPLY-01113=The directory {0} contains subdirectory entry {1}
WLSDPLY-01114=Deleting the file {1} in directory {0}
WLSDPLY-01115=Unable to delete file {0} from directory {1}
WLSDPLY-01116=Unable to successfully delete the directory {0}
WLSDPLY-01117=Model directory {0} has more than one {1} file, found {2} after previously finding {3}

# oracle.weblogic.deploy.util.ProcessHandler.java
WLSDPLY-01200=Process for command {0} isRunning() unable to get an exit value: {1}
WLSDPLY-01201=ProcessHandler had no registered wait handler when asked to exec() command: {0}
WLSDPLY-01202=Process for command {0} being executed, waiting for completion
WLSDPLY-01203=Process for command {0} failed to start: {1}
WLSDPLY-01204=Process for command {0} failed to write to the child process output stream: {1}
WLSDPLY-01205=Process for command {0} timed out after {1} milliseconds due to the timeout being set to {2}
WLSDPLY-01206=Process for command {0} polling thread interrupted: {1}
WLSDPLY-01207=Process for command {0} said: {1}
WLSDPLY-01208=Process for command {0} drainer thread failed: {1}

# oracle.weblogic.deploy.util.PyOrderedDict.java
WLSDPLY-01250="The memo argument was an instance of class {0} instead of an instance of class {1}"
WLSDPLY-01251=While doing deepcopy of a PyOrderedDict, encountered unexpected type {0} that will not be copied

# oracle.weblogic.deploy.util.ScriptRunner.java
WLSDPLY-01300=Executing {0}: {1}
WLSDPLY-01301=Check script {0} stdout file {1} for details

# oracle.weblogic.deploy.util.WLSDeployArchive.java
WLSDPLY-01400=An error occurred while looking for the model file in directory {0}: {1}
WLSDPLY-01401=The archive is invalid because it contains multiple files that could be interpreted as the model: {0}
WLSDPLY-01402=Unable to extract file {0} from archive file {1} and remove the leading directories \
  because the path is invalid
WLSDPLY-01403=Unable to extract item {0} from archive {1} because the item was not found in the archive
WLSDPLY-01404=The specified path {0} does not refer to a valid location within the archive so nothing was extracted
WLSDPLY-01405=Unable to compute hash for archive file {0} entry {1} because entry is a directory
WLSDPLY-01406=Unable to compute hash for archive file {0} entry {1} because the entry was not found
WLSDPLY-01407=Unable to compute hash for archive file {0} entry {1}: {2}
WLSDPLY-01408=Preparing to add entries under {0} for directory {1}
WLSDPLY-01409=Added entries under {0} for directory {1}
WLSDPLY-01410=Cannot download the file from the url {0}: {1}
WLSDPLY-01411=Cannot write the file from the url {0} to the archive temporary location: {1}
WLSDPLY-01412=Unexpected exception on close of URL {0} input stream: {1}
WLSDPLY-01413=Unexpected exception on close of archive {0} output stream: {1}
WLSDPLY-01414=WLSDeployArchive {0} unable to create the target directory {1}
WLSDPLY-01415=WLSDeployArchive {0} unable to create the target file {1}: {2}
WLSDPLY-01416=Entry {1} does not exist in archive {0}
WLSDPLY-01417=Unexpected exception on close of archive file item {0} input stream: {1}
WLSDPLY-01418=Preparing to add entry {0} for file {1}
WLSDPLY-01419=Added entry {0} for file {1}
WLSDPLY-01420=Unexpected exception on close of file {0} input stream: {1}
WLSDPLY-01421=WLSDeployArchive {0} unable to add file {1} to the archive because the file does not exist
WLSDPLY-01422=Unable to add file to the archive {0} because the file {1} is a directory
WLSDPLY-01423=WLSDeployArchive {0} unable to add/extract binaries because the directory {1} does not exist
WLSDPLY-01424=WLSDeployArchive {0} unable to add/extract binaries because the directory {1} is not a directory
WLSDPLY-01425=Failed to add entry {2} for file {1} to zip file {0}: {3}

# oracle.weblogic.deploy.util.WLSDeployZipFile.java
WLSDPLY-01500=The zip file {0} has the saved entry {1}
WLSDPLY-01501=Zip file {0} returned an input stream for zip entry {1} that was {2}
WLSDPLY-01502=The zip file {0} does not have the entry {1} in its saved entries
WLSDPLY-01503=Unable to read from the zip file {0}: {1}
WLSDPLY-01504=Zip file {0} has {1} saved entry(ies)
WLSDPLY-01505=The zip file {0} has {2} saved entry(ies) matching {1}
WLSDPLY-01506=The zip file {0} does not have any saved entries matching {1}
WLSDPLY-01507=Detected conflicting entry {0} while adding new entry, computing new name for the new entry
WLSDPLY-01508=Detected conflicting entry while adding new entry, renamed new entry from {0} to {1}
WLSDPLY-01509=Entry {1} already exists as a saved entry in zip file {0}...not adding
WLSDPLY-01510=Preparing to add entry {1} to zip file {0}
WLSDPLY-01511=Added entry {1} to zip file {0}
WLSDPLY-01512=Zip file {0} has a saved entry for {1}
WLSDPLY-01513=Found open zip file {0} so closing it
WLSDPLY-01514=Closing the zip file {0} failed: {1}
WLSDPLY-01515=Zip file {0} is not new
WLSDPLY-01516=Zip file {0} has {1} unsaved entry(ies)
WLSDPLY-01517=Removed saved entry {1} from zip file {0} due to finding the same entry in the unsaved entries list
WLSDPLY-01518=No saved entry for {1} in zip file {0}
WLSDPLY-01519=Wrote saved entry {0} from zip file {1} to new zip file {2}
WLSDPLY-01520=Wrote unsaved entry {0} for zip file {1} to new zip file {2}
WLSDPLY-01521=New temporary WLSDeployArchive file {0} was created to replace {1}
WLSDPLY-01522=Unable to save zip file {0}: {1}
WLSDPLY-01523=The underlying zip file is new so the zip file being written will use the specified name of {0}
WLSDPLY-01524=The underlying zip file is not new so the zip file being written will use the temporary name of {0}
WLSDPLY-01525=Created the new file {1} that will be used to replace zip file {0}
WLSDPLY-01526=The WLSDeployArchive {0} encountered an error while trying to create a temporary zip file \
  to use for saving changes: {1}
WLSDPLY-01527=Failed to read input stream for zip entry {0}: {1}
WLSDPLY-01528=Preparing to move the new file {0} to the original file location {1}
WLSDPLY-01529=Successfully moved the new file {0} to the original file location {1}
WLSDPLY-01530=Failed to move the new file {0} to the original file location {1}: {2}
WLSDPLY-01531=Found entry {0} in map
WLSDPLY-01532=Entry {0} in map matches {1} so adding it to the matching entries list
WLSDPLY-01533=Entry {0} in map does not match {1} so not adding it to the matching entries list
WLSDPLY-01534=The saved zip entries already contained the key {0} so a rename is needed
WLSDPLY-01535=Parsing entryName {0} resulted in a entryNameBase of {1} and entryNameExtension of {2}
WLSDPLY-01536=Found matching entry {1} for new entry {0}
WLSDPLY-01537=Entry {0} was stripped to {1}
WLSDPLY-01538=Stripped entry {0} has a key of {1}
WLSDPLY-01539=Unexpected exception closing input stream for entry {0}: {1}
WLSDPLY-01540=Closing the input stream for zip file {0} and zip entry {1} failed: {2}
WLSDPLY-01541=Closing the input stream for file {0} failed: {1}

# wlsdeploy/util/cla_util.py
WLSDPLY-01600=Processing command-line argument {0}
WLSDPLY-01601={0} does not recognize argument {1}
WLSDPLY-01602=Supplied Oracle Home directory {0} was not valid: {1}
WLSDPLY-01603=Computed WebLogic Home {0} for Oracle Home {1} was not valid: {2}
WLSDPLY-01604=Oracle Home at {0} has WebLogic version {1} installed: The minimum supported version is {2}
WLSDPLY-01605=Supplied Java Home directory {0} was not valid: {1}
WLSDPLY-01606=Supplied Domain Home directory {0} was not valid: {1}
WLSDPLY-01607=Supplied Domain Home {0} did not contain a valid config.xml file at {1}: {2}
WLSDPLY-01608=Directory {0} either does not exist or is not writable
WLSDPLY-01609=Specified Domain Type was empty or null
WLSDPLY-01610=Specified WLST path directory {0} is not valid: {1}
WLSDPLY-01611=Specified Admin URL was empty or null
WLSDPLY-01612=No protocol found in URL {0}
WLSDPLY-01613=Specified Admin URL {0} is not a valid URL: {1}
WLSDPLY-01614=Specified Admin User was empty or null
WLSDPLY-01615=Specified Admin Password was empty or null
WLSDPLY-01616=Specified Archive File {0} is not a valid file: {1}
WLSDPLY-01617=Specified Model File {0} is not a valid file: {1}
WLSDPLY-01618=Specified Previous Model File {0} is not a valid file: {1}
WLSDPLY-01619=Validate print usage spec was empty or null
WLSDPLY-01620=Specified Variable File {0} is not a valid file: {1}
WLSDPLY-01621=Specified RCU Database was empty or null
WLSDPLY-01622=Specified RCU Prefix was empty or null
WLSDPLY-01623=Specified RCU SYS Password was empty or null
WLSDPLY-01624=Specified RCU Schema Password was empty or null
WLSDPLY-01625=Specified encryption passphrase was empty or null
WLSDPLY-01626=Specified password to encrypt was empty or null
WLSDPLY-01627=Specified target WebLogic version to use was empty or null
WLSDPLY-01628=Specified target WebLogic version {0} is not a version number
WLSDPLY-01629=Specified target WebLogic version {0} is not a supported version
WLSDPLY-01630=Specified target WLST mode to use was empty or null
WLSDPLY-01631=Specified target WLST mode {0} is not a valid WLST mode
WLSDPLY-01632=Unknown command-line argument {0} for {1}...skipping
WLSDPLY-01633=Specified {0} argument {1} does not match the expected pattern: <section-name>:[/<folder-name>]*
WLSDPLY-01634=Specified {0} argument {1} references model section {2} which is not one of the known model sections: {3}
WLSDPLY-01635=Specified Model Variable Injector File {0} is not a valid file : {1}
WLSDPLY-01636=Specified Model Variable Keywords File {0} is not a valid file : {1}

# wlsdeploy/util/enum.py
WLSDPLY-01700=The value {0} is not a valid value of the Enum type {1}

# wlsdeploy/util/model_translator.py
WLSDPLY-01710=Unable to parse model from file {0} : {1}
WLSDPLY-01711=Parse model {0} file from {1}
WLSDPLY-01712=Persist model {0} file to {1}
WLSDPLY-01713=Unable to persist model to file {0} : {1}

# wlsdeploy/util/string_utils.py
WLSDPLY-01720=to_boolean() method called with non-boolean value {0} so returning False

# wlsdeploy/util/variables.py
WLSDPLY-01730=Failed to load variables file {0}: {1}
WLSDPLY-01731=Variables updated by {0}
WLSDPLY-01732=Variable {0} is not found in properties file
WLSDPLY-01733=Variable file {0} cannot be read: {1}
WLSDPLY-01734=No value in variable file {0}
WLSDPLY-01735=Variable substitution for {0} is deprecated, use @@PROP:{1}@@
WLSDPLY-01736=Default variable file name {0}

# wlsdeploy/util/weblogic_helper.py
WLSDPLY-01740=Encryption failed: Unable to locate SerializedSystemIni
WLSDPLY-01741=Encryption failed: Unable to initialize encryption service

# oracle.weblogic.deploy.util.WebLogicDeployToolingVersion.java (in src/main/resources/templates)
WLSDPLY-01750=The WebLogic Deploy Tooling {0} version is {1}

# logger_test.py
WLSDPLY-01760=Failed to access key in map: {0}

###############################################################################
#                    Encrypt Messages (04000 - 04999)                         #
###############################################################################

# oracle.weblogic.deploy.encrypt.EncryptionUtils
WLSDPLY-04000=User passphrase was empty or null
WLSDPLY-04001=Decryption failed: {0}
WLSDPLY-04002=Encryption failed: {0}
WLSDPLY-04003=Unable to get the key factory algorithm: {0}
WLSDPLY-04004=Unable to get secret key: {0}
WLSDPLY-04005=Failed to get cipher: {0}
WLSDPLY-04006=Invalid encrypted string format (p={0})

# wlsdeploy/tool/encrypt/encryption_utils.py

WLSDPLY-04100=Failed to find password field names file {0}
WLSDPLY-04101=Failed to load password field names file {0}: {1}
WLSDPLY-04102=Unable to find password field names in file {0}
WLSDPLY-04103=Encrypted the value of field {0} from folder {1}
WLSDPLY-04104=The field {1} from folder {0} is already encrypted
WLSDPLY-04105=The value for password field {1} from folder {0} unexpectedly had {2} variables \
  defined ({3})...skipping encryption
WLSDPLY-04106=Encrypted the value of variable {1} referenced from field {0} from folder {2}
WLSDPLY-04107=Unable to find variable {0} definition that was used for field {1} from folder {2}

# encrypt.py
WLSDPLY-04200=Enter the password to encrypt
WLSDPLY-04201=Failed to get the password to encrypt from the user input: {0}
WLSDPLY-04202=The encrypt tool requires either the {0} or {1} argument be specified
WLSDPLY-04203=Enter the encryption passphrase to use
WLSDPLY-04204=Re-enter the encryption passphrase to use
WLSDPLY-04205=Failed to get the encryption passphrase from the user input: {0}
WLSDPLY-04206={0} failed to load the model from {1}: {2}
WLSDPLY-04207={0} failed to load the variables from {1}: {2}
WLSDPLY-04208={0} failed to encrypt the model and variables: {1}
WLSDPLY-04209={0} encrypted {1} variables and wrote them to file {2}
WLSDPLY-04210={0} encrypted {1} model attributes and wrote them to file {2}
WLSDPLY-04211={0} failed to write encrypted model to file {1}: {2}
WLSDPLY-04212={0} failed to encrypt the password: {1}

###############################################################################
#                 Validate Messages (05000 - 05999)                           #
###############################################################################
# wlsdeploy/tool/validate/validator.py

WLSDPLY-05000=Model Root Level
WLSDPLY-05001={0} Section
WLSDPLY-05002=Performing validation in {0} mode for WebLogic Server version {1} and WLST {2} mode
WLSDPLY-05003=Performing model validation on the {0} model file
WLSDPLY-05004=Performing variable validation on the {0} variable file
WLSDPLY-05005=Performing archive validation on the {0} archive file
WLSDPLY-05006=Model file {0} is empty
WLSDPLY-05007=Model file {0} contains an unrecognized section: {1}. The recognized sections are {2}
WLSDPLY-05008=Validating the {0} section of the model file
WLSDPLY-05009=Model file {0} does not contain a {1} section, validation of {1} was skipped.
WLSDPLY-05010=get_model_domain_info_attribute_names_and_types() returned: {0}
WLSDPLY-05011=Section dictionary key {0} is set to value {1}
WLSDPLY-05012=get_model_attribute_names_and_types({0}) returned: {1}
WLSDPLY-05013=get_model_uses_path_tokens_attribute_names({0}) returned: {1}
WLSDPLY-05014=get_name_token({0}) returned: {1}
WLSDPLY-05015=is_artificial_type_folder({0}) returned: {1}
WLSDPLY-05016=Attribute {0} has an expected data type of {1} and an actual data type of {2}
WLSDPLY-05017=Expected value of the {0} attribute at location {1} to be a {2} data type, but it was a {3}
WLSDPLY-05018=Property {0} has an expected data type of {1} and an actual data type of {2}
WLSDPLY-05019=Expected value of the {0} property at location {1} to be a {2} data type, but it was a {3}
WLSDPLY-05020=Attribute {0} is not valid in model location {1}
WLSDPLY-05021=Model location {0} references variable {1}, but no variables file was specified
WLSDPLY-05022=Model location {0} references variable {1} that is not defined in {2}
WLSDPLY-05023=Value of attribute {0} at model location {1} has an unexpected data type: {2}
WLSDPLY-05024=Attribute {0} in model location {1} references entry {2} that is not found in the archive file {3}
WLSDPLY-05025=Attribute {0} in model location {1} references archive entry {2} but the archive file was not provided
WLSDPLY-05026={0} is not one of the {1} names allowed in model location {2}
# The WLSDPLY-05027 resource is used for messages returned from aliases.is_valid_model_folder_name() and aliases.is_valid_model_attribute_name
WLSDPLY-05027={0}
WLSDPLY-05028=Folder instance name {0} is not valid in location {1} of the model
WLSDPLY-05029={0} is not one of the attribute names allowed in model location {1}
WLSDPLY-05030=Model location {0} uses variable {1} to represent the name of a model subfolder or attribute. \
  Substitution variables can only be used for folder instance names and attribute values.
WLSDPLY-05031=Attribute {0} in model location {1} references a relative file location {2}.  This makes the model \
  subject to failure unless the tool invoked from the correct location to resolve the relative path to the file. \
  It is recommended to use a path token if the absolute path is expected to change between systems.
WLSDPLY-05032=Attribute {0} in model location {1} should be a dictionary but was a {2}
WLSDPLY-05033=Attribute {0} in model location {1} should be a string but was a {2}
WLSDPLY-05034=The value for attribute {0} in model location {1} should be a string or a list but was a {2}
WLSDPLY-05035=The {0} attribute with value {1} in model location {2}, should be a string but was a {3}
WLSDPLY-05036=Attribute {0} in model location {1}, uses the {2} macro expression for an integer or references to other another server template configuration element. The Oracle documentation for server templates, cites this as being not supported.


# wlsdeploy/tools/validate/usage_printer.py
WLSDPLY-05100=Filtering usage output to recursively display the folders and attributes of the specified \
  model section or path
WLSDPLY-05101=Filtering usage output to only display information for the last folder specified in the model \
  section or path
WLSDPLY-05102=Filtering usage output to only display the attributes for the last folder specified in the \
  model section or path
WLSDPLY-05103=Path: {0}
WLSDPLY-05104=Section: {0}
WLSDPLY-05105=Valid Folders are :-
WLSDPLY-05106={0} does not adhere to <model_section>[:/<section_folder>[/<section_subfolder>|...]] pattern \
  used for argument passed with the -print_usage option. For example: domainInfo, resources:, topology:/, topology:/Server, \
  topology:/Server/ServerStart
WLSDPLY-05107={0} is not a recognized top level section name. The recognized top level section names are {1} 
WLSDPLY-05108=Model location {0} has no folder path {1} beneath it. Valid folder path must start with \
  one of the following: {2}
WLSDPLY-05109=Valid Attributes are :-

# wlsdeploy/tools/validate/validation_results.py
WLSDPLY-05200=Validation Area: {0}
WLSDPLY-05201=Infos
WLSDPLY-05202=Warnings
WLSDPLY-05203=Errors
WLSDPLY-05204=Validation found {0} error, {1} warning, and {2} informational messages.
WLSDPLY-05205=Message: {0}
WLSDPLY-05206=Comment: {0}
WLSDPLY-05207=See the next {0} log messages for the details.


# wlsdeploy/tools/validate/validation_utils.py
WLSDPLY-05300={0} variable is referenced in the value of the {1} variable, but is not defined in {2} 

# validate.py
WLSDPLY-05400={0} was invoked with the {1} argument so either the {2} or {3} argument is required
WLSDPLY-05401={0} was invoked with the {1} option and control options {2} and {3} but control \
  options are mutually exclusive
WLSDPLY-05402={0} was invoked with {1} option and value {2} with the control option {3}
WLSDPLY-05403=Validation of {0} completed with {1} error(s), {2} warning(s) and {3} info(s) items
WLSDPLY-05404={0} encountered an error while printing model usage information: {1}


###############################################################################
#   Message number 06000 - 07999 Discover                                     #
###############################################################################

# discover.py
WLSDPLY-06000=Internal error while discovering domain {0} from directory {1} for WebLogic version {2} in \
  WLST mode {3}: {4}
WLSDPLY-06001=Connecting to the administration server at {0} as user {1} failed: {2}
WLSDPLY-06002=Reading the domain at {0} failed: {1}
WLSDPLY-06004=Unexpected exception return from opening archive file at location {0}. Check the contents \
  of the log for more information
WLSDPLY-06005=Unable to clear the existing archive file. Correct the problem before re-attempting discover : {0}
WLSDPLY-06006=Disconnect from the administration server failed: {0}
WLSDPLY-06007=Closing the domain failed: {0}
WLSDPLY-06008=Unable to create temporary file for writing the model: {0}
WLSDPLY-06009=Unable to add model file {0} to archive as {1}: {2}
WLSDPLY-06010={0} failed to clear the existing archive file at {1} of binaries: {2}
WLSDPLY-06011={0} failed to discover domain {1} at {2} : {3}
WLSDPLY-06012={0} failed to persist the model to the archive file {1}: {2}
WLSDPLY-06013={0} failed to create the archive file at {1}: {2}
WLSDPLY-06014=Filters applied to the model
WLSDPLY-06015=Unable to run validation against the discovered model : {0}
WLSDPLY-06016=Please enter the WebLogic administrator username
WLSDPLY-06017=Failed to read the WebLogic administrator username input from the user: {0}
WLSDPLY-06018=Please enter the WebLogic administrator password
WLSDPLY-06019=Failed to read the WebLogic administrator password input from the user: {0}
WLSDPLY-06020=Unable to get the domain name from the connected domain : {0}
WLSDPLY-06021=The variables file command line argument {0} was used but the model variables injector file \
  {1} does not exist : {2}
WLSDPLY-06022=Discover domain {0}
WLSDPLY-06023=No domain name found in the domain configuration

# discoverer.py
WLSDPLY-06100=Find attributes at location {0}
WLSDPLY-06102=The attributes found at path {0} are {1}
WLSDPLY-06103=Get required attributes at location {0} are {1}
WLSDPLY-06104=Attribute {0} value must be retrieved using wlst.get() instead of lsa()
WLSDPLY-06105=Processing attribute {0} value {1} retrieved from location {2}
WLSDPLY-06106=Unable to add {0} from location {1} to the model : {2}
WLSDPLY-06107=Added attribute {0} value {1} to model
WLSDPLY-06108=Attribute {0} has default value and will not be added to the model
WLSDPLY-06109=Problem with the model folder {0} for the model definition at location {1} : {2}
WLSDPLY-06110=The mbean type {0} is not defined for the model and will not be added to the model
WLSDPLY-06111=Locate WLST MBean names at location {0}
WLSDPLY-06112=The mbean type {0} for {1} is marked as singleton but has {2} name entries
WLSDPLY-06113=Adding entity with name {0} to {1}
WLSDPLY-06114=Discover current location context {0}
WLSDPLY-06115=Discovering {0} at {1}
WLSDPLY-06116=Check to see if the model folder {0} is a named folder while discovering {1}. Returned location token {2}
WLSDPLY-06117=Locate model subfolder name for wlst mbean {0} while discovering {1}
WLSDPLY-06118=Model name {0} returned for wlst name {1}
WLSDPLY-06119=The mbean type {0} for is not present in {1} mode for wls version {2}
WLSDPLY-06120=Add artificial folder type {0} with name {1} to {2}
WLSDPLY-06121=Invalid location returned from wlst.cd() to {0}
WLSDPLY-06122=Invalid security type MBean interface {0} : {1}
WLSDPLY-06123=Unable to determine the security type for {0}. This security entity will not be added to the model
WLSDPLY-06124=Entity at location {0} is a proxy that does not have a registered MBean interface name : {1}
WLSDPLY-06125=Unable to locate model name for MBean interface name {0} for {1}
WLSDPLY-06126=Locate model name for MBean interface {0} for {1}
WLSDPLY-06127=Unable to discover the wlst attribute {0} value at location {1} : {2}
WLSDPLY-06130=Unexpected exception attempting to discover MBean entries at {0} will prevent the discovery \
  of attributes at this location : {1}
<<<<<<< HEAD
WLSDPLY-06131=Attribute {0} retrieved from lsa() map
=======
WLSDPLY-06140=Unable to cd to the expected path {0} constructed from location context {1}; the current folder \
  and its sub-folders cannot be discovered : {2}
>>>>>>> 2970210d

# resources_discoverer.py
WLSDPLY-06300=Discovering domain model resources

# coherence_resources_discoverer.py
WLSDPLY-06310=Discover Coherence Cluster System Resources
WLSDPLY-06311=Discovering {0} Coherence Cluster System Resources
WLSDPLY-06312=Adding Coherence Cluster System Resource {0}
WLSDPLY-06313=Adding Coherence Cache Config {0} to Coherence Cluster System Resource {1}
WLSDPLY-06314=Coherence Cluster {0} Configuration File {1} does not exist or can not be accessed. The file will \
  not be added to the archive. : {2}
WLSDPLY-06315=Added Coherence Cluster {0} configuration file {1} to archive file
WLSDPLY-06316=Unable to add Coherence Cluster {0} configuration file {1} to archive : {2}
WLSDPLY-06317=Added Coherence Cluster {0} cache configuration file from URL location {1} to archive file with name {2}
WLSDPLY-06318=Unable to add Coherence Cluster {0} persistence directory {1} type {2} to archive file : {3}
WLSDPLY-06319=Added Coherence Cluster {0} cache configuration file from location {1} to archive file with name {2}
WLSDPLY-06320=Added Coherence Cluster {0} persistence directory {1} type {2} to archive file
WLSDPLY-06321=Unable to access Coherence Cluster {0} cache configuration file {1} and will not add the file to \
  the archive : {2}

# common_resources_discoverer.py
WLSDPLY-06340=Discovering {0} JDBC System Resources
WLSDPLY-06341=Adding JDBC System Resource {0}
WLSDPLY-06342=Discovering {0} Foreign JNDI Providers
WLSDPLY-06343=Adding ForeignJndiProvider {0}
WLSDPLY-06344=Discovering {0} Mail Sessions
WLSDPLY-06345=Adding Mail Session {0}
WLSDPLY-06346=Discovering {0} File Stores
WLSDPLY-06347=Adding File Store {0}
WLSDPLY-06348=Unexpected exception occurred adding File Store {0} directory {1} to archive file
WLSDPLY-06349=Add File Store {0} directory {1} to archive file
WLSDPLY-06350=Discovering {0} JDBC Stores
WLSDPLY-06351=Adding JDBC Store {0}
WLSDPLY-06352=Adding JDBC Store {0} create DDL file {0} to archive
WLSDPLY-06353=Unable to locate and add JDBC Store {0} Create DDL file {1} to archive file : {2}
WLSDPLY-06354=Unexpected exception attempting to add JDBC Store {0} Create DDL file {1} to the archive file : {2}
WLSDPLY-06355=Discovering {0} Path Services
WLSDPLY-06356=Adding Path Services {0}
WLSDPLY-06357=Discovering {0} WLDF System Resources
WLSDPLY-06358=Adding WLDF System Resource {0}
WLSDPLY-06359=Collect script from location {0} for WLDF script action {1}
WLSDPLY-06360=Unable to locate and add {0} Script file {1} to archive file : {2}

# deployments_discoverer.py
WLSDPLY-06380=Discovering domain model deployments
WLSDPLY-06381=Discovering {0} Shared Libraries
WLSDPLY-06382=Adding Shared Library {0}
WLSDPLY-06383=Will not add shared library {0} from Oracle installation directory to archive
WLSDPLY-06384=Add shared library {0} binary {1} to archive
WLSDPLY-06385=Cannot add shared library binary {3} for shared library {0} to archive file. The shared \
  library was removed from target {1} : {2}
WLSDPLY-06386=Cannot add shared library binary {2} for shared library {0} to the archive file : {1}
WLSDPLY-06387=Unable to add shared library {0} binary {1} to archive : {2}
WLSDPLY-06388=Shared Library {0} has new source path location {1} which will match the archive file \
  deployment location
WLSDPLY-06389=Add shared library {0} deployment plan {1} to archive file
WLSDPLY-06390=Shared Library {0} plan deployment has new source path location {1} which will match the \
  archive file deployment location
WLSDPLY-06391=Discovering {0} Applications
WLSDPLY-06392=Adding Application {0}
WLSDPLY-06393=Will not add application {0} from Oracle installation directory to archive
WLSDPLY-06394=Add application {0} binary {1} to archive
WLSDPLY-06395=Cannot add application binary for application {0} to archive file. The application was \
  removed from target {1} : {2}
WLSDPLY-06396=Cannot add application binary for application {0} to the archive file : {1}
WLSDPLY-06397=Unable to add application {0} binary {1} to archive : {2}
WLSDPLY-06398=Application {0} has new source path location {1} which will match the archive file deployment location
WLSDPLY-06399=Application {0} plan deployment has new source path location {1} which will match the \
  archive file deployment location

# domain_info_discoverer.py
WLSDPLY-06420=Add the java archive files from the domain library {0} to the archive file
WLSDPLY-06421=Unexpected exception occurred writing the domain library file {0} to the archive : {1}
WLSDPLY-06422=Add domain lib file {0} to the archive file and entry {1] to the model domain info section

# global_resources_discoverer.py
WLSDPLY-06440=Discover Global Resources from the domain
WLSDPLY-06441=Adding Self Tuning
WLSDPLY-06442=Discovering {0} Startup Classes
WLSDPLY-06443=Adding StartupClass {0}
WLSDPLY-06445=Discovering {0} Shutdown Classes
WLSDPLY-06446=Adding ShutdownClass {0}

# jms_resources_discoverer.py
WLSDPLY-06460=Discovering JMS Resources
WLSDPLY-06470=Discovering {0} JMS Servers
WLSDPLY-06471=Adding JMS Server {0}
WLSDPLY-06472=Discovering {0} SAF Agents
WLSDPLY-06473=Adding SAF Agent {0}
WLSDPLY-06474=Discovering {0} JMS Bridge Destinations
WLSDPLY-06475=Adding JMS Bridge Destination {0}
WLSDPLY-06476=Discovering {0} JMS Messaging Bridges
WLSDPLY-06477=Adding JMS Messaging Bridge {0}
WLSDPLY-06478=Discovering {0} JMS System Resources
WLSDPLY-06479=Adding JMS System Resource {0}
WLSDPLY-06480=Adding Foreign Server {0} to {1}
WLSDPLY-06481=Adding Template {0} to JMS System Resource {1}
WLSDPLY-06485=Adding {0} to JMS Template {1} JMS System Resource {2}
WLSDPLY-06486=Subdeployment name missing for Group Param {0} at {1}. The Group Param will not be \
  added to the discovered model.
WLSDPLY-06487=Adding Group Param with Sub-Deployment name {0} to {1}
WLSDPLY-06488=Key missing for Foreign JNDI Property Foreign Server {0} to {1}. The JNDI Property \
  will not be added to the discovered model.
WLSDPLY-06489=Adding JNDI Property with name {0} to {1}

# topology_discoverer.py
WLSDPLY-06600=Discovering domain model topology
WLSDPLY-06601=Discovering {0} clusters
WLSDPLY-06602=Adding Cluster {0}
WLSDPLY-06603=Discovering {0} servers
WLSDPLY-06604=Adding Server {0}
WLSDPLY-06605=Discovering {0} server templates
WLSDPLY-06606=Adding {0} Server Template
WLSDPLY-06607=Discovering {0} Migratable Targets
WLSDPLY-06608=Adding Migratable Target {0}
WLSDPLY-06609=Discovering {0} Unix machines
WLSDPLY-06610=Adding Unix Machine {0}
WLSDPLY-06611=Discovering {0} machines
WLSDPLY-06612=Adding Machine {0}

WLSDPLY-06614=Adding Domain JTA
WLSDPLY-06615=Adding Domain JMX
WLSDPLY-06616=Adding Domain RestfulManagementServices
WLSDPLY-06617=Adding Server {0} Classpath {1}
WLSDPLY-06618=Remove Classpath entry {0} for server {1}. This entry references an oracle home location
WLSDPLY-06619=Add Classpath file or directory {0} for Server {1} to the archive file
WLSDPLY-06620=Unable to locate and add Server {0} Classpath file or directory {1} to the archive file : {2}
WLSDPLY-06621=Unexpected exception attempting to add Server {0} classpath file or directory {1} to the archive : {2}
WLSDPLY-06622=Adding Security Configuration
WLSDPLY-06623=Adding keystore file {0} for server {1} to archive file
WLSDPLY-06624=Unable to locate and add Server {0} keystore file {1} to the archive file : {2}
WLSDPLY-06625=Unexpected exception attempting to add Server {0} keystore file {1} to the archive : {2}
WLSDPLY-06626=Discovering Domain Log
WLSDPLY-06627=Discovering NM Properties

# multi_tenant_discoverer.py, multi_tenant_resources_dsi
WLSDPLY-06700=Discover Multi-tenant
WLSDPLY-06701=Discovering {0} Resource Group Templates
WLSDPLY-06702=Adding {0} to Resource Group Templates
WLSDPLY-06703=Discovering {0} Resource Groups
WLSDPLY-06704=Adding {0} to Resource Groups at {1}
WLSDPLY-06705=Discovering {0} Partitions
WLSDPLY-06706=Adding {0} to Partitions
WLSDPLY-06707=Discover Multi-tenant Resources
WLSDPLY-06708=Adding Resource Management
WLSDPLY-06709=Discover Multi-tenant Topology
WLSDPLY-06710=Discovering {0} Virtual Targets
WLSDPLY-06711=Adding {0} to Virtual Targets

###############################################################################
#                     Aliases messages (08000 - 08999)                        #
###############################################################################
# wlsdeploy/aliases/alias_utils.py
WLSDPLY-08000=Unable to merge model and existing list because model list was of type {0} instead \
  of a string or a list
WLSDPLY-08001=Unable to merge model and existing list because existing list was of type {0} instead \
  of a string or a list
WLSDPLY-08002=Unable to merge model and existing properties because model properties was of type {0} instead \
  of a string or a java.util.Properties
WLSDPLY-08003=Unable to merge model and existing properties because existing properties was of type {0} instead \
  of a string or a java.util.Properties
WLSDPLY-08004=Unable to find the {0} field for alias dictionary {1}
WLSDPLY-08005=Unable to resolve path index {0} in {1} element of the alias dictionary {2}
WLSDPLY-08006=Unable to locate the {0} element of the alias dictionary {1}
WLSDPLY-08007=Alias folder at {0} is missing the wlst_paths attribute
WLSDPLY-08008=Unable to resolve the paths for folder {0} because the {1} attribute references path {2} which does \
  not exist in the {3} section
WLSDPLY-08009=Unable to resolve the paths for folder {0} because the required {1} attribute was missing
WLSDPLY-08010=Alias for attribute {0} at path {1} references wlst_path key {2} that does not exist.
WLSDPLY-08011=Attribute {0} in alias folder {1} is missing the required wlst_path attribute
WLSDPLY-08012=Unable to compute the WLST path for folder {0} because the {1} attribute references path index {2} \
  that was not found in the {3} list
WLSDPLY-08013=Unable to compute the WLST path for folder {0} because the {1} attribute was missing
WLSDPLY-08014=Unable to fully populate path {0} because location object is missing the {1} name token
WLSDPLY-08015=Unable to get token value because the token name {0} was not included in the location
WLSDPLY-08016=Alias enum ChildFoldersType value {0} is not a valid value: {1}
WLSDPLY-08017=Failed to parse version range {0}: {1}
WLSDPLY-08018=Invalid property string format: {0}
WLSDPLY-08019=Invalid path type {0}
WLSDPLY-08020=Unable to load class object for MBean class {0}: {1}
WLSDPLY-08021=Failed to convert {0} to data type {1} with a delimiter of {2}: {3}

# wlsdeploy/aliases/alias_entries.py
WLSDPLY-08100=Location contains unknown top-level folder {0}
WLSDPLY-08101=Unable to compute model path for location ({0}) because location is missing name token {1}
WLSDPLY-08102=An alias call was made on location folder {0} to ask if it had a ChildFoldersType \
  value of {1} but the actual value was 'none'
WLSDPLY-08103=Unable to compute the name token for folder {0} because the alias data was missing the {1} field
WLSDPLY-08104=Unable to compute the WLST MBean name for folder {0} because the alias data was missing the {1} \
  and {2} fields
WLSDPLY-08105=Unable to get the WLST MBean name for folder {0} because the token name {1} was not included in \
  the location
WLSDPLY-08106=Unable to get the WLST MBean type for folder {0} because the {1} attribute is missing
WLSDPLY-08107=The alias for attribute {0} in folder {1} is missing the {2} field
WLSDPLY-08108=Unable to get the alias attributes for location {0} because the {1} attribute is missing from the \
  alias folder
WLSDPLY-08109=Unable to get the WLST name for attribute {0} in folder {1} because the {2} attribute is missing \
  from the alias folder entry
WLSDPLY-08110=The alias for the attribute with WLST name {0} in folder {1} is missing the {2} field
WLSDPLY-08111=The wlst attribute {1} is not defined for the model folder {0}
WLSDPLY-08112=Unable to locate the model attribute entry for folder {0} and WLST name {1} because the {2} \
  attribute is missing
WLSDPLY-08113=Unable to get alias information for folder {0} because the location {1} appears to be invalid
WLSDPLY-08114=Unable to get alias information for folder {0} because the location {1} is missing the folders attribute
WLSDPLY-08115=Location object cannot be null
WLSDPLY-08116=Unable to find alias category {0} in the category file map
WLSDPLY-08117=Alias folder {0} does not exist at path {1}
WLSDPLY-08118=Loaded Aliases for model category {0}
WLSDPLY-08119=Loading aliases for category {0} from file {1}
WLSDPLY-08120=Could not load {0} category module as a stream
WLSDPLY-08121=Failed to load aliases from file {0}: {1}
WLSDPLY-08122=Unable to locate contained folder {0} for alias dictionary {1}
WLSDPLY-08123=Testing folder {0} with specified version range {1} to see if it is relevant
WLSDPLY-08124=Folder {0} with version range {1} is not relevant in WebLogic Server version {2}
WLSDPLY-08125=Folder {0} with version range {1} is relevant in WebLogic Server version {2}
WLSDPLY-08126=Unable to resolve the WLST context for folder {0} due to an error while parsing \
  the version range {1}: {2}
WLSDPLY-08127=Alias folder at path {0} is missing the required wlst_paths key
WLSDPLY-08128=Alias attribute {0} in folder {1} is invalid because is does not define a wlst_name attribute
WLSDPLY-08129=Alias entry for model attribute {0} in folder {1} is missing the wlst_mode attribute: {2}
WLSDPLY-08130=Unable to compute the name token for folder {0} because the folder is not valid in \
  WebLogic Server version {1}: {2}
WLSDPLY-08131=Unable to compute the name token for folder {0} because the folder is not valid in \
  WebLogic Server version {1}
#
# Empty slots to fill up...
#
WLSDPLY-08138=Model folder {0} is not valid for WLS version {1}, folder was skipped
WLSDPLY-08139=Alias entry for model attribute {0} in folder {1} is missing the version attribute: {2}
WLSDPLY-08140=Attribute {0} in folder {1} did not find an alias entry for WebLogic version {2} in WLST {3} mode \
  because the supported version range was {4}
WLSDPLY-08141=Alias entry for model attribute {0} in folder {1} has overlapping definitions that match WLS \
  version {2} and WLST mode {3}
WLSDPLY-08142=Unable to locate folder {0} in the alias entry cache
WLSDPLY-08143=Unable to find the valid version range for unresolved folder {0} since the folder \
  was unexpectedly valid for WebLogic version {1}
WLSDPLY-08144=Unable to compute the WLST path for folder {0} because the alias data was missing the {1} field

# oracle.weblogic.deploy.aliases.VersionUtils.java
WLSDPLY-08200=The version number was null or an empty string
WLSDPLY-08201=Version range {0} split into {1}
WLSDPLY-08202=Comparing version {0} with lower range version {1} returned {2}
WLSDPLY-08203=Comparing version {0} with upper range version {1} returned {2}
WLSDPLY-08204=Upper version in version range {0} was unspecified
WLSDPLY-08205=Comparing version {0} with single version {1} returned {2}
WLSDPLY-08206=Invalid version range {0}: {1}
WLSDPLY-08207=Attribute {0} in folder {1} is not supported in WebLogic version {2} but is supported in WebLogic \
  version {3} and higher
WLSDPLY-08208=Attribute {0} in folder {1} is not supported in WebLogic version {2} but is supported in WebLogic \
  versions between  {3} and {4}
WLSDPLY-08209=Attribute {0} in folder {1} is not supported in WebLogic version {2} but is supported in WebLogic \
  version {3}
WLSDPLY-08210=Attribute {0} in folder {1} is not supported in WebLogic version {2} or any other WebLogic version \
  in WLST {3} mode
WLSDPLY-08211=Folder {0} in folder {1} is not supported in WebLogic version {2} but is supported in WebLogic \
  version {3} and higher
WLSDPLY-08212=Folder {0} in folder {1} is not supported in WebLogic version {2} but is supported in WebLogic \
  versions between  {3} and {4}
WLSDPLY-08213=Folder {0} in folder {1} is not supported in WebLogic version {2} but is supported in WebLogic version {3}
WLSDPLY-08214=Folder {0} in folder {1} is not supported in WebLogic version {2} or any other WebLogic version \
  in WLST {3} mode
WLSDPLY-08215=The version range was null or an empty string
WLSDPLY-08216=Unable to determine if the version is in the version range due to a bad version range: {0}
WLSDPLY-08217=Unable to resolve the WLST context for attribute {0} in folder {1} due to an error while parsing the \
  version range {2}: {3}

# wlsdeploy/aliases/alias_jvmargs.py
WLSDPLY-08300=Adding argument {0} to unsorted arguments list
WLSDPLY-08301=Adding argument {0} to -X size arguments with key {1} and value {2}
WLSDPLY-08302=Adding argument {0} to -X value arguments with key {1} and value {2}
WLSDPLY-08303=Adding argument {0} to -X other arguments with key {1} and value {2}
WLSDPLY-08304=Adding argument {0} to -XX switch arguments with key {1} and value {2}
WLSDPLY-08305=Adding argument {0} to -XX value arguments with key {1} and value {2}
WLSDPLY-08306=Adding argument {0} to -D arguments with key {1} and value {2}
WLSDPLY-08307=Merging the model and the wlst JVM arguments would have resulted in a minimum heap size of {0} and \
  a smaller maximum heap size of {1} so setting the maximum heap size to {0}
WLSDPLY-08308=Unable to parse the {0} argument value {1} as a size

# wlsdeploy/aliases/aliases.py
WLSDPLY-08400={0} model folder has no attributes in the category module file
WLSDPLY-08401={0} is not a model attribute name in the specified model folders location {1}
WLSDPLY-08402=Unable to decryption model_attribute_name {0} in location {1}
WLSDPLY-08403=Folder {0} in folder {1} is supported in WebLogic version {2}
WLSDPLY-08404=Folder {0} in folder {1} is not supported in WebLogic version {2}
WLSDPLY-08405=Unable to determine if attribute {0} in folder {1} is supported in WebLogic version {2} due to \
  an unexpected validation code: {3}
WLSDPLY-08406={0} WLST attribute name is not associated with a model attribute name in the {1} folder
WLSDPLY-08407=Attribute {0} in folder {1} is supported in WebLogic version {2}
WLSDPLY-08408=Attribute {0} in folder {1} is not supported in WebLogic version {2}
WLSDPLY-08409=Access for attribute {0} in folder {1} is read-only or validation-only in WLST {2} mode

# oracle.weblogic.deploy.aliases.TypeUtils.java
WLSDPLY-08500=Unable to convert type due to an unknown type {0}
WLSDPLY-08501=Primitive class types are not supported: {0}
WLSDPLY-08502=Unable to convert {0} to class type {1}
WLSDPLY-08503=Unable to convert type {0} to a properties type
WLSDPLY-08504=Unable to convert type {0} to a PyDictionary type
WLSDPLY-08505=Unable to convert string {0} to a List since the delimiter is null
WLSDPLY-08506=Unable to add property {0} to a PyDictionary type
WLSDPLY-08507=Unable to convert type {0} to a PyObject type

###############################################################################
#                     Deploy messages (9000 - 11999)                          #
###############################################################################
# deploy.py
WLSDPLY-09001=Please enter the WebLogic administrator username
WLSDPLY-09002=Failed to read the WebLogic administrator username input from the user: {0}
WLSDPLY-09003=Please enter the WebLogic administrator password
WLSDPLY-09004=Failed to read the WebLogic administrator password input from the user: {0}
WLSDPLY-09005=Connecting to domain at {0}...
WLSDPLY-09006={0} failed to connect and start an edit session with server at {0}: {1}
WLSDPLY-09007=Connected to domain at {0}
WLSDPLY-09008=Failed to save and activate resources deployment changes: {0}
WLSDPLY-09009={0} successfully updated the domain but disconnect failed to close the connection cleanly: {1}
WLSDPLY-09010=Reading domain from {0}...
WLSDPLY-09011={0} successfully updated the domain but failed to close the domain cleanly: {1}
WLSDPLY-09012=While handling an error, failed to stop the current edit session and disconnect: {0}
WLSDPLY-09013=While handling an error, failed to close the domain: {0}
WLSDPLY-09014={0} was unable to load the model from {1} due to a translation error: {2}
WLSDPLY-09015={0} deployment failed: {1}

# wlsdeploy/tool/deploy/deployer_utils.py
WLSDPLY-09100=Existing object names are {0}
WLSDPLY-09101=Creating MBean type {1} with name {0}
WLSDPLY-09102=Domain has {0} outstanding activation tasks, deploy cannot proceed and will exit
WLSDPLY-09103=Domain has unactivated changes, deploy cannot proceed and will exit
WLSDPLY-09104=Domain has outstanding edit session {0}, deploy cannot proceed and will exit
WLSDPLY-09105=Failed to check outstanding deployment tasks and existing WLST edit sessions: {0}
WLSDPLY-09106=Shared library name {0} contained {1} @ signs when only zero or one are allowed
WLSDPLY-09107=Shared library name {0} contained {1} # signs when only zero or one are allowed
WLSDPLY-09108=Model attribute {0} at model location {1} with value {2} references a location inside \
  the archive file but the archive file was not provided

# wlsdeploy/tool/deploy/deployer.py
WLSDPLY-09200=Error setting attribute {0} for {1} {2}: {3}
WLSDPLY-09201=Failed to get existing WLST value for model attribute {0} at location {1} because the \
  attribute map did not contain the key {2}
WLSDPLY-09202=Set method {0} not implemented for attribute {1} in location {2}
WLSDPLY-09203=The model element {0} is not valid for WLS version {1}, so it will be omitted from deployment
WLSDPLY-09204=Model attribute {0} at model location {1} with value {2} references a location inside \
  the archive file {3} that does not exist

# wlsdeploy/tool/deploy/application_deployer.py
WLSDPLY-09300=No shared libraries found in {0} with name {1}
WLSDPLY-09301=Adding {0} {1} to {2} {3}
WLSDPLY-09302=The model definition for shared library {0} is invalid because the {1} attribute is missing or empty
WLSDPLY-09303=Unable to deploy shared library {0} because the archive file was not provided
WLSDPLY-09304=No applications found in {0} with name {1}
WLSDPLY-09305=Failed to compute parent from the specified location because the folder {0} was not found in \
  the model location {1}
WLSDPLY-09306=Failed to compute parent from the specified location because the name token {0} required for \
  folder {1} was missing from the location
WLSDPLY-09307=Failed to compute parent from the specified location because the folder {0} was not found in \
  the model folder {1} at the location {2}
WLSDPLY-09308=Unexpected top-level folder {0} in location passed to ApplicationDeployer
WLSDPLY-09309=Failed to compute hash value for file {0}: {1}
WLSDPLY-09310=Failed to get hash for file {0} because the entry did not point into the archive and \
  was not an absolute path
WLSDPLY-09311={0} has already been deployed, it will not be redeployed since the binary file has not changed
WLSDPLY-09312=Stopping application {0} for update
WLSDPLY-09313=Starting application {0}
WLSDPLY-09314=Undeploying application {0} for update
WLSDPLY-09315=Redeploying application {0} because a shared library referenced has been updated
WLSDPLY-09316=Deploying application {0}
WLSDPLY-09317=The application or library named {0} cannot be deployed because the {1} attribute is not specified
WLSDPLY-09318={0} Source Path {1} does not exists
WLSDPLY-09319=The application {0} specified Plan Path {1} that does not exist
WLSDPLY-09320=Deploying application {0} with arguments {1}
WLSDPLY-09321=Invalid Manifest found in processing shared library {0} at {1}: Extension-Name attribute \
  specified with no value: {2}
WLSDPLY-09322=Invalid Manifest found in processing shared library {0} at {1}: Implementation-Version attribute \
  specified with no value: {2}
WLSDPLY-09323=Invalid Manifest found in processing shared library {0} at {1}: Specification-Version attribute \
  specified with no value: {2}
WLSDPLY-09324=Shared library {0} name has been updated to {1} to match the \
  implementation version in the MANIFEST.MF file
WLSDPLY-09325=Failed to compute name for shared library {0} from archive at {1}: {2}
WLSDPLY-09326=Deployment order is {0}

# wlsdeploy/tool/deploy/common_resources_deployer.py
WLSDPLY-09400=ResourceGroup was specified in the test file but are not supported in WebLogic Server version {0}
WLSDPLY-09401=PartitionWorkManager was specified in the test file but are not supported in WebLogic Server version {0}
WLSDPLY-09402=Failed to create directory for FileStore {0} because the location {1} exists but is not a directory
WLSDPLY-09403=Created FileStore {0} directory {1}
WLSDPLY-09404=Failed to create directory for FileStore {0} at location {1}

# wlsdeploy/tool/deploy/jms_resources_deployer.py
WLSDPLY-09500=Creating placeholder for Template {0}
WLSDPLY-09501=Skipping {0} for {1} {2}

# wlsdeploy/tool/deploy/log_helper.py
WLSDPLY-09600=Adding {0}
WLSDPLY-09601=Adding {0} to {1}
WLSDPLY-09602=Adding {0} to {1} {2}
WLSDPLY-09603=Updating {0} for {1}
WLSDPLY-09604=Updating {0} for {1} {2}
WLSDPLY-09605=Adding {0} {1}
WLSDPLY-09606=Adding {0} {1} to {2}
WLSDPLY-09607=Adding {0} {1} to {2} {3}
WLSDPLY-09608=Updating {0} {1}
WLSDPLY-09609=Updating {0} {1} in {2}
WLSDPLY-09610=Updating {0} {1} in {2} {3}

# wlsdeploy/tool/deploy/model_deployer.py
WLSDPLY-09650=Deployment failed due to WLST exception {0}

###############################################################################
#                    create messages (12000 - 14999)                          #
###############################################################################
# RCURunner.java
WLSDPLY-12000={0} found that domain type {1} definitions lists the Service Table component {2} in \
  its list of rcuSchemas...removing it from the list and continuing.
WLSDPLY-12001={0} failed to drop the RCU schemas: {1}
WLSDPLY-12002={0} failed with exit code {1}, see the RCU stdout file at {2} for more information about what happened
WLSDPLY-12003={0} failed to create the RCU schemas: {1}
WLSDPLY-12004={0} failed to validate the {1} directory at {2}: {3}
WLSDPLY-12005={0} failed to validate the {1} argument since it was null or empty
WLSDPLY-12006={0} failed to validate the {1} argument since the list was null or empty
WLSDPLY-12007={0} failed to validate the {1} argument since the list contained one or more \
  elements that were null or empty
WLSDPLY-12008={0} failed to validate the {1} script at {2}: {3}
WLSDPLY-12009={0} failed to validate the {1} script at {2} because it was not executable

# creator.py
WLSDPLY-12100=Creating {0} with the name {1}
WLSDPLY-12101=Updating {0} with the name {1}
WLSDPLY-12102=Creating {0}
WLSDPLY-12104=Failed to get set method {0} for attribute {1} at model path {2}
WLSDPLY-12105=Unable to find set_method {0} for attribute {1} at model_path {2} in the MBean set method map
WLSDPLY-12106=No WLST attribute name for model attribute {0} at model path {1}
WLSDPLY-12107=No WLST attribute value for model attribute {0} with value {1} at model path {2}
WLSDPLY-12108=Skipping the model definition at {0}: {1}
WLSDPLY-12109=Creating named mbeans for subfolder {0} because location ({1}) supports multiple child MBeans: {2}
WLSDPLY-12110=Creating mbean for subfolder {0} because location ({1}) does not support multiple child MBeans: {2}
WLSDPLY-12111=Setting attributes and subfolders for model location path {0} from WLST path {1}
WLSDPLY-12112=Setting MBean attribute {0} at WLST path {1} based on model path {2}
WLSDPLY-12113=Setting attribute {0} at WLST path {1} based on model path {2}
WLSDPLY-12114=Setting MBean attribute {0} with model value {1} using set method {2}
WLSDPLY-12115=Setting attribute {0} to value {1}
WLSDPLY-12116=Creating named security provider mbeans for subfolder {0} because location ({1}) supports \
  multiple child MBeans using an artificial type subfolder: {2}
WLSDPLY-12117=While creating security {0} with name {1}, found {2} model type subfolders when exactly one was expected
WLSDPLY-12118=Creating {0} of type {1} with name {2}
WLSDPLY-12119=Updating {0} of type {1} with name {2}
WLSDPLY-12120=Unexpected artificial type folder found in location {0} while creating folder {1} for location {2}
WLSDPLY-12121=The attribute {0} in model location {1} has value {2} that references a file inside the \
  archive file {3} that does not exist
WLSDPLY-12122=The attribute {0} in model location {1} has value {2} that references a file inside the \
  archive file but the archive file was not provided
# The WLSDPLY-12123 resource is used for messages returned from aliases.is_version_valid_location()
WLSDPLY-12123={0}

# domain_creator.py
WLSDPLY-12200={0} did not find the required {1} section in the model file {2}
WLSDPLY-12201={0} does not currently support running RCU for WebLogic Server version {1}
WLSDPLY-12202=WLST offline provisioning of MT domains is broken in WebLogic Server version {0}
WLSDPLY-12203=Creating domain of type {0}
WLSDPLY-12204=Reading base template from file {0}
WLSDPLY-12205=Writing base domain {0} to directory {1}
WLSDPLY-12206=Closing templates for domain {0}
WLSDPLY-12207=Reading domain {0} from directory {1}
WLSDPLY-12208=Adding extension template file {0} to domain
WLSDPLY-12209=Updating domain {0}
WLSDPLY-12210=Selecting base template named {0}
WLSDPLY-12211=Selecting extension template named {0}
WLSDPLY-12212=Loading selected templates
WLSDPLY-12213=The model did not specify any domain libraries to install
WLSDPLY-12214=Domain libraries ({0}) specified in the model but the archive file name was not provided
WLSDPLY-12215=Installing domain library {0} from archive to lib directory of {1}
WLSDPLY-12216=The archive file was not provided so there are no classpath libraries to extract
WLSDPLY-12217=Installing {0} classpath library(ies) to domain home {1}
WLSDPLY-12218=The archive file {0} contains no classpath libraries to install
WLSDPLY-12219=Applying base domain configuration
WLSDPLY-12220=Creating {0} {1}
WLSDPLY-12221=Setting FMW infrastructure database JDBC URL to {0}
WLSDPLY-12222=Setting FMW service table schema username to {0}
WLSDPLY-12223=Getting the FMW infrastructure database defaults from the service table
WLSDPLY-12224=Targeting server groups {0} to server {1}
WLSDPLY-12225=Found {0}[{1}] in the model so setting domain option {1} to {2}
WLSDPLY-12226=Did not find {0}[{1}] in the model so setting domain option {1} to {2}
WLSDPLY-12227=Changing domain name from {0} to {1}
WLSDPLY-12228=The model does not define the required attribute {0} in the {1} section of the model
WLSDPLY-12229=Changing the administration server name from {0} to {1}
WLSDPLY-12230=Creating placeholder for Coherence cluster {0}

# domain_typedef.py
WLSDPLY-12300=={0} got the domain type {1} but the domain type definition file {2} was not valid: {3}
WLSDPLY-12301={0} failed to load the definition for domain type {1} from {2} due to a parsing error: {3}
WLSDPLY-12302=Domain typedef class not properly initialized with the model context
WLSDPLY-12303=Domain type {0} type definition in file {1} contains type definition {2} that does not \
  define the required baseTemplate element
WLSDPLY-12304=Domain type {0} type definition in file {1} did not contain the required versions mapping section
WLSDPLY-12305=Domain type {0} type definition in file {1} did not contain the required definitions mapping section
WLSDPLY-12306=Domain type {0} type definition in file {1} did not contains a definition for mapped version name {2}
WLSDPLY-12307=Domain type {0} type definition in file {1} contains an empty versions mapping section
WLSDPLY-12308=Domain type {0} type definition in file {1} contained version {2} which most closely \
  matches WebLogic version {3}
WLSDPLY-12309=Domain type {0} type definition in file {1} did not contain a version that matched WebLogic version {2}

# create.py
WLSDPLY-12400={0} got the JAVA_HOME {1} from the environment variable but it was not a valid location: {2}
# number gap to fill
WLSDPLY-12402={0} was called with the {1} command-line switch but the specified domain type {2} defines \
  no RCU schemas so RCU will not be run
WLSDPLY-12403=Enter the RCU database SYS user password
WLSDPLY-12404=Failed to read the RCU SYS password input from the user: {0}
WLSDPLY-12405=Please enter the RCU Schema password
WLSDPLY-12406=Failed to read the RCU Schema password input from the user: {0}
WLSDPLY-12407={0} invoked with {1} argument but was missing the {2} argument
WLSDPLY-12408=Domain type {0} definition has {1} RCU schemas defined so the {2} and {3} arguments are required
WLSDPLY-12409={0} failed to create the domain: {1}
WLSDPLY-12410={0} failed to deploy the resources and applications to the domain: {1}

###############################################################################
#                   YAML/JSON messages (18000 - 18999)                        #
###############################################################################
WLSDPLY-18000=Detected boolean field {0} had unexpected value {1} so it will be set to false
WLSDPLY-18001=Detected boolean field {0} had an empty value so it will be set to false
WLSDPLY-18002=Detected integer field {0} value {1} that could not be parsed to an integer so it will be set to 0: {2}
WLSDPLY-18003=Detected integer field {0} had an empty value so it will be set to 0
WLSDPLY-18004=Detected float field {0} value {1} that could not be parsed to a floating point number \
  so it will be set to 0: {2}
WLSDPLY-18005=Detected float field {0} had an empty value so it will be set to 0
WLSDPLY-18006=Field {0} value had unexpected type: class name is {1}
WLSDPLY-18007=Failed to parse {0} file {1}: {2}
WLSDPLY-18008=Failed to create YAML translator for YAML file {0}: {1}
WLSDPLY-18009=File {0} does not appear to be a valid file for YAML output: {1}
WLSDPLY-18010=Unable to open file {0} for writing: {1}
WLSDPLY-18011=An error occurred while trying to write file {0}: {1}
WLSDPLY-18012=An error occurred while closing the YAML file output stream...continuing: {0}
WLSDPLY-18013=Expecting a scalar value for field {0} but found a {1} type instead.  Arrays of complex \
  types not implemented so setting to None.
WLSDPLY-18014=Failed to create JSON translator for JSON file {0}: {1}
WLSDPLY-18015=File {0} does not appear to be a valid file for JSON output: {1}
WLSDPLY-18016=An error occurred while closing the JSON file output stream...continuing: {0}
WLSDPLY-18017=The {0} parser encountered {1} error(s) while parsing {2}

# oracle.weblogic.deploy.util.ParsingErrorListener.java
WLSDPLY-18018=Parse error for file {0} at line {1} position {2}: {3}
WLSDPLY-18019=Parser reported ambiguous decision {0} from alternatives {1} while parsing "{2}" from file {3}
WLSDPLY-18020=Parser reported attempting full context decision {0} on input "{1}" while parsing file {2}
WLSDPLY-18021=Parser reported context sensitivity decision {0} on input "{1}" while parsing file {2}

WLSDPLY-18022=An error occurred while closing the json input stream for json file {0}...continuing: {1}
WLSDPLY-18023=An error occurred while closing the yaml input stream for yaml file {0}...continuing: {1}
WLSDPLY-18024=Detected integer value {0} that could not be parsed to an integer so it will be set to 0: {1}
WLSDPLY-18025=Detected float value {0} that could not be parsed to a floating point number so it will be set to 0: {1}
WLSDPLY-18026=Detected number field with an empty value so it will be set to 0
WLSDPLY-18027=Element {0} has an unknown value type {1} so its value will be set to None

###############################################################################
#                  Tool Util Messages (19000 - 19999)                         #
###############################################################################
# wlsdeploy/tool/util/alias_helper.py
WLSDPLY-19000=Failed to get model subfolders for location ({0}): {1}
WLSDPLY-19001=Failed to get name token for location ({0}): {1}
WLSDPLY-19002=Failed to get model folder path for location ({0}): {1}
WLSDPLY-19003=Failed to get the WLST attributes path for location ({0}): {1}
WLSDPLY-19004=Failed to get the WLST subfolders path for location ({0}): {1}
WLSDPLY-19005=Failed to get the WLST list path for location ({0}): {1}
WLSDPLY-19006=Failed to get the WLST create path for location ({0}): {1}
WLSDPLY-19007=Failed to get the flattened folder WLST create path for location ({0}): {1}
WLSDPLY-19008=Failed to determine if the location ({0}) supports multiple child MBeans: {1}
WLSDPLY-19009=Failed to get the WLST MBean name for location ({0}): {1}
WLSDPLY-19010=Failed to get the WLST MBean type for location ({0}): {1}
WLSDPLY-19011=Failed to determine if the location ({0}) contains a flattened folder: {1}
WLSDPLY-19012=Failed to get the WLST MBean name for the flattened folder for location ({0}): {1}
WLSDPLY-19013=Failed to get the WLST MBean type for the flattened folder for location ({0}): {1}
WLSDPLY-19014=Failed to get the WLST attribute name and value for model attribute {0} and \
  value {1} at location ({2}): {3}
WLSDPLY-19015=Failed to get the WLST attribute name for model attribute {0} at location ({1}): {2}
WLSDPLY-19016=Failed to get the model attributes names that are passwords for location ({0}): {1}
WLSDPLY-19017=Failed to get the model attribute names that require using an MBean value to set in \
  WLST at location ({0}): {1}
WLSDPLY-19018=Failed to determine if the model folder name {0} at location ({1}) is valid: {2}
WLSDPLY-19019=Failed to get the model attribute names and types at location ({0}): {1}
WLSDPLY-19020=Failed to get the model attribute list that require a GET instead of LSA for model folder ({0}) \
  at location ({1}): {2}
WLSDPLY-19021=Failed to determine if the singleton model folder ({0}) at location ({1}) requires name related \
  special handling: {2}
WLSDPLY-19022=Failed to get the model name for wlst name ({0}) at location ({1}): {2}
WLSDPLY-19023=Failed to get the model restart required attribute names at location ({0}): {1}
WLSDPLY-19024=Failed to determine if the location ({0}) requires artificial type subfolder handling of MBeans: {1}
WLSDPLY-19025=Failed to determine if the location ({0}) supports only a single MBean instance \
  of the parent node type: {1}
WLSDPLY-19026=Failed to determine if the location ({0}) is an artificial type folder: {1}
WLSDPLY-19027=Failed to get the model merge required attribute names at location ({0}): {1}
WLSDPLY-19028=Failed to convert the wlst attribute name and value for the model at location ({0}) : {1}
WLSDPLY-19029=Failed to get the model attribute names at location ({0}): {1}
WLSDPLY-19030=Failed to get the model attribute list that use path tokens for model folder ({0}) \
  at location ({1}): {2}
WLSDPLY-19031=Failed to determine if the model attribute name {0} at location ({1}) is valid: {2}
WLSDPLY-19032=Failed to get the default value for model attribute {0} at location ({1}): {2}
WLSDPLY-19033=Failed to determine if location ({0}) is version valid, or not

# wlsdeploy/tool/util/wlst_helper.py
WLSDPLY-19100=Failed to change to the WLST directory {0}: {1}
WLSDPLY-19101=Failed to get value for attribute {0}: {1}
WLSDPLY-19102=Failed to set attribute {0} to value {1}: {2}
WLSDPLY-19103=Failed to create new MBean of type {0} and name {1}: {2}
WLSDPLY-19104=Failed to create and cd for MBean type {0} with name {1}: {2}
WLSDPLY-19105=Failed to get the list of WLST directory names: {0}
WLSDPLY-19106=Failed to get the map of attribute names and values from the WLST directory {0}: {1}
WLSDPLY-19107=Failed to get the current WLST directory: {0}
WLSDPLY-19108=Failed to get the existing MBean object list from WLST: {0}
WLSDPLY-19109=Failed to set domain option {0} to {1}: {2}
WLSDPLY-19110=Failed to assign server groups {0} to server {1}: {2}
WLSDPLY-19111=Failed to get FMW infrastructure database defaults from the service table: {0}
WLSDPLY-19112=Failed to read domain from {0}: {1}
WLSDPLY-19113=Failed to update domain: {0}
WLSDPLY-19114=Failed to write domain to {0}: {1}
WLSDPLY-19115=Failed to close domain: {0}
WLSDPLY-19116=Failed to read template from {0}: {1}
WLSDPLY-19117=Failed to select template ({0}): {1}
WLSDPLY-19118=Failed to add template from {0}: {1}
WLSDPLY-19119=Failed to load templates: {0}
WLSDPLY-19120=Failed to close template: {0}
WLSDPLY-19121=Failed to set {0} to {1} on {2} {3}: {4}
WLSDPLY-19122=Failed to get MBean for WLST path {0}: {1}
WLSDPLY-19123=Failed to get configuration manager: {0}
WLSDPLY-19124=Failed to get active activation tasks: {0}
WLSDPLY-19125=Failed to get current editor: {0}
WLSDPLY-19126=Failed to check for unactivated changes: {0}
WLSDPLY-19127=Failed to connect to URL {0} as {1}: {2}
WLSDPLY-19128=Failed to edit configuration: {0}
WLSDPLY-19129=Failed to start edit session: {0}
WLSDPLY-19130=Failed to stop edit session: {0}
WLSDPLY-19131=Failed to save configuration: {0}
WLSDPLY-19132=Failed to activate changes: {0}
WLSDPLY-19133=Failed to disconnect: {0}
WLSDPLY-19134=Failed to create new security {0} MBean of type {1} and name {2}: {3}
WLSDPLY-19135=Failed to delete MBean of type {0} and name {1}: {2}
WLSDPLY-19136=Failed to set attribute {0} to value {1} using the cmo set method: {2}
WLSDPLY-19137=Failed to deploy application {0}: {1}
WLSDPLY-19138=Failed to redeploy application {0}:{1}
WLSDPLY-19139=Failed to start application {0}: {1}
WLSDPLY-19140=Failed to stop application {0}: {1}
WLSDPLY-19141=Failed to undeploy application {0}:{1}
WLSDPLY-19142=Failed to undo changes: {0}

# wlsdeploy/tool/util/attribute_setter.py
WLSDPLY-19200=No target found with name {0}
WLSDPLY-19201=Unable to locate destination {0} in JMS System Resource {1}
WLSDPLY-19202={0} {1} not found in domain or resource group
WLSDPLY-19203=Unable to locate SAF destination {0} in JMS System Resource {1}
WLSDPLY-19204=Found {0} {1} in {2} {3}
WLSDPLY-19205=Unable to find folder {0} in location {1}
WLSDPLY-19206=Unable to locate partition work manager {0} for partition {1}
WLSDPLY-19207=Unable to locate resource manager {0} for partition {1}

# wlsdeploy/tool/util/archive_helper.py
WLSDPLY-19300=Failed to open archive file {0}: {1}
WLSDPLY-19301=Unable to determine if a model file was contained in archive file {0}: {1}
WLSDPLY-19302=Unable to determine if file {0} was contained in archive file {1}: {2}
WLSDPLY-19303=Unable to extract {0} from archive file {1}: {2}
WLSDPLY-19304=Unable to compute hash for entry {0} in archive file {1}: {2}
WLSDPLY-19305=Failed to extract domain library {0} because it does not exist in archive file {1}
WLSDPLY-19306=Unable to extract domain library {0} from archive file {1}: {2}
WLSDPLY-19307=Unable to extract classpath libraries from archive file {0} to domain directory {1}: {2}

# wlsdeploy/tool/util/topology_helper.py
WLSDPLY-19400=Creating placeholder for server template {0}

# wlsdeploy/tool/util/variable_injector.py
WLSDPLY-19500=Model variable injector values loaded from location {0}
WLSDPLY-19501=Variable replacement using custom file list {0}
WLSDPLY-19502=Unable to read and parse model variables injector json file {0} : {1}
WLSDPLY-19503=Ignoring unknown keyword {0} found in model variable injector file
WLSDPLY-19504=Variable keywords file loaded from location {0}
WLSDPLY-19505=Unable to read and parse variable keywords file {0} : {1}
WLSDPLY-19506=Selecting only the entries from the specified mbean name list {0} for attribute {1} at location {2}
WLSDPLY-19507=Exception attempting to write to variables file {0} - discarding model changes with variable insertions \
  : {1}
WLSDPLY-19508=Adding file {0} to injector file list for keyword {1}
WLSDPLY-19509=Unable to read and load values for property file {0} : {1}
WLSDPLY-19510=Invalid property file name {0}
WLSDPLY-19511=Invalid Regular expression pattern {0} : {1}
WLSDPLY-19512=CUSTOM keyword was found in variables injector list but no files were included. Skipping the CUSTOM \
  keyword
WLSDPLY-19513=Variables were located and inserted in the model using injector file {0}
WLSDPLY-19514=Located mbean {0} in the model file
WLSDPLY-19515=Invalid mbean {0} found in injector directive {1} at location {2}
WLSDPLY-19516=MBean {0} not found in the model for injector directive {1} at location {2}
WLSDPLY-19517=Attribute {0} not found in the model for injector directive {1} at location {2}
WLSDPLY-19518=Variables were inserted into the model and written to the variables file {0}
WLSDPLY-19519=No variables were inserted into the model during variable replacement
WLSDPLY-19520=Variable injector file was found at location {0} but no variable properties file name was provided
WLSDPLY-19522=Variables property file name {0} was passed as an argument to the variable injector
WLSDPLY-19523=MBean {0} from injector path represents a named MBean folder at location {1}
WLSDPLY-19524=Segment {0} for attribute {1} not found in model value {2} at location {3}
WLSDPLY-19525=Variable {0} inserted into the model {1} for attribute {2} and value \
  {3} inserted into variable properties
WLSDPLY-19526=Variable {0} was already inserted into model for attribute {1} at location {2}
WLSDPLY-19527=Segment found in dictionary for attribute {0}; inserting variable replacement {1} into dictionary value
WLSDPLY-19528=Variable {0} was inserted into the model list for attribute {1} and value {2} has been inserted \
  into the variable file
WLSDPLY-19529=Variable {0} was inserted into the model string {1} for attribute {2} and value {3} has been \
  inserted into the variable file
WLSDPLY-19530=Segment was not found in attribute {0} value so entire variable value was replaced by {1}
WLSDPLY-19531=Invalid location {0} for variable injection into attribute {1} : {2}
WLSDPLY-19532=No model variable injector file {0}
WLSDPLY-19533=Will inject variable replacement strings into model using keyword directions found in model \
  variable injector file {0}
WLSDPLY-19534=Update existing variable file {0} with injected variables
WLSDPLY-19535=Create new variable file {0} for injected variables
WLSDPLY-19536=Append existing variable file {0} with injected variables
WLSDPLY-19537=Unable to load variables from existing file {0} and will overwrite the file : {1}
WLSDPLY-19538=Found name keyword {0} for mbean {1}
WLSDPLY-19539=Unable to locate and call mbean name keyword {0} method {1} : {2}. Will inject variables using \
  full mbean name list
WLSDPLY-19540=Attribute {0} not in the model at location {1} but the force attribute is present in the injector \
  keyword so the attribute will be added to the model with the default value {2}
WLSDPLY-19541=Replacement variable value {0} cannot be formatted for the attribute {1} at location {2} : {3}
WLSDPLY-19542=Variable value has been set to {0} and replaces the model value {1} for attribute {2} at location {3}
WLSDPLY-19543=Split injector value into mbean list {0} and attribute {1}

# wlsdeploy/tool/variable_inject.py
WLSDPLY-19600=Use model variable injector file {0} from command line arguments
WLSDPLY-19601=Use variable injector keywords file {0} from command line arguments
WLSDPLY-19602=Use variable properties file {0} from command line arguments
WLSDPLY-19603=Archive file {0} was provided but does not contain a model file
WLSDPLY-19604=Update model with injected variables

# Common tooling messages used by multiple tools
WLSDPLY-20000={0} encountered an unexpected validation error: {1}
WLSDPLY-20001={0} did not create the domain because validation failed
WLSDPLY-20002=Enter the encryption passphrase used to encrypt the model passwords
WLSDPLY-20003=Failed to read the encryption passphrase input from the user: {0}
WLSDPLY-20004={0} variable substitution failed: {1}
WLSDPLY-20005={0} invoked with missing required argument: {1}
WLSDPLY-20006={0} requires the model file argument {1} to be an existing file: {2}
WLSDPLY-20007={0} failed to write encrypted variables to file {1}: {2}
WLSDPLY-20008={0} argument processing failed: {1}
WLSDPLY-20009={0} failed to load the model file {1}: {2}
WLSDPLY-20010={0} failed to extract the model file from the archive file {1}: {2}
WLSDPLY-20011=No WLST key for model attribute {0}
WLSDPLY-20012=No WLST value for model attribute {0} value {1}
WLSDPLY-20013=Updating {0}
WLSDPLY-20014={0} requires the archive file argument {1} to be an existing file: {2}
WLSDPLY-20015={0} requires a model file to run but neither the {1} or {2} argument were provided
WLSDPLY-20016=No filters of type {0} found in filter configuration file {1}
WLSDPLY-20017=No filter configuration file {0}
WLSDPLY-20018=Error applying filter configuration: {0}
WLSDPLY-20019=Filter entry in {0} has neither ID or path
WLSDPLY-20020=Filter ID {0} is invalid
WLSDPLY-20021=Filter path {0} does not exist
WLSDPLY-20022=Error loading filter path {0}
WLSDPLY-20023={0} unable to add model file {1} to archive as {2}: {3}
WLSDPLY-20024={0} failed to persist the model to the archive file {1}: {2}

# Common messages used for tool exit and clean-up
WLSDPLY-21000={0} Messages:
WLSDPLY-21001=          {0} total : {1}
WLSDPLY-21002= Total:   {0}
WLSDPLY-21003=Issue Log for {0} version {1} {2} mode:<|MERGE_RESOLUTION|>--- conflicted
+++ resolved
@@ -456,12 +456,9 @@
 WLSDPLY-06127=Unable to discover the wlst attribute {0} value at location {1} : {2}
 WLSDPLY-06130=Unexpected exception attempting to discover MBean entries at {0} will prevent the discovery \
   of attributes at this location : {1}
-<<<<<<< HEAD
 WLSDPLY-06131=Attribute {0} retrieved from lsa() map
-=======
 WLSDPLY-06140=Unable to cd to the expected path {0} constructed from location context {1}; the current folder \
   and its sub-folders cannot be discovered : {2}
->>>>>>> 2970210d
 
 # resources_discoverer.py
 WLSDPLY-06300=Discovering domain model resources
@@ -948,7 +945,7 @@
 WLSDPLY-12230=Creating placeholder for Coherence cluster {0}
 
 # domain_typedef.py
-WLSDPLY-12300=={0} got the domain type {1} but the domain type definition file {2} was not valid: {3}
+WLSDPLY-12300={0} got the domain type {1} but the domain type definition file {2} was not valid: {3}
 WLSDPLY-12301={0} failed to load the definition for domain type {1} from {2} due to a parsing error: {3}
 WLSDPLY-12302=Domain typedef class not properly initialized with the model context
 WLSDPLY-12303=Domain type {0} type definition in file {1} contains type definition {2} that does not \
