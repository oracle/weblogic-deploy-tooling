# Copyright (c) 2017, 2024, Oracle and/or its affiliates.
# The Universal Permissive License (UPL), Version 1.0
#
#
####################################################################
#   Message number 00001 - 00999 WLST Helper                       #
####################################################################
WLSDPLY-00001=Entering cd({0}) method
WLSDPLY-00002=cd({0}) in {1} mode failed: {2}
WLSDPLY-00003=Exiting cd({0}) method with result {1}
WLSDPLY-00004=Entering get({0}) method
WLSDPLY-00005=get({0}) in {1} mode failed: {2}
WLSDPLY-00006=Exiting get({0}) method with result {1}
WLSDPLY-00007=Entering set({0}, {1}) at location {2}
WLSDPLY-00008=set({0}, {1}) in {2} mode failed: {3}
WLSDPLY-00009=Exiting set({0}, {1}) method
WLSDPLY-00010=Entering set_with_cmo({0}, {1})
WLSDPLY-00011=Computed set method name is {0}
WLSDPLY-00012=Unable to call {0}({1}) on the cmo in {2} mode because the cmo was None
WLSDPLY-00013=Failed to find the cmo method {0} in {1} mode: {2}
WLSDPLY-00014=Call to cmo.{0}({1}) in {2} mode failed: {3}
WLSDPLY-00015=Exiting set_with_cmo({0}, {1})
WLSDPLY-00016=Entering create({0}, {1}, {2}) method
WLSDPLY-00017=Unable to create({0}, {1}, {2}) in {3} mode at location {5}: {4}
WLSDPLY-00018=Exiting create({0}, {1}, {2}) method with result {3}
WLSDPLY-00019=Entering delete({0}, {1}) method
WLSDPLY-00020=Unable to delete({0}, {1}) in {2} mode: {3}
WLSDPLY-00021=Exiting delete({0}, {1}) method
WLSDPLY-00022=Failed to get FMW infrastructure database defaults from the service table: {0}
WLSDPLY-00023=Setting the server groups {0} on server {1} failed: {2}
WLSDPLY-00024=setOption({0}) in {1} mode failed: {2}
WLSDPLY-00025=Entering path_exists({0}) method
WLSDPLY-00026=Path {0} does not exist in the domain: {1}
WLSDPLY-00027=Exiting path_exists({0}) method with result {1}
WLSDPLY-00028=Entering _ls({0}, {1}, {2}) method
WLSDPLY-00029=ls({0}, returnType={1}, returnMap='true') in {2} mode failed: {3}
WLSDPLY-00030=Exiting _ls({0}, {1}, {2}) method with result {3}
WLSDPLY-00031=Path {0} does not represent a singleton MBean. {1} names returned for the MBean: {2}
WLSDPLY-00032=MBean name for location {0} is {1}
WLSDPLY-00033=Entering get_pwd() method
WLSDPLY-00034=pwd() in {0} mode failed: {1}
WLSDPLY-00035=Exiting get_pwd() method with result {0}
WLSDPLY-00036=updateCmo() at location {0} in mode {1} failed: {2}
WLSDPLY-00037=readTemplate({0}) failed: {1}
WLSDPLY-00038=addTemplate({0}) failed: {1}
WLSDPLY-00039=closeTemplate() failed: {0}
WLSDPLY-00040=selectTemplate({0}) failed: {1}
WLSDPLY-00041=loadTemplates() failed: {0}
WLSDPLY-00042=readDomain({0}) failed: {1}
WLSDPLY-00043=Unable to set the overwrite domain option to true while writing domain to {0}: {1}
WLSDPLY-00044=writeDomain({0}) failed: {1}
WLSDPLY-00045=updateDomain() failed: {0}
WLSDPLY-00046=closeDomain() failed: {0}
WLSDPLY-00047=connect({0}, <masked_password>, {1}, timeout={2}) in {3} mode failed: {4}
WLSDPLY-00048=disconnect() failed: {0}
WLSDPLY-00049=edit() failed: {0}
WLSDPLY-00050=startEdit() failed: {0}
WLSDPLY-00051=stopEdit() failed: {0}
WLSDPLY-00052=save() failed: {0}
WLSDPLY-00053=activate() failed: {0}
WLSDPLY-00054=Entering get_exiting_object_list({0}) method
WLSDPLY-00055=Exiting get_object_list_path({0}) method with result {1}
WLSDPLY-00056=startApplication({0}, {1}, {2} {3}) failed: {4}
WLSDPLY-00057=stopApplication({0}, {1}, {2} {3}) failed: {4}
WLSDPLY-00058=deployApplication({0}, {1}, {2} {3}) failed: {4}
WLSDPLY-00059=undeployApplication({0}, {1}, {2} {3}) failed: {4}
WLSDPLY-00060=redeployApplication({0}, {1}, {2} {3}) failed: {4}
WLSDPLY-00061=Getting configuration manager failed: {0}
WLSDPLY-00062=Getting active activation tasks failed: {0}
WLSDPLY-00063=Getting current editor failed: {0}
WLSDPLY-00064=Calling have unactivated tasks failed: {0}
WLSDPLY-00065=Failed to switch to the serverConfig MBean tree: {0}
WLSDPLY-00066=Failed to switch to the domainRuntime MBean tree: {0}
WLSDPLY-00067=Failed to switch to the custom MBean tree: {0}
WLSDPLY-00068=Failed to change directories back to the original location {0}: {1}
WLSDPLY-00069=undo() failed: {0}
WLSDPLY-00070=Unexpected exception: the cmo is not valid in online wlst
WLSDPLY-00071=applyJRF({0}, domainDir={1}, shouldUpdate={2}) failed: {3}
WLSDPLY-00072=WLST method {0} was not loaded in {1} mode when WLST was invoked
WLSDPLY-00073=Target JRF deployments and resources with applyJRF() to {0} in domain {1}
WLSDPLY-00074=Child folder {0} does not exist for MBean at path {1}
WLSDPLY-00075=Child folder {0} exists for MBean at path {1}
WLSDPLY-00076=Deploy is running in online mode, but is not connected. Bypass the update and disconnect.
WLSDPLY-00077=Saving and activating updates to the domain in online mode and disconnecting wlst from the admin server.
WLSDPLY-00078=Saving updates to domain in offline mode and closing the domain.
WLSDPLY-00079=Connection with admin server already established for the domain
WLSDPLY-00080=Re-establish online connection with wlst to refresh with the current domain configuration and start edit \
  session to continue the updates.
WLSDPLY-00081=Re-read domain in offline wlst to refresh the current domain configuration and continue the updates.
WLSDPLY-00082=Start edit session in global WLST context for target {0}
WLSDPLY-00083=NOT USED
WLSDPLY-00085=Save updates and close domain session in global WLST context for target {0}
WLSDPLY-00086=Failure on {0}: {1}
WLSDPLY-00087=WLST function {0} not found in WLST global context
WLSDPLY-00088=No edit session in progress. Disconnect from online wlst session.
WLSDPLY-00089=No changes to save in current edit session. Close the edit session.
WLSDPLY-00090=Unable to save unsaved changes using the Configuration Manager: {0}
WLSDPLY-00091=Unable to return the list of unsaved changes for the edit session: {0}
WLSDPLY-00092=In the wrong state to activate saved changes for the edit session: {0}
WLSDPLY-00093=In the wrong state to start an edit session: {0}
WLSDPLY-00094=Checking the editor in online with current configuration manager failed: {0}
WLSDPLY-00095=selectCustomTemplate({0}) failed: {1}
WLSDPLY-00096=Unable to obtain the cmo or MBean proxy for the current location {0}.
WLSDPLY-00097=Look for MBean instance for location {0}.
WLSDPLY-00098=Quoted WebLogic String
WLSDPLY-00100=Failed to set attribute {0} in path {1} to value {2}: {3}
WLSDPLY-00101=Failed to modify the bootstrap credentials: {0}
WLSDPLY-00123=Setting the server group {0} on dynamic cluster {1} failed: {2}
WLSDPLY-00124=Entering is_set({0}) method
WLSDPLY-00125=is_set({0}) in {1} mode failed: {2}
WLSDPLY-00126=Exiting is_set({0}) method
WLSDPLY-00127=Unable to load the DomainRuntimeService from the WLST globals: {0}
WLSDPLY-00128=setTopologyProfile({0}) failed: {1}
WLSDPLY-00129=Error calling isSet() for attribute {0} at location {1}: {2}
WLSDPLY-00130=Failed to get the current MBean tree: {0}
WLSDEPY-00131=Failed to set JMS store to use database store: {0}
WLSDEPY-00132=Failed to set JTA transaction log store to use database store: {0}
WLSDPLY-00133=Failed to get the WebLogic Server version for the server running at {0}: {1}
WLSDPLY-00134=distributeApplication({0}, {1}, {2} {3}) failed: {4}

#
# cla_utils.py claiming numbers 900 - 999
#

###############################################################################
#                      Util messages (1000 - 3999)                            #
###############################################################################

# oracle.weblogic.deploy.util.CLAUtil.java
WLSDPLY-01000=Password was truncated to {0} characters

# oracle.weblogic.deploy.util.XPathUtils.java
WLSDPLY-01050=Local WebLogic version is {0}
WLSDPLY-01051=WebLogic PSU description has an unexpected number of matching groups {0}: {1}
WLSDPLY-01052=WebLogic PSU description is an exception but the PSU number {0} length {1} was unexpected: {2}
WLSDPLY-01053=Unable to locate the patch files at {0}: {1}
WLSDPLY-01054=Unable to set feature in DocumentBuilderFactory: {0}
WLSDPLY-01055=Unable to parse the xml file {0}: {1}
WLSDPLY-01056=Unable to apply the expression {0}: {1}
WLSDPLY-01057=Replacing {0} in {1} {2} {3} with {4}

# oracle.weblogic.deploy.util.FileUtils.java
WLSDPLY-01100=Failed to get the canonical file for {0} so falling back to absolute file instead: {1}
WLSDPLY-01101=File {0} does not exist
WLSDPLY-01102=Directory {0} does not exist
WLSDPLY-01103=File {0} either does not exist or is not writable
WLSDPLY-01104=Method {0} on class {1} was called with argument {2} set to null
WLSDPLY-01105=Directory {0} is not a directory
WLSDPLY-01106=Directory {0} is not readable
WLSDPLY-01107=Failed to read directory {0}: {1}
WLSDPLY-01108=File name specified was empty
WLSDPLY-01109=File {0} is a directory
WLSDPLY-01110=Directory name was empty
WLSDPLY-01111=Deleting the directory {0}
WLSDPLY-01112=The directory {0} has {1} directory entry(ies)
WLSDPLY-01113=The directory {0} contains subdirectory entry {1}
WLSDPLY-01114=Deleting the file {1} in directory {0}
WLSDPLY-01115=Unable to delete file {0} from directory {1}
WLSDPLY-01116=Unable to successfully delete the directory {0}
WLSDPLY-01117=Model directory {0} has more than one {1} file, found {2} after previously finding {3}
WLSDPLY-01118=Error extracting zip entry zip file {0}: {1}
WLSDPLY-01119=Zip entry is outside of the target directory: {0}
WLSDPLY-01120=Path name was empty
WLSDPLY-01121=Path {0} does not exist

# oracle.weblogic.deploy.util.ProcessHandler.java
WLSDPLY-01200=Process for command {0} isRunning() unable to get an exit value: {1}
WLSDPLY-01201=ProcessHandler had no registered wait handler when asked to exec() command: {0}
WLSDPLY-01202=Process for command {0} being executed, waiting for completion
WLSDPLY-01203=Process for command {0} failed to start: {1}
WLSDPLY-01204=Process for command {0} failed to write to the child process output stream: {1}
WLSDPLY-01205=Process for command {0} timed out after {1} milliseconds due to the timeout being set to {2}
WLSDPLY-01206=Process for command {0} polling thread interrupted: {1}
WLSDPLY-01207=Process for command {0} said: {1}
WLSDPLY-01208=Process for command {0} drainer thread failed: {1}

# oracle.weblogic.deploy.util.PyOrderedDict.java
WLSDPLY-01250="The memo argument was an instance of class {0} instead of an instance of class {1}"
WLSDPLY-01251=While doing deepcopy of a PyOrderedDict, encountered unexpected type {0} that will not be copied
WLSDPLY-01252=Use PyOrderedDict.getValues() instead of .values() for Jython version portability

# oracle.weblogic.deploy.util.ScriptRunner.java
WLSDPLY-01300=Executing {0}: {1}
WLSDPLY-01301=Check script {0} stdout file {1} for details

# oracle.weblogic.deploy.util.WLSDeployArchive.java
WLSDPLY-01400=An error occurred while looking for the model file in directory {0}: {1}
WLSDPLY-01401=The archive is invalid because it contains multiple files that could be interpreted as the model: {0}
WLSDPLY-01402=Unable to extract file {0} from archive file {1} and remove the leading directories \
  because the path is invalid
WLSDPLY-01403=Unable to extract item {0} from archive {1} because the item was not found in the archive
WLSDPLY-01404=The specified path {0} does not refer to a valid location within the archive so nothing was extracted
WLSDPLY-01405=Unable to compute hash for archive file {0} entry {1} because entry is a directory
WLSDPLY-01406=Unable to compute hash for archive file {0} entry {1} because the entry was not found
WLSDPLY-01407=Unable to compute hash for archive file {0} entry {1}: {2}
WLSDPLY-01408=Preparing to add entries under {0} for directory {1}
WLSDPLY-01409=Added entries under {0} for directory {1}
WLSDPLY-01410=Cannot download the file from the url {0}: {1}
WLSDPLY-01411=Cannot write the file from the url {0} to the archive temporary location: {1}
WLSDPLY-01412=Unexpected exception on close of URL {0} input stream: {1}
WLSDPLY-01413=Unexpected exception on close of archive {0} output stream: {1}
WLSDPLY-01414=WLSDeployArchive {0} unable to create the target directory {1}
WLSDPLY-01415=WLSDeployArchive {0} unable to create the target file {1}: {2}
WLSDPLY-01416=Entry {1} does not exist in archive {0}
WLSDPLY-01417=Unexpected exception on close of archive file item {0} input stream: {1}
WLSDPLY-01418=Preparing to add entry {0} for file {1}
WLSDPLY-01419=Added entry {0} for file {1}
WLSDPLY-01420=Unexpected exception on close of file {0} input stream: {1}
WLSDPLY-01421=WLSDeployArchive {0} unable to add file {1} to the archive because the file does not exist
WLSDPLY-01422=Unable to add file to the archive {0} because the file {1} is a directory
WLSDPLY-01423=WLSDeployArchive {0} unable to add/extract binaries because the directory {1} does not exist
WLSDPLY-01424=WLSDeployArchive {0} unable to add/extract binaries because the directory {1} is not a directory
WLSDPLY-01425=Failed to add entry {2} for file {1} to zip file {0}: {3}
WLSDPLY-01426=Unable to open the manifest for path {0} in archive file {1}: {2}
WLSDPLY-01427=Archive file {0} contains the ATP wallet in a deprecated location {1}.  Please move to the new location {2}.
WLSDPLY-01428=Failed to extract archive file entry {0} due to an error creating a temporary directory: {1}
WLSDPLY-01429=Unable to extract zip entry {0} because the target directory {1} does not exist and could not be created
WLSDPLY-01430=Failed to extract wallet file {0} from archive file {1} because the target directory {2} does not exist and could not be created
WLSDPLY-01431=Zip slip security vulnerability detected in archive file {0} entry {1} because entry extract location {2} is not under the specified extract path {3}
WLSDPLY-01432=Failed to extract zip file {0} originating from archive file entry {1} to directory {2}: {3}
WLSDPLY-01433=Archive file {0} contains the OPSS wallet in a deprecated location {1}.  Please move to the new location {2}.
WLSDPLY-01434=Could not determine a valid archive path with an empty server name and keystore path {0} to replace server key store file with {1}
WLSDPLY-01435=Could not determine a valid archive path with an empty cluster name and Coherence config path {0} to replace Coherence cluster config file with {1}
WLSDPLY-01436=Could not determine a valid archive path with an empty foreign server name and JMS foreign server binding path {0} to replace JMS foreign server binding file with {1}
WLSDPLY-01437=Failed to add OPSS Wallet to archive because the archive file {0} already contains an OPSS wallet with {1} entries.
WLSDPLY-01438=Failed to get path for archive type {0} because it is not a known type.
WLSDPLY-01439=Failed to get name starting at index {0} from path {1} because the path is not long enough.
WLSDPLY-01440=Failed to remove application {0} from archive file {1} because the archive file did not contain {2}.
WLSDPLY-01441=Failed to remove application deployment plan {0} from archive file {1} because the archive file did not contain {2}.
WLSDPLY-01442=Failed to remove structured application {0} from archive file {1} because the archive file did not contain {2}.
WLSDPLY-01443=Failed to remove shared library {0} from archive file {1} because the archive file did not contain {2}.
WLSDPLY-01444=Failed to remove shared library deployment plan {0} from archive file {1} because the archive file did not contain {2}.
WLSDPLY-01445=Failed to remove domain library {0} from archive file {1} because the archive file did not contain {2}.
WLSDPLY-01446=Failed to remove classpath library {0} from archive file {1} because the archive file did not contain {2}.
WLSDPLY-01447=Failed to remove $DOMAIN_HOME/bin script {0} from archive file {1} because the archive file did not contain {2}.
WLSDPLY-01448=Failed to remove custom entry {0} from archive file {1} because the archive file did not contain {2}.
WLSDPLY-01449=Failed to remove script {0} from archive file {1} because the archive file did not contain {2}.
WLSDPLY-01450=Failed to remove server {0} keystore {1} from archive file {2} because the archive file did not contain {3}.
WLSDPLY-01451=Failed to remove node manager keystore {0} from archive file {1} because the archive file did not contain {2}.
WLSDPLY-01452=Failed to remove MIME mapping file {0} from archive file {1} because the archive file did not contain {2}.
WLSDPLY-01453=Failed to remove Coherence cluster {0} config file {1} from archive file {2} because the archive file did not contain {3}.
WLSDPLY-01454=Failed to remove Coherence cluster {0} persistence directory {1} from archive file {2} because the archive file did not contain {3}.
WLSDPLY-01455=Failed to remove JMS Foreign Server {0} bindings file {1} from archive file {2} because the archive file did not contain {3}.
WLSDPLY-01456=Failed to remove File Store {0} from archive file {1} because the archive file did not contain {2}.
WLSDPLY-01457=Failed to remove database wallet {0} from archive file {1} because the archive file did not contain {2}.
WLSDPLY-01458=Failed to remove OPSS wallet from archive file {0} because the archive file did not contain {1}.
WLSDPLY-01459=Failed to add RCU Wallet to archive because the archive file {0} already contains an RCU wallet with {1} entries.
WLSDPLY-01460=Failed to get the database wallet names from archive file {0} because the archive contains an invalid database wallet entry at {1}
WLSDPLY-01461=Failed to remove SAML2 initialization data file {0} from archive file {1} because the archive file did not contain {2}.
WLSDPLY-01462=Failed to add SAML2 initialization data file {0} to archive file {1} because the archive file already contains this entry at {2}.
WLSDPLY-01463=Custom files found in deprecated archive path {0}, should be changed to {1}. \
  This will allow them to propagate to remote managed servers.
WLSDPLY-01464=Database wallet found in deprecated archive path {0}, should be changed to {1}. \
  The archive contents have been extracted and assigned to that path.
WLSDPLY-01465=Failed to add WebLogic Remote Console Extension file {0} to archive file {1} because the archive file already contains this entry at {2}.
WLSDPLY-01466=Failed to remove WebLogic Remote Console Extension file {0} from archive file {1} because the archive file did not contain {2}.
WLSDPLY-01467=Unable to open the database wallet zip for path {0} in archive file {1}: {2}

# oracle.weblogic.deploy.util.WLSDeployZipFile.java
WLSDPLY-01500=The zip file {0} has the saved entry {1}
WLSDPLY-01501=Zip file {0} returned an input stream for zip entry {1} that was {2}
WLSDPLY-01502=The zip file {0} does not have the entry {1} in its saved entries
WLSDPLY-01503=Unable to read from the zip file {0}: {1}
WLSDPLY-01504=Zip file {0} has {1} saved entry(ies)
WLSDPLY-01505=The zip file {0} has {2} saved entry(ies) matching {1}
WLSDPLY-01506=The zip file {0} does not have any saved entries matching {1}
WLSDPLY-01507=Detected conflicting entry {0} while adding new entry, computing new name for the new entry
WLSDPLY-01508=Detected conflicting entry while adding new entry, renamed new entry from {0} to {1}
WLSDPLY-01509=Entry {1} already exists as a saved entry in zip file {0}...not adding
WLSDPLY-01510=Preparing to add entry {1} to zip file {0}
WLSDPLY-01511=Added entry {1} to zip file {0}
WLSDPLY-01512=Zip file {0} has a saved entry for {1}
WLSDPLY-01513=Found open zip file {0} so closing it
WLSDPLY-01514=Closing the zip file {0} failed: {1}
WLSDPLY-01515=Zip file {0} is not new
WLSDPLY-01516=Zip file {0} has {1} unsaved entry(ies)
WLSDPLY-01517=Removed saved entry {1} from zip file {0} due to finding the same entry in the unsaved entries list
WLSDPLY-01518=No saved entry for {1} in zip file {0}
WLSDPLY-01519=Wrote saved entry {0} from zip file {1} to new zip file {2}
WLSDPLY-01520=Wrote unsaved entry {0} for zip file {1} to new zip file {2}
WLSDPLY-01521=New temporary WLSDeployArchive file {0} was created to replace {1}
WLSDPLY-01522=Unable to save zip file {0}: {1}
WLSDPLY-01523=The underlying zip file is new so the zip file being written will use the specified name of {0}
WLSDPLY-01524=The underlying zip file is not new so the zip file being written will use the temporary name of {0}
WLSDPLY-01525=Created the new file {1} that will be used to replace zip file {0}
WLSDPLY-01526=The WLSDeployArchive {0} encountered an error while trying to create a temporary zip file \
  to use for saving changes: {1}
WLSDPLY-01527=Failed to read input stream for zip entry {0}: {1}
WLSDPLY-01528=Preparing to move the new file {0} to the original file location {1}
WLSDPLY-01529=Successfully moved the new file {0} to the original file location {1}
WLSDPLY-01530=Failed to move the new file {0} to the original file location {1}: {2}
WLSDPLY-01531=Found entry {0} in map
WLSDPLY-01532=Entry {0} in map matches {1} so adding it to the matching entries list
WLSDPLY-01533=Entry {0} in map does not match {1} so not adding it to the matching entries list
WLSDPLY-01534=The saved zip entries already contained the key {0} so a rename is needed
WLSDPLY-01535=Parsing entryName {0} resulted in a entryNameBase of {1} and entryNameExtension of {2}
WLSDPLY-01536=Found matching entry {1} for new entry {0}
WLSDPLY-01537=Entry {0} was stripped to {1}
WLSDPLY-01538=Stripped entry {0} has a key of {1}
WLSDPLY-01539=Unexpected exception closing input stream for entry {0}: {1}
WLSDPLY-01540=Closing the input stream for zip file {0} and zip entry {1} failed: {2}
WLSDPLY-01541=Closing the input stream for file {0} failed: {1}
WLSDPLY-01542=Parsing directoryEntryName {0} resulted in a entryNameBase of {1}
WLSDPLY-01543=Failed to parse the directory rename number {0} into an integer: {1}

# wlsdeploy/util/model_config.py
WLSDPLY-01570=WDT Properties file not located or unable to load file at {0}. Internal defaults taken: {1}
WLSDPLY-01571=Invalid value {0} for property {1} loaded during {2}. Will use default value {3} instead: {4}

# wlsdeploy/util/cla_utils.py
WLSDPLY-01600=Processing command-line argument {0}
WLSDPLY-01601={0} does not recognize argument {1}
WLSDPLY-01602=Supplied Oracle Home directory {0} was not valid: {1}
WLSDPLY-01603=Computed WebLogic Home {0} for Oracle Home {1} was not valid: {2}
WLSDPLY-01604=Oracle Home at {0} has WebLogic version {1} installed: The minimum supported version is {2}
WLSDPLY-01605=Supplied Java Home directory {0} was not valid: {1}
WLSDPLY-01606=Supplied Domain Home directory {0} was not valid: {1}
WLSDPLY-01607=Supplied Domain Home {0} did not contain a valid config.xml file at {1}: {2}
WLSDPLY-01608=Directory {0} either does not exist or is not writable
WLSDPLY-01609=Specified Domain Type was empty or null
WLSDPLY-01610=Specified WLST path directory {0} is not valid: {1}
WLSDPLY-01611=Specified Admin URL was empty or null
WLSDPLY-01612=No protocol found in URL {0}
WLSDPLY-01613=Specified Admin URL {0} is not a valid URL: {1}
WLSDPLY-01614=Specified Admin User was empty or null
WLSDPLY-01615=Specified Admin Password was empty or null
WLSDPLY-01616=Specified Archive File {0} is not a valid file: {1}
WLSDPLY-01617=Specified Model File {0} is not a valid file: {1}
WLSDPLY-01618=Specified Previous Model File {0} is not a valid file: {1}
WLSDPLY-01620=Specified Domain Home was empty or null

WLSDPLY-01621=Specified RCU Database was empty or null
WLSDPLY-01622=Specified RCU Prefix was empty or null
WLSDPLY-01623=Specified RCU SYS Password was empty or null
WLSDPLY-01624=Specified RCU Schema Password was empty or null
WLSDPLY-01625=Specified encryption passphrase was empty or null
WLSDPLY-01626=Specified password to encrypt was empty or null
WLSDPLY-01627=Specified target WebLogic version to use was empty or null
WLSDPLY-01628=Specified target WebLogic version {0} is not a version number
WLSDPLY-01629=Specified target WebLogic version {0} is not a supported version
WLSDPLY-01630=Specified target WLST mode to use was empty or null
WLSDPLY-01631=Specified target WLST mode {0} is not a valid WLST mode
WLSDPLY-01632=Unknown command-line argument {0} for {1}
WLSDPLY-01633=NOT USED
WLSDPLY-01634=NOT USED
WLSDPLY-01635=Specified Model Variable Injector File {0} is not a valid file: {1}
WLSDPLY-01637=Specified domain resource file {0} is not a valid file: {1}
WLSDPLY-01638=The argument {0} must be followed by a value
WLSDPLY-01639=At least {0} arguments are required
WLSDPLY-01640=NOT USED
WLSDPLY-01641=Value {0} specified for -target argument does not resolve to a directory in WLSDEPLOY_HOME/lib/targets
WLSDPLY-01642={0} is required and must be a directory for {1} {2}
WLSDPLY-01643=-target {0} specified does not have the configuration file {1} in the file system
WLSDPLY-01644=Target configuration file {0} is not formatted properly: {1}
WLSDPLY-01646=Supplied OPSS wallet directory {0} was not valid: {1}
WLSDPLY-01647=Supplied output directory {0} was not valid: {1}
WLSDPLY-01648=Target configuration file {0} has invalid value {1} for {2}. Valid values are: {3}
WLSDPLY-01649=Environment variable {0} for password was not found
WLSDPLY-01651=Password file {0} was not found or unable to be read
WLSDPLY-01652=Specified Remote Oracle Home {0} was not an absolute path
WLSDPLY-01653=<empty>
WLSDPLY-01654=Specified SSH User was empty or null
WLSDPLY-01655=Specified SSH Password was empty or null
WLSDPLY-01656=Specified SSH Password Environment Variable name was empty or null
WLSDPLY-01657=Specified SSH Password Environment Variable value was not set or empty
WLSDPLY-01658=Specified SSH Host was empty or null
WLSDPLY-01659=Specified SSH Port was empty or null
#
# Continuing numbers 00900 - 00999
#
WLSDPLY-00900=Specified SSH Port {0} could not be converted to an integer: {1}
WLSDPLY-00901=Specified SSH Password File name was empty or null
WLSDPLY-00902=Failed to open specified SSH Password file {0}: {1}
WLSDPLY-00903=Failed to read from specified SSH Password file {0}: {1}
WLSDPLY-00904=Specified SSH Private Key Passphrase was empty or null
WLSDPLY-00905=Specified SSH Private Key Passphrase Environment Variable name was empty or null
WLSDPLY-00906=Specified SSH Private Key Passphrase Environment Variable value was not set or empty
WLSDPLY-00907=Specified SSH Private Key Passphrase File name was empty or null
WLSDPLY-00908=Failed to open specified SSH Private Key Passphrase file {0}: {1}
WLSDPLY-00909=Failed to read from specified SSH Private Key Passphrase file {0}: {1}
WLSDPLY-00910=Specified remote test file {0} was not an absolute path
WLSDPLY-00911=Supplied local test file {0} was not valid: {1}
WLSDPLY-00912=Supplied remote output directory {0} was not an absolute path
WLSDPLY-00913=Supplied local output directory {0} was not valid: {1}
WLSDPLY-00914=Verrazzano product key {0} used by target {1} has been deprecated, and will be removed in a future release

# wlsdeploy/util/cla_helper.py
WLSDPLY-01650=Saving the model to file {0}

# wlsdeploy/util/target_configuration_helper.py
# wlsdeploy/util/targets/*.py
WLSDPLY-01660=Unknown additional output type "{0}" specified for target environment {1}, skipping
WLSDPLY-01661=Unable to open file template {0}
WLSDPLY-01662=Creating target configuration file {0}
WLSDPLY-01663=Update {0} for {1}
WLSDPLY-01664=Update {0} and {1} for {2}
WLSDPLY-01665=Edit these values to change the namespace or domain UID
WLSDPLY-01666=Unable to open file template {0}: {1}
WLSDPLY-01667=Warning: These {0} secret names are too long to be mounted in a Kubernetes pod:
WLSDPLY-01668=Secret names to be mounted in a Kubernetes pod should be limited to {0} characters.
WLSDPLY-01669=To correct this, shorten the DOMAIN_UID or the secret key(s) in this generated script and re-execute.
WLSDPLY-01670=Update the corresponding secret references in the WDT model(s) to match these values before deployment.
WLSDPLY-01671=Update {0} used to encrypt model and domain hashes
WLSDPLY-01672=This secret is only required for model-in-image deployments
WLSDPLY-01673=Unable to parse target output file "{0}" for update from model: {1}
WLSDPLY-01674=Unable to write updated target output file "{0}": {1}
WLSDPLY-01675=Updating target output file "{0}" from the {1} section of the model
WLSDPLY-01676=Unable to find section for update in target output file "{0}"
WLSDPLY-01677=Expected a map value for {0} in the target output file {1}, skipping update
WLSDPLY-01678=Expected a list value for {0} in the target output file {1}, skipping update
WLSDPLY-01679=Add any credential secrets that are required to pull the image
WLSDPLY-01680=Set a specific replica count for this cluster
WLSDPLY-01681=Unable to create results file "{0}": {1}
WLSDPLY-01682=Unable to convert target value of type {0} to a list
WLSDPLY-01683=Update these values for secret {0}: {1}
WLSDPLY-01684=Create secret {0}
WLSDPLY-01685=Target configuration file {0} has invalid type {1} for {2}. This should be an array.

# wlsdeploy/util/enum.py
WLSDPLY-01700=The value {0} is not a valid value of the Enum type {1}

# wlsdeploy/util/model_translator.py
WLSDPLY-01710=Unable to parse model from file {0}: {1}
WLSDPLY-01711=Parse model {0} file from {1}
WLSDPLY-01712=Persist model {0} file to {1}
WLSDPLY-01713=Unable to persist model to file {0}: {1}
WLSDPLY-01714=Skip writing comment line {0} to JSON file

# wlsdeploy/util/string_utils.py
WLSDPLY-01720=to_boolean() method called with non-boolean value {0} so returning False
WLSDPLY-01721=Unable to open properties file {0}

# wlsdeploy/util/path_utils.py
WLSDPLY-01725=Using configuration file {0}

# wlsdeploy/util/variables.py
WLSDPLY-01730=Failed to load variables file {0}: {1}
WLSDPLY-01731=NOT USED
WLSDPLY-01732=Variable "{0}" is not found in properties file
WLSDPLY-01733=Variable file {0} cannot be read: {1}
WLSDPLY-01734=Variable "{0}" is a property and no properties file was provided
WLSDPLY-01735=Assignment in {0} is not formatted as X=Y: {1}
WLSDPLY-01736=Default variable file name {0}
WLSDPLY-01737=Environment variable "{0}" was not found
WLSDPLY-01738=Path in {0} is not a directory: {1}
WLSDPLY-01739=Could not resolve secret token "{0}". Known secrets include: {1}.  Secrets can only be resolved in \
  Kubernetes environment. The secret token's name and keys must have a matching Kubernetes secret name and literals \
  in the same namespace. For WebLogic Kubernetes Operator deployment, you must specify the secret name in \
  "domain.spec.configuration.secrets"
WLSDPLY-01740=Found {0} token substitution errors
WLSDPLY-01745=Invalid token syntax for name "{0}", should match "{1}"
WLSDPLY-01746=Invalid token syntax for {0} value "{1}", should match "{2}"
WLSDPLY-01747=Using target {0} to set default variable file name to {1}
WLSDPLY-01748=Using other model-related path {0}, computed the default variable file base name to be {1}
WLSDPLY-01749=Using other model-related path {0} to set default variable file name to {1}

# oracle.weblogic.deploy.util.WebLogicDeployToolingVersion.java (in src/main/resources/templates)
WLSDPLY-01750=The WebLogic Deploy Tooling {0} version is {1}

# oracle.weblogic.deploy.logging.WLSDeployLoggingConfig.java
WLSDPLY-01755=The {0} program will write its log to directory {1}

# logger_test.py
WLSDPLY-01760=Failed to access key in map: {0}

# wlsdeploy/util/mbean_utils.py
WLSDPLY-01770=More than one MBean interface {0} for MBean proxy {1}
WLSDPLY-01771=Unable to retrieve the lsa attributes for the MBean at location {0}
WLSDPLY-01772=The list of methods for the MBean interface {0} is {1}
WLSDPLY-01773=Working on method name {0}
WLSDPLY-01774=Unable to locate MBeanInfo for interface {0} from the MBean instance {1}
WLSDPLY-01775=Failed to locate the MBean instance for location {0}
WLSDPLY-01776=Unable to find the MBean Interface for the MBean instance {0}
WLSDPLY-01777=Unable to find a valid MBean Interface in the Class list {0} of the MBean instance {1}
WLSDPLY-01779=MBean attributes found in this alias definition list {0} will be ignored.
WLSDPLY-01780=The MBeanInfo PropertyDescriptor indicates attribute {0} is a child MBean
WLSDPLY-01781=The getter method {0} for attribute {1} indicates the attribute is a child MBean
WLSDPLY-01782=Check to see if the child MBean create method {0} is for attribute {1}
WLSDPLY-01783=NOT USED
WLSDPLY-01784=MBean {1} Getter method {0} successfully invoked on the MBean instance for MBean type
WLSDPLY-01785=Failure invoking MBean {0} getter {1} cannot be invoked on the MBean instance: {2}
WLSDPLY-01786=MBean {0} getter {1} is not an attribute on the MBean instance
WLSDPLY-01787=The list of attributes to discover that are not in the LSA map {0}
WLSDPLY-01788=Attribute {0} from {1} not found in {2}

# wlsdeploy/tool/util/credential_map_helper.py
WLSDPLY-01790=Creating default credential mapper initialization file {0}
WLSDPLY-01791=Attribute "{0}" is required for {1} credential mapping {2}

# wlsdeploy/util/weblogic_roles_helper.py
WLSDPLY-01800=Updating role mapper file: {0}
WLSDPLY-01801=Creating backup file: {0}
WLSDPLY-01802=Updating role: {0}
WLSDPLY-01803=Adding roles: {0}
WLSDPLY-01804=Failed to convert role {0} with expression {1}: {2}
WLSDPLY-01805=Unexpected {0} during role mapper processing: {1}

# wlsdeploy/util/weblogic_helper.py
WLSDPLY-01840=Encryption failed: Unable to locate SerializedSystemIni
WLSDPLY-01841=Encryption failed: Unable to initialize encryption service

# wlsdeploy/tool/util/default_authenticator_helper.py
WLSDPLY-01900=Updating default authenticator initialization file {0}
WLSDPLY-01901=Failed to encrypt password for user {0}: {1}
WLSDPLY-01902=Unable to add user {0} due to an error: {1}
WLSDPLY-01903=Updating existing user {0}
WLSDPLY-01904=Updating existing group {0}

# wlsdeploy/util/weblogic_policies_helper.py
WLSDPLY-02000=Unable to initialize WebLogicPolicyHelper because WebLogic Home is not set
WLSDPLY-02001=Unable to initialize WebLogicPolicyHelper because Domain Home is not set
WLSDPLY-02002=Failed to process WebLogic Policies because initialization file {0} does not exist
WLSDPLY-02003=Failed to process WebLogic Policies because target directory {0} does not exist and could not be created
WLSDPLY-02004=Failed to convert WebLogic Policy {0} with {1} attribute value {2} and {3} attribute value {4} due to a XACML parsing error: {5}
WLSDPLY-02005=Failed to convert WebLogic Policy {0} with {1} attribute value {2} and {3} attribute value {4} due to a URI syntax error: {5}
WLSDPLY-02006=Updating {0} with model-defined policies
WLSDPLY-02007=Adding model-defined policy {0}
WLSDPLY-02008=Failed to add model-defined policies due to an error: {0}
WLSDPLY-02009=Failed to deploy WebLogic Policies because renaming the initialization file from {0} to {1} failed: {2}

# wlsdeploy/util/path_helper.py
WLSDPLY-02100=Setting local file system to use {0}-style paths
WLSDPLY-02101=Setting remote file system to use {0}-style paths
WLSDPLY-02102=Remote file system type is already set to use {0}-style paths and cannot be reset to use {1}-style paths
WLSDPLY-02103=Remote file system is already set to use {0}-style paths
WLSDPLY-02104=Environment variable {0} is deprecated and will be removed in a future release.  Please use the new environment variable {1} instead.
WLSDPLY-02105=Using custom WDT configuration file {0}
WLSDPLY-02106=Remote file system method {0} called but the remote path module has not been initialized
WLSDPLY-02107=Unable to get remote parent directory for relative path {0} since there is no way to determine the current working directory on the remote file system

# wlsdeploy/util/structured_apps_helper.py
WLSDPLY-02200=Application {0} with SourcePath {1} and combined PlanPath {2} appears to be a structured application but number of common path elements {3} is too small.


###############################################################################
#                    Encrypt Messages (04000 - 04999)                         #
###############################################################################

# oracle.weblogic.deploy.encrypt.EncryptionUtils
WLSDPLY-04000=User passphrase was empty or null
WLSDPLY-04001=Decryption failed: {0}
WLSDPLY-04002=Encryption failed: {0}
WLSDPLY-04003=Unable to get the key factory algorithm: {0}
WLSDPLY-04004=Unable to get secret key: {0}
WLSDPLY-04005=Failed to get cipher: {0}
WLSDPLY-04006=Invalid encrypted string format (p={0})

# wlsdeploy/tool/encrypt/encryption_utils.py

WLSDPLY-04103=Encrypted the value of field {0} from folder {1}
WLSDPLY-04104=The field {1} from folder {0} is already encrypted
WLSDPLY-04105=The value for password field {1} from folder {0} unexpectedly had {2} variables \
  defined ({3})...skipping encryption
WLSDPLY-04106=Encrypted the value of variable {1} referenced from field {0} from folder {2}
WLSDPLY-04107=Unable to find variable {0} definition that was used for field {1} from folder {2}
WLSDPLY-04108=The provider {0} at location {1} was not recognized, and will not be encrypted
WLSDPLY-04109=The field {1} from folder {0} is already encrypted for variable property {2}

# encrypt.py
WLSDPLY-04200=Enter the password to encrypt
WLSDPLY-04201=Failed to get the password to encrypt from the user input: {0}
WLSDPLY-04202=The encrypt tool requires either the {0} or {1} argument be specified
WLSDPLY-04203=Enter the encryption passphrase to use
WLSDPLY-04204=Re-enter the encryption passphrase to use
WLSDPLY-04205=Failed to get the encryption passphrase from the user input: {0}
WLSDPLY-04206={0} failed to load the model from {1}: {2}
WLSDPLY-04207={0} failed to load the variables from {1}: {2}
WLSDPLY-04208={0} failed to encrypt the model and variables: {1}
WLSDPLY-04209={0} encrypted {1} variables and wrote them to file {2}
WLSDPLY-04210={0} encrypted {1} model attributes and wrote them to file {2}
WLSDPLY-04211={0} failed to write encrypted model to file {1}: {2}
WLSDPLY-04212={0} failed to encrypt the password: {1}
WLSDPLY-04213="Encryption password does not match"

###############################################################################
#                 Validate Messages (05000 - 05999)                           #
###############################################################################
# wlsdeploy/tool/validate/validator.py

WLSDPLY-05000=Model Root Level
WLSDPLY-05001={0} Section
WLSDPLY-05002=Performing validation in {0} mode for WebLogic Server version {1} and WLST {2} mode
WLSDPLY-05003=Performing model validation on the {0} model file
WLSDPLY-05004=Performing variable validation on the {0} variable file
WLSDPLY-05005=Performing archive validation on the {0} archive file
WLSDPLY-05006=Model file {0} is empty
WLSDPLY-05007=Model file {0} contains an unrecognized section: {1}. The recognized sections are {2}
WLSDPLY-05008=Validating the {0} section of the model file
WLSDPLY-05009=Model file {0} does not contain a {1} section, validation of {1} was skipped.
WLSDPLY-05010=get_model_domain_info_attribute_names_and_types() returned: {0}
WLSDPLY-05011=Section dictionary key {0} is set to value {1}
WLSDPLY-05012=get_model_attribute_names_and_types({0}) returned: {1}
WLSDPLY-05013=get_model_uses_path_tokens_attribute_names({0}) returned: {1}
WLSDPLY-05014=get_name_token({0}) returned: {1}
WLSDPLY-05015=is_artificial_type_folder({0}) returned: {1}
WLSDPLY-05016=Attribute {0} has an expected data type of {1} and an actual data type of {2}
WLSDPLY-05017=Expected value of the {0} attribute at location {1} to be a {2} data type, but it was a {3}
WLSDPLY-05018=Property {0} has an expected data type of {1} and an actual data type of {2}
WLSDPLY-05019=Expected value of the {0} property at location {1} to be a {2} data type, but it was a {3}
WLSDPLY-05020=Attribute {0} is not valid in model location {1}
WLSDPLY-05021=Model location {0} references variable {1}, but no variables file was specified

WLSDPLY-05023=Value of attribute {0} at model location {1} has an unexpected data type: {2}
WLSDPLY-05024=Attribute {0} in model location {1} references entry {2} that is not found in the archive file {3}
WLSDPLY-05025=Attribute {0} in model location {1} references archive entry {2} but the archive file was not provided
WLSDPLY-05026={0} is not one of the {1} names allowed in model location {2}. Valid names are {3}
# The WLSDPLY-05027 resource is used for messages returned from aliases.is_valid_model_folder_name() and aliases.is_valid_model_attribute_name
WLSDPLY-05027={0}
WLSDPLY-05028=Folder instance name {0} is not valid in location {1} of the model
WLSDPLY-05029={0} is not one of the attribute names allowed in model location {1}. Valid names are {2}
WLSDPLY-05030=Model location {0} uses variable {1} to represent the name of a model subfolder or attribute. \
  Substitution variables can only be used for folder instance names and attribute values.
WLSDPLY-05031=Attribute {0} in model location {1} references a relative file location {2}.  This makes the model \
  subject to failure unless the tool invoked from the correct location to resolve the relative path to the file. \
  It is recommended to use a path token if the absolute path is expected to change between systems.
WLSDPLY-05032=Attribute {0} in model location {1} should be a dictionary but was a {2}
WLSDPLY-05033=Attribute {0} in model location {1} should be a string but was a {2}
WLSDPLY-05034=The value for attribute {0} in model location {1} should be a string or a list but was a {2}
WLSDPLY-05035=The {0} attribute with value {1} in model location {2}, should be a string but was a {3}
WLSDPLY-05036=Attribute {0} in model location {1}, uses the {2} macro expression for an integer or references to other another server template configuration element. The Oracle documentation for server templates, cites this as being not supported.
WLSDPLY-05037=Custom folder {0} will not be validated
WLSDPLY-05038=Expected a section with subfolders and attributes in model location {0}
WLSDPLY-05039=Expected a section with named subfolders in model location {0}
WLSDPLY-05040=Expected a list of objects in model location {0}
WLSDPLY-05041=Validating folder option {0} for model location {1}
WLSDPLY-05042=Folder option {0} is valid for model location {1}
WLSDPLY-05043=Model location {0} does not match any of the {1} folder options
WLSDPLY-05044=Model folder {0} has no {1} element in any WebLogic version
WLSDPLY-05045=Model folder {0} has no {1} element
WLSDPLY-05046=Model location {0} references a folder, not an attribute

# wlsdeploy/tool/validate/crd_sections_validator.py
WLSDPLY-05090=Model folder {0} is not supported, will be skipped

# wlsdeploy/tool/validate/content_validator.py
WLSDPLY-05200=Dynamic cluster "{0}" does not have a {1} value, which will prevent the domain from starting
WLSDPLY-05201=Dynamic cluster "{0}" {1} "{2}" is used by another cluster, which is not allowed
WLSDPLY-05202=Skipping password validation because it is not enabled
WLSDPLY-05203=Password validation failed for the Admin credentials: {0}
WLSDPLY-05204=Password validation failed for the {0} credentials: {1}
WLSDPLY-05205=Password validation encountered validation errors
WLSDPLY-05206=Found model attribute {0} of type {1} with value {2}
WLSDPLY-05207=Found alias attribute {0} of type {1} with default value {2}
WLSDPLY-05208=Skipping password validation for user {0} because the password appears to be tokenized
WLSDPLY-05209=Model content validation failed

# wlsdeploy/tool/validate/deployments_validator.py
WLSDPLY-05240=Archive {0} {1} at location {2} was expected to start with {3}
WLSDPLY-05241=Archive {0} {1} at location {2} was expected to start with {3} or {4}

# wlsdeploy/tool/validate/create_content_validator.py
WLSDPLY-05300=NOT USED
WLSDPLY-05301={0} field {1} must be specified for database types other than {2}
WLSDPLY-05302=Value {0} is invalid for {1} field {2}, must be one of {3}
WLSDPLY-05303={0} field {1} has been deprecated and will be removed in a future release, please use {2} instead
WLSDPLY-05304={0} field {1} is required, and not specified in the model
WLSDPLY-05305={0} field {1} is required to run RCU, and not specified in the model
WLSDPLY-05306=For database type {0}, {1} field {2} or {3} must be specified, or the archive file must contain an RCU wallet
WLSDPLY-05307=For database type {0}, {1} field {2} or {3} must be specified
WLSDPLY-05308=For {0} {1}, {2} field {3} must be specified
WLSDPLY-05309={0} field {1} must be specified for {2} value of {3}
WLSDPLY-05310={0} field {1} must be specified if {2} is specified
WLSDPLY-05311=Prepended path {0} for {1} field {2} is an archive path, and no archive file is specified
WLSDPLY-05312=Prepended path {0} for {1} field {2} is an archive path, and not found in any archive file

# oracle/weblogic/deploy/validate/PasswordValidator.java
WLSDPLY-05400=Password validation failed because the username was not provided
WLSDPLY-05401=Password validation failed for user {0} because the password was not provided
WLSDPLY-05402=Password for user {0} with {1} characters did not meet the minimum length requirement of {2}
WLSDPLY-05403=Password for user {0} with {1} characters did not meet the maximum length requirement of {2}
WLSDPLY-05404=Password is not allowed to contain the username {0}
WLSDPLY-05405=Password for user {0} is not allowed to contain the reversed username {1}
WLSDPLY-05406=Password for user {0} is not allowed to have more than {1} instances of any single character but the password contained {2} instances of the character "{3}"
WLSDPLY-05407=Password for user {0} is not allowed to have more than {1} consecutive instances of any single character but the password contained {2} consecutive instances of the character "{3}"
WLSDPLY-05408=Password for user {0} only has {1} alphabetic characters which is below the minimum required number of {2}
WLSDPLY-05409=Password for user {0} only has {1} numeric characters which is below the minimum required number of {2}
WLSDPLY-05410=Password for user {0} only has {1} lowercase characters which is below the minimum required number of {2}
WLSDPLY-05411=Password for user {0} only has {1} uppercase characters which is below the minimum required number of {2}
WLSDPLY-05412=Password for user {0} only has {1} non-alphanumeric characters which is below the minimum required number of {2}
WLSDPLY-05413=Password for user {0} only has {1} numeric or special characters which is below the minimum required number of {2}
WLSDPLY-05414=Password for user {0} is not allowed to start with the character "{1}"
WLSDPLY-05415=Model-provided password validation field {0} value of {1} was less that the WLST offline default value of {2} so password validation will use the WLST offline value of {2} instead

# compare_model.py

WLSDPLY-05701=Model Path: {0} does not exist in new model but exists in previous model
WLSDPLY-05702=NOT USED
WLSDPLY-05703=NOT USED
WLSDPLY-05704=Error in compare model {0}
WLSDPLY-05705=Model {0} is invalid for comparison
WLSDPLY-05706=Comparing Models: new={0} vs old={1}
WLSDPLY-05707=Differences between new model and old model:
WLSDPLY-05708=An error occurred while trying to write file {0}: {1}
WLSDPLY-05709=Fatal compare model error {0}
WLSDPLY-05710=There are no changes to apply between the old and new models
WLSDPLY-05711=The model differences and output is written to the directory {0}
WLSDPLY-05712=Unrecognized token {0} in path {1}
WLSDPLY-05713=Model section {0} will not be compared
WLSDPLY-05714=NOT USED
WLSDPLY-05715=There are {0} attributes that only exist in the previous model, see {1}
WLSDPLY-05716=The Security Configuration Provider at location {0} has a difference and the current \
    provider(s) will replace the previous provider(s)
WLSDPLY-85717=Model {0} does not exist
WLSDPLY-85718=Model {0} is a directory
WLSDPLY-85719=Model {0} does not have the correct file extension, it must be either .yaml or .json


# prepare_model.py
WLSDPLY-05801=Error in prepare model: {0}
WLSDPLY-05802=Model file name {0} must not be named as one of these names: {1} when -target {2} is specified.
WLSDPLY-05803=Failed to filter original variable file {0}, variable file in output directory may have duplicates.
WLSDPLY-05804=Model {0} is invalid for prepare

###############################################################################
#   Message number 06000 - 07999 Discover                                     #
###############################################################################

# discover.py
WLSDPLY-06000=Internal error while discovering domain {0} from directory {1} for WebLogic version {2} in \
  WLST mode {3}: {4}
WLSDPLY-06001=Connecting to the administration server at {0} as user {1} failed: {2}
WLSDPLY-06002=Reading the domain at {0} using Oracle home version {1} failed: {2}
WLSDPLY-06004=Unexpected exception return from opening archive file at location {0}. Check the contents \
  of the log for more information
WLSDPLY-06005=Unable to clear the existing archive file. Correct the problem before re-attempting discover: {0}
WLSDPLY-06006=Disconnect from the administration server failed: {0}
WLSDPLY-06007=Closing the domain failed: {0}
WLSDPLY-06008=Unable to create temporary file for writing the model: {0}
WLSDPLY-06009=NOT USED
WLSDPLY-06010={0} failed to clear the existing archive file at {1} of binaries: {2}
WLSDPLY-06011={0} failed to discover domain {1} at {2}: {3}
WLSDPLY-06012=NOT USED
WLSDPLY-06013={0} failed to create the archive file at {1}: {2}
WLSDPLY-06014=Filters applied to the model
WLSDPLY-06015=Unable to run validation against the discovered model: {0}
WLSDPLY-06016=Please enter the WebLogic administrator username
WLSDPLY-06017=Failed to read the WebLogic administrator username input from the user: {0}
WLSDPLY-06018=Please enter the WebLogic administrator password
WLSDPLY-06019=Failed to read the WebLogic administrator password input from the user: {0}
WLSDPLY-06020=Unable to get the domain name from the connected domain: {0}
WLSDPLY-06021=<EMPTY>
WLSDPLY-06022=Discover domain {0}
WLSDPLY-06023=No domain name found in the domain configuration
WLSDPLY-06024=No variable file provided. Model passwords will contain the token '-- FIX ME --'
WLSDPLY-06025=Variable file was provided. Model password attributes will be replaced with tokens and corresponding \
  values put into the variable file.
WLSDPLY-06026=Target directory for archive file argument {0} does not exist
WLSDPLY-06027=JAVA_HOME {0} is not a valid location: {1}
WLSDPLY-06028=Archive file name is required for discover tool unless -skip_archive argument is used.
WLSDPLY-06029=Model file name is required for discover tool when -skip_archive argument is used.
WLSDPLY-06030=Remote discovery was able to create a complete model because no archive entries were required.
WLSDPLY-06031=Remote discovery created a model that references files or directories on the remote machine \
  that could not be collected.  Please collect the items at the paths listed below and add them to the archive \
  file at the specified locations.
WLSDPLY-06032=Model file name was not included in command arguments and either -skip_archive or -remote was included
WLSDPLY-06033=Archive file name was included in command arguments and either -skip_archive or -remote was selected
WLSDPLY-06034=Writing results file {0}
WLSDPLY-06035=Unable to write the results file specified by environment variable {0}: {1}
WLSDPLY-06036=Unable to determine if production mode is enabled for the domain: {0}
WLSDPLY-06037=Target directory for model file argument {0} does not exist
WLSDPLY-06038=Unable to determine if secure mode is enabled for the domain: {0}
WLSDPLY-06039=This model was created using the WebLogic Deploy Tooling {0} {1} tool
WLSDPLY-06040=running in {0} mode against a domain using WebLogic Server {1}.
WLSDPLY-06041=Please collect the {0} from the remote file system location {1} and place it into the archive file at {2}.
WLSDPLY-06042=Please create the {0} in the archive file at {1}.
WLSDPLY-06043=using a local WebLogic Server {0} running in {1} mode against a domain using WebLogic Server {2}.
WLSDPLY-06044=The archive file {0} contains path entries {1} that cannot be updated in the remote system. \
  Please extract these files manually to {2} on the remote machine.
WLSDPLY-06045=The -remote parameter was used to update the domain. \
  The -archive_file contains paths that will not be updated on the remote system. \
  Please manually extract the files to the remote machine.
WLSDPLY-06046=The -remote parameter was used to deploy to the domain. \
  The -archive_file contains paths that will not be updated on the remote system. \
  Please manually extract the files to the remote machine.
WLSDPLY-06047={0} failed to delete the existing archive file {1}
WLSDPLY-06048=Target directory for variable file argument {0} does not exist
WLSDPLY-06049={0} failed to delete the existing variable file {1}

# discoverer.py
WLSDPLY-06100=Find attributes at location {0}
WLSDPLY-06102=The attributes found at path {0} are {1}
WLSDPLY-06103=Get required attributes at location {0} are {1}
WLSDPLY-06104=Attribute {0} value must be retrieved using get() instead of lsa()
WLSDPLY-06105=Processing attribute {0} value {1} retrieved from location {2}
WLSDPLY-06106=Unable to add {0} from location {1} to the model: {2}
WLSDPLY-06107=Added attribute {0} value {1} to model
WLSDPLY-06108=Attribute {0} has default value and will not be added to the model
WLSDPLY-06109=Problem with the model folder {0} for the model definition at location {1}: {2}
WLSDPLY-06110=The MBean type {0} is not defined for the model and will not be added to the model
WLSDPLY-06111=Locate WLST MBean names at location {0}
WLSDPLY-06112=The MBean type {0} for {1} is marked as singleton but has {2} name entries
WLSDPLY-06113=Adding entity with name {0} to {1}
WLSDPLY-06114=Discover current location context {0}
WLSDPLY-06115=Discovering {0} at {1}
WLSDPLY-06116=Check to see if the model folder {0} is a named folder while discovering {1}. Returned location token {2}
WLSDPLY-06117=Locate model subfolder name for WLST MBean {0} while discovering {1}
WLSDPLY-06118=Model name {0} returned for WLST name {1}
WLSDPLY-06119=The MBean type {0} is not present in {1} mode for wls version {2}
WLSDPLY-06120=Add artificial folder type {0} with name {1} to {2}
WLSDPLY-06121=Invalid location returned from cd() to {0}
WLSDPLY-06122=Invalid security type MBean interface {0}: {1}
WLSDPLY-06123=Unable to determine the security type for {0}. This security entity will not be added to the model
WLSDPLY-06124=Entity at location {0} is a proxy that does not have a registered MBean interface name: {1}
WLSDPLY-06125=Unable to locate model name for MBean interface name {0} for {1}
WLSDPLY-06126=Locate model name for MBean interface {0} for {1}
WLSDPLY-06127=Unable to discover WLST attribute {0} at location {1}: {2}
WLSDPLY-06130=Unexpected exception attempting to discover MBean entries at {0} will prevent the discovery \
  of attributes at this location: {1}
WLSDPLY-06131=Attribute {0} retrieved from lsa() map
WLSDPLY-06132=Attribute {0} in lsa() map was also in wlst_get_params list so fetching value with get()
WLSDPLY-06133=Attribute {0} in get_attributes list so fetching value with get()

WLSDPLY-06140=Unable to cd to the expected path {0} constructed from location context {1}; the current folder \
  and its sub-folders cannot be discovered: {2}
WLSDPLY-06141=Add online attribute {0} and value to the current attribute lsa() list
WLSDPLY-06142=The online attribute {0} is in the lsa() list but is a folder not an attribute
WLSDPLY-06143=Attribute {0} at location {1} is not writable and is deprecated
WLSDPLY-06144=Folder {0} at location {1} is not an online folder. Removing from online subfolder list
WLSDPLY-06145=Subfolder list {0} at location {1} does not match the MBI containment folder list {2}
WLSDPLY-06146=Discovered WLST MBean names {0} at location {1}
WLSDPLY-06147=Call method {0} to get the value for WLST attribute {1} at wlst path {2}
WLSDPLY-06148=MBean {0} of type {1} at location {2} is a custom MBean
WLSDPLY-06149=Additional attributes that are not in the LSA attributes for location {0} are {1}
WLSDPLY-06150=Unable to determine if additional attributes are available for {0} at location {1}: {2}
WLSDPLY-06151=Additional attribute {0} for model folder at location {1} requires getter on MBean instance
WLSDPLY-06152=Attribute {0} for model folder at location {1} requires the CMO getter to retrieve the attribute value

WLSDPLY-06154=Attribute {0} for model folder at location {1} is not in the lsa map and is not defined with get \
   to retrieve the attribute value
WLSDPLY-06155=Attribute {0} value at location {1} replaced by token {2}
WLSDPLY-06156=MBean not defined in alias definitions at location {0}. Will skip discovery of MBean folder.
WLSDPLY-06157=Attribute {0} is not set at location {1}, omitting from model
WLSDPLY-06158=Unable to find attribute {0} at location {1} while checking derived default status: {2}
WLSDPLY-06159=Skipping {0} {1} {2}
WLSDPLY-06160=Failed to get {0} from url {1} due to an unexpected URI scheme {2}
WLSDPLY-06161=Cannot create temporary directory for downloading resources from remote deployment; {0}
WLSDPLY-06162=Analyzing file {0} for archive file exclusion with DOMAIN_HOME {1}, ORACLE_HOME {2}, and WL_HOME {3}
WLSDPLY-06163=File {0} starts with either the ORACLE_HOME or the WL_HOME: tokenized path = "{1}" and result = "{2}"
WLSDPLY-06164=SSH downloading remote file {0} to local target directory {1} and returning downloaded name {2}

# mbean_getter.py, attribute_getter.py specific to discover
WLSDPLY-06200=Unable to get the Security Realm Provider location {0} in version {1} with offline WLST. \
  The SecurityConfiguration will not be added to the model. Check that the schematype jar has been generated. \
  The work-around is to \
  manually add the Security Configuration to the model or to discover the domain in online mode: {2}.
WLSDPLY-06201=Invalid Security Provider name "{0}" found for provider type at location {1}. Unable to \
  discover Provider using offline in versions prior to 12C. Run the discover tool in online mode


# resources_discoverer.py
WLSDPLY-06300=Discovering domain model resources

# coherence_resources_discoverer.py
WLSDPLY-06310=Discover Coherence Cluster System Resources
WLSDPLY-06311=Discovering {0} Coherence Cluster System Resources
WLSDPLY-06312=Adding Coherence Cluster System Resource {0}
WLSDPLY-06313=Adding Coherence Cache Config {0} to Coherence Cluster System Resource {1}
WLSDPLY-06314=Coherence Cluster {0} Configuration File {1} does not exist or can not be accessed. The file will \
  not be added to the archive: {2}
WLSDPLY-06315=Added Coherence Cluster {0} configuration file {1} to archive file
WLSDPLY-06316=Unable to add Coherence Cluster {0} configuration file {1} to archive: {2}
WLSDPLY-06317=Added Coherence Cluster {0} cache configuration file from URL location {1} to archive file with name {2}
WLSDPLY-06318=Unable to add Coherence Cluster {0} persistence directory {1} type {2} to archive file: {3}
WLSDPLY-06319=Added Coherence Cluster {0} cache configuration file from location {1} to archive file with name {2}
WLSDPLY-06320=Added Coherence Cluster {0} persistence directory {1} type {2} to archive file
WLSDPLY-06321=Unable to access {0} file {1} and will not add the file to the archive: {2}
WLSDPLY-06322=Skipping {0} Coherence Cluster System Resource {1}
WLSDPLY-06323=Skipping discovery of Coherence Cache Config {0} in Coherence Cluster System Resource {1} due to WebLogic Server Bug 35969096
WLSDPLY-06324=Skipping discovery of Coherence Cluster {0} Cache Config {1} due to unexpected problem processing the cache config file location {2}
WLSDPLY-06325=Skipping discovery of Coherence Cluster {0} Cache Config {1} because cache config file location was not specified
WLSDPLY-06326=Setting Coherence Cluster {0} Cache Config {1} attribute {2} to {3}
WLSDPLY-06327=Removing Coherence Cluster {0} Cache Config {1} attribute {2} with value {3} from the discovered model
WLSDPLY-06328=Unable to add Coherence Cluster {0} cache config file of type {1} and value {2} to archive file: {3}

# common_resources_discoverer.py
WLSDPLY-06340=Discovering {0} JDBC System Resources
WLSDPLY-06341=Adding JDBC System Resource {0}
WLSDPLY-06342=Discovering {0} Foreign JNDI Providers
WLSDPLY-06343=Adding ForeignJndiProvider {0}
WLSDPLY-06344=Discovering {0} Mail Sessions
WLSDPLY-06345=Adding Mail Session {0}
WLSDPLY-06346=Discovering {0} File Stores
WLSDPLY-06347=Adding File Store {0}
WLSDPLY-06348=Unexpected exception occurred adding File Store {0} directory {1} to archive file
WLSDPLY-06349=Add File Store {0} directory {1} to archive file
WLSDPLY-06350=Discovering {0} JDBC Stores
WLSDPLY-06351=Adding JDBC Store {0}
WLSDPLY-06352=Adding JDBC Store {0} create DDL file {1} to archive
WLSDPLY-06353=Unable to locate and add JDBC Store {0} Create DDL file {1} to archive file: {2}
WLSDPLY-06354=Unexpected exception attempting to add JDBC Store {0} Create DDL file {1} to the archive file: {2}
WLSDPLY-06355=Discovering {0} Path Services
WLSDPLY-06356=Adding Path Services {0}
WLSDPLY-06357=Discovering {0} WLDF System Resources
WLSDPLY-06358=Adding WLDF System Resource {0}
WLSDPLY-06359=Collect script from location {0} for WLDF script action {1}
WLSDPLY-06360=Unable to locate and add {0} Script file {1} to archive file: {2}
WLSDPLY-06361=Skipping {0} JDBC System Resource {1}
WLSDPLY-06362=Skipping {0} WLDF System Resource {1}
WLSDPLY-06363=Skipping {0} File Store {1}
WLSDPLY-06364=Discovering {0} {1} elements
WLSDPLY-06365=Adding {0} {1}
WLSDPLY-06366={0} configuration for {1} {2} will not be discovered in online mode
WLSDPLY-06367=Add JDBC Datasource DriverParams wallet based on property {0} into archive entry path {1}
WLSDPLY-06368=Unable to collect wallet directory because the JDBC Datasource DriverParams connection property value {0} \
  is at ORACLE_HOME directory {1}.
WLSDPLY-06369=Parent directory of JDBC Datasource DriverParams property value {0} is not a flat structure, only \
  individual file will be added to the wallet, other files that may exists in the original database wallet will not be \
  collected.
WLSDPLY-06370=Datasource {0} JDBC Datasource DriverParams property {1} value {2} does not exist in the file system.
WLSDPLY-06371=Remote discovery will not collect any JDBC Datasource DriverParams connection property that references \
  file or directory.
WLSDPLY-06372=Skipping {0} Path Service {1}
WLSDPLY-06373=Skipping {0} JDBC Store {1}
WLSDPLY-06374=Skipping {0} Mail Session {1}
WLSDPLY-06375=Skipping {0} Foreign JNDI Provider {1}
WLSDPLY-06376=Skipping {0} {1} {2}

# deployments_discoverer.py
WLSDPLY-06380=Discovering domain model deployments
WLSDPLY-06381=Discovering {0} Shared Libraries
WLSDPLY-06382=Adding Shared Library {0}
WLSDPLY-06383=Will not add shared library {0} from Oracle installation directory to archive
WLSDPLY-06384=Add shared library {0} binary {1} to archive
WLSDPLY-06385=Cannot add shared library binary {3} for shared library {0} to archive file. The shared \
  library was removed from target {1}: {2}
WLSDPLY-06386=Cannot add shared library binary {2} for shared library {0} to the archive file: {1}
WLSDPLY-06387=Unable to add shared library {0} binary {1} to archive: {2}
WLSDPLY-06388=Shared Library {0} has new source path location {1} which will match the archive file \
  deployment location
WLSDPLY-06389=Add shared library {0} deployment plan {1} to archive file
WLSDPLY-06390=Shared Library {0} plan deployment has new source path location {1} which will match the \
  archive file deployment location
WLSDPLY-06391=Discovering {0} Applications
WLSDPLY-06392=Adding Application {0}
WLSDPLY-06393=Will not add application {0} from Oracle installation directory to archive
WLSDPLY-06394=Add application {0} binary {1} to archive
WLSDPLY-06395=Cannot add application binary for application {0} to archive file. The application was \
  removed from target {1}: {2}
WLSDPLY-06396=Cannot add application binary for application {0} to the archive file: {1}
WLSDPLY-06397=Unable to add application {0} binary {1} to archive: {2}
WLSDPLY-06398=Application {0} has new source path location {1} which will match the archive file deployment location
WLSDPLY-06399=Application {0} plan deployment has new source path location {1} which will match the \
  archive file deployment location
WLSDPLY-06400=Skipping {0} application {1}
WLSDPLY-06401=Skipping {0} shared library {1}
WLSDPLY-06402=Add application {0} deployment plan {1} to archive file
WLSDPLY-06403=Unable to add application {0} plan {1} to archive file
WLSDPLY-06404=Unable to discover app {0} since the application source path is empty
WLSDPLY-06405=Application {0} has SourcePath "{1}", PlanDir "{2}", and PlanPath "{3}"

# domain_info_discoverer.py
WLSDPLY-06420=Add the java archive files from the domain library {0} to the archive file
WLSDPLY-06421=Unexpected exception occurred writing the domain library file {0} to the archive: {1}
WLSDPLY-06422=Add domain lib file {0} to the archive file and entry {1} to the model domain info section
WLSDPLY-06423=Add the user override environment script files from the domain bin location {0} to the archive file
WLSDPLY-06424=Add user override script {0} to the archive file and entry {1} to the model domain info section
WLSDPLY-06425=Look for user env override scripts using search pattern {0}
WLSDPLY-06426=Unexpected exception occurred writing the domain bin user overrides file {0} to the archive: {1}
WLSDPLY-06427=Will not collect domain bin user override scripts for -target command line options.
WLSDPLY-06428=Skipping WebLogic Remote Console domain extension discovery because the -skip_archive flag was given
WLSDPLY-06429=Skipping WebLogic Remote Console domain extension discovery because it is not supported in \
  WebLogic Server version {0}
WLSDPLY-06430=Starting discovery of the WebLogic Remote Console domain extension on SSH host {0} and remote domain home {1}
WLSDPLY-06431=Starting discovery of the WebLogic Remote Console domain extension in domain home {0}
WLSDPLY-06432=Adding WebLogic Remote Console domain extension file {0} downloaded from SSH host {1} to archive {2}
WLSDPLY-06433=Failed to add WebLogic Remote Console domain extension file {0} to archive {1}: {2}
WLSDPLY-06434=Adding WebLogic Remote Console domain extension file {0} to archive {1}

# global_resources_discoverer.py
WLSDPLY-06440=Discover Global Resources from the domain
WLSDPLY-06441=Adding Self Tuning
WLSDPLY-06442=Discovering {0} Startup Classes
WLSDPLY-06443=Adding StartupClass {0}
WLSDPLY-06445=Discovering {0} Shutdown Classes
WLSDPLY-06446=Adding ShutdownClass {0}
WLSDPLY-06447=Skipping {0} Startup Class {1}
WLSDPLY-06448=Skipping {0} Shutdown Class {1}
WLSDPLY-06449=Discovering {0} Jolt Connection Pools
WLSDPLY-06450=Adding Jolt Connection Pool {0}
WLSDPLY-06451=Discovering {0} WTC Servers
WLSDPLY-06452=Adding WTC Server {0}
WLSDPLY-06453=Skipping {0} Singleton Service {1}
WLSDPLY-06454=Skipping {0} Jolt Connection Pool {1}
WLSDPLY-06455=Skipping {0} WTC Server {1}

# jms_resources_discoverer.py
WLSDPLY-06460=Discovering JMS Resources
WLSDPLY-06470=Discovering {0} JMS Servers
WLSDPLY-06471=Adding JMS Server {0}
WLSDPLY-06472=Discovering {0} SAF Agents
WLSDPLY-06473=Adding SAF Agent {0}
WLSDPLY-06474=Discovering {0} JMS Bridge Destinations
WLSDPLY-06475=Adding JMS Bridge Destination {0}
WLSDPLY-06476=Discovering {0} JMS Messaging Bridges
WLSDPLY-06477=Adding JMS Messaging Bridge {0}
WLSDPLY-06478=Discovering {0} JMS System Resources
WLSDPLY-06479=Adding JMS System Resource {0}
WLSDPLY-06480=Adding Foreign Server {0} to {1}
WLSDPLY-06481=Adding Template {0} to JMS System Resource {1}
WLSDPLY-06485=Adding {0} to JMS Template {1} JMS System Resource {2}
WLSDPLY-06486=Subdeployment name missing for Group Param {0} at {1}. The Group Param will not be \
  added to the discovered model.
WLSDPLY-06487=Adding Group Param with Sub-Deployment name {0} to {1}
WLSDPLY-06488=JMS Foreign Server JNDIProperty {0} is missing the Key attribute in {1}. The JNDI Property \
  will not be added to the discovered model.
WLSDPLY-06489=Adding JNDI Property with name {0} to {1}
WLSDPLY-06490=Skipping {0} JMS Server {1}
WLSDPLY-06491=Skipping {0} JMS System Resource {1}
WLSDPLY-06492=Unable to add Foreign Server {0} bindings file {1} to archive file: {2}
WLSDPLY-06493=Added Foreign Server {0} bindings file from location {1} to archive file with name {2}
WLSDPLY-06494=Check for Foreign Server {0} connection URL binding file
WLSDPLY-06495=Add Connection URL file {1} to archive file for Foreign Server {0}

# topology_discoverer.py
WLSDPLY-06600=Discovering domain model topology
WLSDPLY-06601=Discovering {0} clusters
WLSDPLY-06602=Adding Cluster {0}
WLSDPLY-06603=Discovering {0} servers
WLSDPLY-06604=Adding Server {0}
WLSDPLY-06605=Discovering {0} server templates
WLSDPLY-06606=Adding {0} Server Template
WLSDPLY-06607=Discovering {0} Migratable Targets
WLSDPLY-06608=Adding Migratable Target {0}
WLSDPLY-06609=Discovering {0} Unix machines
WLSDPLY-06610=Adding Unix Machine {0}
WLSDPLY-06611=Discovering {0} machines
WLSDPLY-06612=Adding Machine {0}
WLSDPLY-06613=Dynamic Server {0} discovered in online mode will not be added to the model
WLSDPLY-06614=Server {0} is a configured Server and will be added to the model
WLSDPLY-06615=Cross Domain Security is enabled, do not remove SecurityConfiguration CredentialEncrypted
WLSDPLY-06616=Removing SecurityConfiguration CredentialEncrypted from the model
WLSDPLY-06617=Adding Server {0} Classpath {1}
WLSDPLY-06618=Remove Classpath entry {0} for server {1}. This entry references an oracle home location
WLSDPLY-06619=Add Classpath file or directory {0} for Server {1} to the archive file
WLSDPLY-06620=Unable to locate and add Server {0} Classpath file or directory {1} to the archive file: {2}
WLSDPLY-06621=Unexpected exception attempting to add Server {0} classpath file or directory {1} to the archive: {2}
WLSDPLY-06622=Adding Security Configuration
WLSDPLY-06623=Adding keystore file {0} for server {1} to archive file
WLSDPLY-06624=Unable to locate and add {0} keystore file {1} for Server {2} to the archive file: {3}.  The {0} \
  attribute for Server {2} has also been removed from the model.  The Server's SSL configuration in the discovered \
  model will not be valid.
WLSDPLY-06625=Failed to add {0} keystore file {1} for Server {2} to the archive file: {3}

WLSDPLY-06627=Discovering NM Properties
WLSDPLY-06628=Discovering {0} Log Filters
WLSDPLY-06629=Adding Log Filter {0}
WLSDPLY-06630=Discovering {0} Reliable Delivery Policies
WLSDPLY-06631=Adding Reliable Delivery Policy {0}
WLSDPLY-06632=Discovering {0} XML Entity Caches
WLSDPLY-06633=Adding XML Entity Cache {0}
WLSDPLY-06634=Discovering {0} XML Registries
WLSDPLY-06635=Adding XML Registry {0}
WLSDPLY-06636=Adding keystore file {0} for node manager to archive file
WLSDPLY-06637=Unable to locate and add node manager keystore file {0} to the archive file: {1}
WLSDPLY-06638=Failed to add node manager keystore file {0} to the archive: {1}
WLSDPLY-06639=Skipping Embedded LDAP Server Configuration
WLSDPLY-06640=Adding Embedded LDAP Server Configuration
WLSDPLY-06641=Custom Keystore file name at location {0} is {1}
WLSDPLY-06642=Custom Keystore file {0} at location {1} is a kss type which is not currently supported. \
  The Custom Keystore file will not be added to the archive file. Use export / import to \
  add the file to the target domain
WLSDPLY-06644=Adding Domain {0}
WLSDPLY-06645=Machine is not present in domain. Remove SecurityConfiguration NodeManagerPasswordEncrypted default
WLSDPLY-06646=Machine is present in domain so will not remove SecurityConfiguration NodeManagerPasswordEncrypted default
WLSDPLY-06647=Discovering {0} Virtual Hosts
WLSDPLY-06648=Adding Virtual Host {0}
WLSDPLY-06649=Discovering {0} Web Service Securities
WLSDPLY-06650=Adding Web Service Security {0}
WLSDPLY-06651=Discovering {0} Managed Executor Service Template
WLSDPLY-06652=Adding Managed Executor Service Template {0}
WLSDPLY-06653=Discovering {0} Managed Scheduled Executor Service
WLSDPLY-06654=Adding Managed Scheduled Executor Service {0}
WLSDPLY-06655=Discovering {0} Managed Thread Factory Template
WLSDPLY-06656=Adding Managed Thread Factory Template {0}
WLSDPLY-06657=Skipping {0} Cluster {1}
WLSDPLY-06658=Skipping {0} Server {1}
WLSDPLY-06659=Skipping {0} Server Template {1}
WLSDPLY-06660=Skipping {0} Unix Machine {1}
WLSDPLY-06661=Skipping {0} Machine {1}
WLSDPLY-06662=Skipping {0} Log Filter {1}
WLSDPLY-06663=Skipping {0} Web Service Reliable Delivery Policy {1}
WLSDPLY-06664=Skipping {0} Virtual Host {1}
WLSDPLY-06665=Skipping {0} XML Entity Cache {1}
WLSDPLY-06666=Skipping {0} XML Registry {1}
WLSDPLY-06667=Skipping {0} Managed Executor Service Template {1}
WLSDPLY-06668=Skipping {0} Managed Scheduled Executor Service {1}
WLSDPLY-06669=Skipping {0} Managed Thread Factory Template {1}
WLSDPLY-06670=Skipping {0} Web Service Security {1}
WLSDPLY-06671=Discovering {0} callouts
WLSDPLY-06672=Adding Callout {0}
WLSDPLY-06673=Skipping {0} Callout {1}
WLSDPLY-06674=Unable to locate and add CreateTableDDLFile {0} for {1} {2} to the archive file: {3}.  The \
  CreateTableDDLFile attribute for {1} {2} has also been removed from the model.
WLSDPLY-06675=Failed to add CreateTableDDLFile {0} for {1} {2} to the archive file: {3}


# multi_tenant_discoverer.py, multi_tenant_resources_dsi
WLSDPLY-06700=Discover Multi-tenant
WLSDPLY-06701=Discovering {0} Resource Group Templates
WLSDPLY-06702=Adding {0} to Resource Group Templates
WLSDPLY-06703=Discovering {0} Resource Groups
WLSDPLY-06704=Adding {0} to Resource Groups at {1}
WLSDPLY-06705=Discovering {0} Partitions
WLSDPLY-06706=Adding {0} to Partitions
WLSDPLY-06707=Discover Multi-tenant Resources
WLSDPLY-06708=Adding Resource Management
WLSDPLY-06709=Discover Multi-tenant Topology
WLSDPLY-06710=Discovering {0} Virtual Targets
WLSDPLY-06711=Adding {0} to Virtual Targets

# custom_folder_helper.py and
WLSDPLY-06750=Unable to determine the provider type for the Custom Security Provider {0} MBean {1}
WLSDPLY-06751=Discover {0} Custom MBean {1}
WLSDPLY-06752=Adding Custom MBean {0} of type {2} to {1}
WLSDPLY-06753=Unable to discover {0} Custom MBean {1} with name {2}. The MBean was not loaded \
  into the current WLST session.
WLSDPLY-06754=Attribute {0} for the Custom MBean {1} is read-only
WLSDPLY-06755=Attribute {0} value is default value {2} for the Custom MBean {1}
WLSDPLY-06756={0}={1} for Custom MBean {2}
WLSDPLY-06757=The Custom MBean type is {0}
WLSDPLY-06758=Custom MBean {0} property descriptor attribute {1}
WLSDPLY-06759=Custom MBean {0} attribute {1} does not have a valid getter
WLSDPLY-06760=NOT USED
WLSDPLY-06761=MBean instance for location {0} was not returned from WLST request: {1}
WLSDPLY-06762={0} attribute {1} has default value of {2}
WLSDPLY-06763={0} attribute {1} data type is {2}
WLSDPLY-06764=Clear text password attribute with data type {0} will return None
WLSDPLY-06765=Unable to convert encrypted attribute with data type {0}
WLSDPLY-06766=Data type is {0} which is not supported.
WLSDPLY-06767=Java data type BigInteger with value {0} was converted to data type {1}.
WLSDPLY-06768=Value with data type {0} was converted to data type {0}
WLSDPLY-06769=Problem converting value with data type {0} to data type {1}: {2}
WLSDPLY-06770={0} Attribute {1} converted to model value {3} as data type {2}
WLSDPLY-06771={0} attribute {1} with data type {2} will be skipped
WLSDPLY-06772=Compare model value {0} with data type of {1} to default value {2}
WLSDPLY-06773=Model value equal to default value is {0}
WLSDPLY-06774=Unable to convert value {0} python type {1} to BigInteger: {2}
WLSDPLY-06775=If WLST offline model type {0} has an empty value {0} but the default value {1} \
is not empty, consider the model value a default_value
WLSDPLY-06776={0} attribute {1} read-only and will not be added to the model
WLSDPLY-06777={0} attribute {1} is clear text encrypted and will not be added to the model
WLSDPLY-06778=Unable to locate MBean information for Security Configuration Provider {0}
WLSDPLY-06779=Unable to complete discover of Security Configuration Provider {0}. The mbean type jar and schema jar \
  must be in the correct locations to discover the custom provider MBean. See documentation \
  for more information.

#oracle.weblogic.deploy.discover.CustomBeanUtils
WLSDPLY-06800=Byte buffer for encrypted field contains an invalid multi-string encrypted value

WLSDPLY-06801=Unable to convert encrypted byte array to String value

###############################################################################
#                     Aliases messages (08000 - 08999)                        #
###############################################################################
# wlsdeploy/aliases/alias_utils.py
WLSDPLY-08000=Unable to merge model and existing list because model list was of type {0} instead \
  of a string or a list
WLSDPLY-08001=Unable to merge model and existing list because existing list was of type {0} instead \
  of a string or a list
WLSDPLY-08002=Unable to merge model and existing properties because model properties was of type {0} instead \
  of a string or a java.util.Properties
WLSDPLY-08003=Unable to merge model and existing properties because existing properties was of type {0} instead \
  of a string or a java.util.Properties
WLSDPLY-08004=Unable to find the {0} field for alias dictionary {1}
WLSDPLY-08005=Unable to resolve path index {0} in {1} element of the alias dictionary {2}
WLSDPLY-08006=Unable to locate the {0} element of the alias dictionary {1}
WLSDPLY-08007=Alias folder at {0} is missing the wlst_paths attribute
WLSDPLY-08008=Unable to resolve the paths for folder {0} because the {1} attribute references path {2} which does \
  not exist in the {3} section
WLSDPLY-08009=Unable to resolve the paths for folder {0} because the required {1} attribute was missing
WLSDPLY-08010=Alias for attribute {0} at path {1} references wlst_path key {2} that does not exist.
WLSDPLY-08011=Attribute {0} in alias folder {1} is missing the required wlst_path attribute
WLSDPLY-08012=Unable to compute the WLST path for folder {0} because the {1} attribute references path index {2} \
  that was not found in the {3} list
WLSDPLY-08013=Unable to compute the WLST path for folder {0} because the {1} attribute was missing
WLSDPLY-08014=Unable to fully populate path {0} because location object is missing the {1} name token
WLSDPLY-08015=Unable to get token value because the token name {0} was not included in the location
WLSDPLY-08016=Alias enum ChildFoldersType value {0} is not a valid value: {1}
WLSDPLY-08017=Failed to parse version range {0}: {1}
WLSDPLY-08018=Invalid property string format: {0}
WLSDPLY-08019=Invalid path type {0}
WLSDPLY-08020=Unable to load class object for MBean class {0}: {1}
WLSDPLY-08021=Failed to convert {0} to data type {1} with a delimiter of {2}: {3}
WLSDPLY-08022=Unable to delete element "{0}" from {1} list at location {2}
WLSDPLY-08023=Parsed attribute dictionary for attribute {0} with version range {1} as starting with {2} and ending with {3}
WLSDPLY-08024=Resetting new closest low range for attribute {0} with range {1}
WLSDPLY-08026=Unable to process unresolved attribute data for attribute {0} because the version range {1} seems to \
  include the current WebLogic Version {2}
WLSDPLY-08027=Removing {0} MBean assignment
WLSDPLY-08028=Location object name token {0} is set to an unexpected value of {1} in location object: {2}

# wlsdeploy/aliases/alias_entries.py
WLSDPLY-08100=Location contains unknown top-level folder {0}
WLSDPLY-08101=Unable to compute model path for location ({0}) because location is missing name token {1}
WLSDPLY-08102=An alias call was made on location folder {0} to ask if it had a ChildFoldersType \
  value of {1} but the actual value was 'none'
WLSDPLY-08103=Unable to compute the name token for folder {0} because the alias data was missing the {1} field
WLSDPLY-08104=Unable to compute the WLST MBean name for folder {0} because the alias data was missing the {1} \
  and {2} fields
WLSDPLY-08105=Unable to get the WLST MBean name for folder {0} because the token name {1} was not included in \
  the location
WLSDPLY-08106=Unable to get the WLST MBean type for folder {0} because the {1} attribute is missing
WLSDPLY-08107=The alias for attribute {0} in folder {1} is missing the {2} field
WLSDPLY-08108=Unable to get the alias attributes for location {0} because the {1} attribute is missing from the \
  alias folder
WLSDPLY-08109=Unable to get the WLST name for attribute {0} in folder {1} because the {2} attribute is missing \
  from the alias folder entry
WLSDPLY-08110=The alias for the attribute with WLST name {0} in folder {1} is missing the {2} field
WLSDPLY-08111=The wlst attribute {1} is not defined for the model folder {0}
WLSDPLY-08112=Unable to locate the model attribute entry for folder {0} and WLST name {1} because the {2} \
  attribute is missing
WLSDPLY-08113=Unable to get alias information for folder {0} because the location {1} appears to be invalid
WLSDPLY-08114=Unable to get alias information for folder {0} because the location {1} is missing the folders attribute
WLSDPLY-08115=Location object cannot be null
WLSDPLY-08116=Unable to find alias category {0} in the category file map
WLSDPLY-08117=Alias folder {0} does not exist at path {1}
WLSDPLY-08118=Loaded Aliases for model category {0}
WLSDPLY-08119=Loading aliases for category {0} from file {1}
WLSDPLY-08120=Could not load {0} category module as a stream
WLSDPLY-08121=Failed to load aliases from file {0}: {1}
WLSDPLY-08122=Unable to locate contained folder {0} for alias dictionary {1}
WLSDPLY-08123=Testing folder {0} with specified version range {1} to see if it is relevant
WLSDPLY-08124=Folder {0} with version range {1} is not relevant in WebLogic Server version {2}
WLSDPLY-08125=Folder {0} with version range {1} is relevant in WebLogic Server version {2}
WLSDPLY-08126=Unable to resolve the WLST context for folder {0} due to an error while parsing \
  the version range {1}: {2}
WLSDPLY-08127=Alias folder at path {0} is missing the required wlst_paths key
WLSDPLY-08128=Alias attribute {0} in folder {1} is invalid because is does not define a wlst_name attribute
WLSDPLY-08129=Alias entry for model attribute {0} in folder {1} is missing the wlst_mode attribute: {2}
WLSDPLY-08130=Unable to compute the name token for folder {0} because the folder is not valid in \
  WebLogic Server version {1}: {2}
WLSDPLY-08131=Unable to compute the name token for folder {0} because the folder is not valid in \
  WebLogic Server version {1}
WLSDPLY-08132=Folder {0} present only for {1} mode is not relevant for WLST in {2} mode
WLSDPLY-08133=Folder {0} present for {1} mode is relevant in WebLogic Server version {2}
WLSDPLY-08134=Folder parameters for Folder {0} are invalid and cannot be processed
WLSDPLY-08135=Found matching folder_params entry for folder {0} in the array of folder parameters
WLSDPLY-08136=WebLogic Deploy Tooling alias folder {0} has an invalid folder_params entry with key {1} and value {2}.  Please report this issue in the GitHub project.
WLSDPLY-08137=Folder {0} has the same order number as folder {1}
WLSDPLY-08138=Model folder {0} is not valid for WLS version {1}, folder was skipped
WLSDPLY-08139=Alias entry for model attribute {0} in folder {1} is missing the version attribute: {2}
WLSDPLY-08140=Attribute {0} in folder {1} did not find an alias entry for WebLogic version {2} in WLST {3} mode
WLSDPLY-08141=Alias entry for model attribute {0} in folder {1} has overlapping definitions that match WLS \
  version {2} and WLST mode {3}
WLSDPLY-08142=Unable to locate folder {0} in the alias entry cache
WLSDPLY-08143=Unable to find the valid version range for unresolved folder {0} since the folder \
  was unexpectedly valid for WebLogic version {1}
WLSDPLY-08144=Unable to compute the WLST path for folder {0} because the alias data was missing the {1} field
WLSDPLY-08145=Unable to compute the name token for folder {0} because the folder is not valid in \
  WebLogic Server version {1} in {2} mode but is valid in {3} mode
WLSDPLY-08146=Folder {0} in folder {1} is not supported in WebLogic version {2} and WLST mode {3}
WLSDPLY-08147=Model attribute {0} at path {1} is not valid: {2}

# oracle.weblogic.deploy.aliases.VersionUtils.java
WLSDPLY-08200=The version number was null or an empty string
WLSDPLY-08201=Version range {0} split into {1}
WLSDPLY-08202=Comparing version {0} with lower range version {1} returned {2}
WLSDPLY-08203=Comparing version {0} with upper range version {1} returned {2}
WLSDPLY-08204=Upper version in version range {0} was unspecified
WLSDPLY-08205=Comparing version {0} with single version {1} returned {2}
WLSDPLY-08206=Invalid version range {0}: {1}
WLSDPLY-08207=Attribute {0} in folder {1} is not supported in WebLogic version {2} but is supported in WebLogic \
  version {3} and higher
WLSDPLY-08208=Attribute {0} in folder {1} is not supported in WebLogic version {2} but is supported in WebLogic \
  versions between {3} and {4}
WLSDPLY-08209=Attribute {0} in folder {1} is not supported in WebLogic version {2} but is supported in WebLogic \
  version {3}
WLSDPLY-08210=Attribute {0} in folder {1} is not supported in WebLogic version {2} or any other WebLogic version \
  in WLST {3} mode
WLSDPLY-08211=Folder {0} in folder {1} is not supported in WebLogic version {2} but is supported in WebLogic \
  version {3} and higher
WLSDPLY-08212=Folder {0} in folder {1} is not supported in WebLogic version {2} but is supported in WebLogic \
  versions between {3} and {4}
WLSDPLY-08213=Folder {0} in folder {1} is not supported in WebLogic version {2} but is supported in WebLogic version {3}
WLSDPLY-08214=Folder {0} in folder {1} is not supported in WebLogic version {2} or any other WebLogic version \
  in WLST {3} mode
WLSDPLY-08215=The version range was null or an empty string
WLSDPLY-08216=Unable to determine if the version is in the version range due to a bad version range: {0}
WLSDPLY-08217=Unable to resolve the WLST context for attribute {0} in folder {1} due to an error while parsing the \
  version range {2}: {3}
WLSDPLY-08218=Method {0} invoked with the wrong number of message keys; expected {1} and received {2}
WLSDPLY-08219=Attribute {0} in folder {1} is not supported in WebLogic version {2} and WLST mode {3} but is supported \
  in WebLogic version {4} and higher in WLST mode {5}
WLSDPLY-08220=Attribute {0} in folder {1} is not supported in WebLogic version {2} and WLST mode {3} but is supported \
  in WebLogic versions between {4} and {5} in WLST mode {6}
WLSDPLY-08221=Attribute {0} in folder {1} is not supported in WebLogic version {2} and WLST mode {3} but is supported \
  in WebLogic version {4} and WLST mode {5}


# wlsdeploy/aliases/alias_jvmargs.py
WLSDPLY-08300=Adding argument {0} to unsorted arguments list
WLSDPLY-08301=Adding argument {0} to -X size arguments with key {1} and value {2}
WLSDPLY-08302=Adding argument {0} to -X value arguments with key {1} and value {2}
WLSDPLY-08303=Adding argument {0} to -X arguments with key {1} and value {2}
WLSDPLY-08304=Adding argument {0} to -XX switch arguments with key {1} and value {2}
WLSDPLY-08305=Adding argument {0} to -XX value arguments with key {1} and value {2}
WLSDPLY-08306=Adding argument {0} to -D arguments with key {1} and value {2}
WLSDPLY-08307=Merging the model and the wlst JVM arguments would have resulted in a minimum heap size of {0} and \
  a smaller maximum heap size of {1} so setting the maximum heap size to {0}
WLSDPLY-08308=Unable to parse the {0} argument value {1} as a size

# wlsdeploy/aliases/aliases.py
WLSDPLY-08400={0} model folder has no attributes in the category module file
WLSDPLY-08401={0} is not a model attribute name in the specified model folders location {1}
WLSDPLY-08402=Unable to decryption model_attribute_name {0} in location {1}
WLSDPLY-08403=Folder {0} in folder {1} is supported in WebLogic version {2}
WLSDPLY-08404=Folder {0} in folder {1} is not supported in any WebLogic version
WLSDPLY-08405=Unable to determine if attribute {0} in folder {1} is supported in WebLogic version {2} due to \
  an unexpected validation code: {3}
WLSDPLY-08406={0} WLST attribute name is not associated with a model attribute name in the {1} folder
WLSDPLY-08407=Attribute {0} in folder {1} is supported in WebLogic version {2}
WLSDPLY-08408=Attribute {0} in folder {1} is not supported in WebLogic version {2}
WLSDPLY-08409=Access for model attribute {0} in folder {1} is read-only or read-only-discover in WLST {2} mode
WLSDPLY-08410={0} model folder at location {1} is not supported for WLST {2} mode WebLogic version {3}
WLSDPLY-08411=Access for wlst attribute {0} in folder {1} is read-only in WLST {2} mode
WLSDPLY-08412=Folder {0} in folder {1} is not supported in WebLogic version {2} and {3} mode but is valid in {4} mode
WLSDPLY-08413=Model attribute {0} in folder {1} is not supported in WebLogic version {2} and {3} mode but is valid in {4} mode
WLSDPLY-08414=Model attribute {0} in folder {1} is not supported in any WebLogic version
WLSDPLY-08415=Model attribute {0} in folder {1} is not supported because the alias folder {2} has no attributes declared
WLSDPLY-08416=Failed to determine if model attribute {0} in folder {1} is valid due to an error: {2}
WLSDPLY-08417=Location {0} is supported in WebLogic version {1}

# oracle.weblogic.deploy.aliases.TypeUtils.java
WLSDPLY-08500=Unable to convert type due to an unknown type {0}
WLSDPLY-08501=Primitive class types are not supported: {0}
WLSDPLY-08502=Unable to convert {0} to class type {1}
WLSDPLY-08503=Unable to convert type {0} to a properties type
WLSDPLY-08504=Unable to convert type {0} to a PyDictionary type
WLSDPLY-08505=Unable to convert string {0} to a List since the delimiter is null
WLSDPLY-08506=Unable to add property {0} to a PyDictionary type
WLSDPLY-08507=Unable to convert type {0} to a PyObject type
WLSDPLY-08508=Unable to convert String value {0} to numeric type {0}

###############################################################################
#                     Deploy messages (9000 - 9999)                           #
###############################################################################
# deploy.py
WLSDPLY-09001=Please enter the WebLogic administrator username
WLSDPLY-09002=Failed to read the WebLogic administrator username input from the user: {0}
WLSDPLY-09003=Please enter the WebLogic administrator password
WLSDPLY-09004=Failed to read the WebLogic administrator password input from the user: {0}
WLSDPLY-09005=Connecting to domain at {0} with timeout value of {1} ...
WLSDPLY-09006=NOT USED
WLSDPLY-09007=Connected to domain at {0}
WLSDPLY-09008=Failed to save and activate resources deployment changes: {0}
WLSDPLY-09009={0} successfully updated the domain but disconnect failed to close the connection cleanly: {1}
WLSDPLY-09010=Reading domain from {0}...
WLSDPLY-09011={0} successfully updated the domain but failed to close the domain cleanly: {1}
WLSDPLY-09012=While handling an error, failed to stop the current edit session and disconnect: {0}
WLSDPLY-09013=While handling an error, failed to close the domain: {0}
WLSDPLY-09014={0} was unable to load the model from {1} due to a translation error: {2}
WLSDPLY-09015={0} deployment failed: {1}
WLSDPLY-09016=There are outstanding changes but -discard_current_edit has been specified, all changes have been \
  discarded before processing update.
WLSDPLY-09017=NOT USED
WLSDPLY-09018=Online update has been canceled because the argument -cancel_changes_if_restart_required is set and the update requires restart: {0}
WLSDPLY-09019=Acquiring online edit lock with acquire timeout value of {0}, release timeout value of {1}, and exclusive value of {2}
WLSDPLY-09020=The {0} tool has been deprecated with WebLogic Deploy Tooling release 4.0. \
  The direction moving forward will be to use the {1} tool in its place.

# wlsdeploy/tool/deploy/deployer_utils.py
WLSDPLY-09100=Existing object names are {0}
WLSDPLY-09101=Creating MBean type {1} with name {0}
WLSDPLY-09102=Domain has {0} outstanding activation tasks, deploy cannot proceed and will exit
WLSDPLY-09103=Domain has changes that have not been activated, deploy cannot proceed and will exit
WLSDPLY-09104=Domain has outstanding edit session {0}, deploy cannot proceed and will exit
WLSDPLY-09105=Failed to check outstanding deployment tasks and existing WLST edit sessions: {0}
WLSDPLY-09106=Shared library name {0} contained {1} @ signs when only zero or one are allowed
WLSDPLY-09107=Shared library name {0} contained {1} # signs when only zero or one are allowed
WLSDPLY-09108=Model attribute {0} at model location {1} with value {2} references a location inside \
  the archive file but the archive file was not provided
WLSDPLY-09109=Unable to delete {0} {1}, name does not exist
WLSDPLY-09110=Deleting {0} {1}
WLSDPLY-09111=Unable to determine the name of the item to be deleted for key: {0}
WLSDPLY-09112=Failed to discard current edit session: {0}
WLSDPLY-09113=Filenames contains unparseable characters {0}: {1}
WLSDPLY-09114=Removing target {0} from {1} {2}
WLSDPLY-09115=Creating MBean type {1} and base type {2} with name {0}

# wlsdeploy/tool/deploy/deployer.py
WLSDPLY-09200=Error setting attribute {0} for {1} {2}: {3}
WLSDPLY-09201=Failed to get existing WLST value for model attribute {0} at location {1} because the \
  attribute map did not contain the key {2}
WLSDPLY-09202=Set method {0} not implemented for attribute {1} in location {2}
WLSDPLY-09204=Model attribute {0} at model location {1} with value {2} references a location inside \
  the archive file {3} that does not exist
WLSDPLY-09205=Unable to locate the indicated {3} {0} at location {1}: {2}
WLSDPLY-09206=Server {0} ({1}) requires a restart
WLSDPLY-09207=Domain resource {0} ({1}) on server {2} ({3}) requires a restart
WLSDPLY-09208=Formatted restart line: {0}
WLSDPLY-09209=Model attribute {0} at location {1} specifies archive path {2}, and no archive file is specified
WLSDPLY-09210=Model attribute {0} at location {1} specifies deprecated archive path {2}, \
  which should be changed to {3}. The archive contents have been extracted and assigned to that path

# wlsdeploy/tool/deploy/application_deployer.py
# wlsdeploy/tool/deploy/application_offline_deployer.py
# wlsdeploy/tool/deploy/application_online_deployer.py
WLSDPLY-09300=No shared libraries found in {0} with name {1}
WLSDPLY-09301=Adding {0} {1} to {2} {3}
WLSDPLY-09302=The model definition for {0} {1} is invalid because the {2} attribute is missing or empty
WLSDPLY-09303=Unable to deploy {0} {1} because the archive file was not provided
WLSDPLY-09304=No applications found in {0} with name {1}
WLSDPLY-09305=Failed to compute parent from the specified location because the folder {0} was not found in \
  the model location {1}
WLSDPLY-09306=Failed to compute parent from the specified location because the name token {0} required for \
  folder {1} was missing from the location
WLSDPLY-09307=Failed to compute parent from the specified location because the folder {0} was not found in \
  the model folder {1} at the location {2}
WLSDPLY-09308=Unexpected top-level folder {0} in location passed to ApplicationDeployer
WLSDPLY-09309=Failed to compute hash value for file {0}: {1}
WLSDPLY-09310=Failed to get hash for file {0} because the entry did not point into the archive and \
  was not an absolute path
WLSDPLY-09311={0} has already been deployed, it will not be redeployed since the binary file has not changed
WLSDPLY-09312=Stopping application {0} for update
WLSDPLY-09313=Starting application {0}
WLSDPLY-09314=Undeploying {0} {1} for update
WLSDPLY-09315=Redeploying application {0} because a shared library referenced has been updated
WLSDPLY-09316=Deploying {0} {1}
WLSDPLY-09317={0} {1} cannot be deployed because the {2} attribute is not specified
WLSDPLY-09318={0} {1} Source Path {2} does not exist
WLSDPLY-09319={0} {1} specified Plan Path {2} that does not exist
WLSDPLY-09320=Deploying {0} {1} with arguments {2}
WLSDPLY-09321=Invalid Manifest found in processing shared library {0} at {1}: Extension-Name attribute \
  specified with no value: {2}
WLSDPLY-09322=Invalid Manifest found in processing shared library {0} at {1}: Implementation-Version attribute \
  specified with no value: {2}
WLSDPLY-09323=Invalid Manifest found in processing shared library {0} at {1}: Specification-Version attribute \
  specified with no value: {2}
WLSDPLY-09324=Shared library {0} name has been updated to {1} to match the \
  implementation version in the MANIFEST.MF file
WLSDPLY-09325=Failed to compute name for shared library {0} from archive at {1}: {2}
WLSDPLY-09326=Deployment order is {0}
WLSDPLY-09327=Failed to stop application {0}: {1}
WLSDPLY-09328=Application {0} name has been updated to {1} to match the application version in the MANIFEST.MF file
WLSDPLY-09329=Failed to compute name for application {0} from archive at {1}: {2}
WLSDPLY-09330={0} {1} path to extract {2} not found in any archive
WLSDPLY-09331=Library {0} not found, found similar names {1}.  For deleting library, specify the exact name
WLSDPLY-09332=Application {0} not found, found similar names {1}.  For deleting application, specify the exact name
WLSDPLY-09333=Library {0} not found. Please specify a valid library for deletion
WLSDPLY-09334=Application {0} not found. Please specify a valid application for deletion
WLSDPLY-09335=Undeploying {0} {1} from targets: {2}
WLSDPLY-09336=Redeployed application {0} because the old and the new binary have the same path.
WLSDPLY-09337=Removing {0} from model deployment because it is started with a delete notation. It will be undeployed.
WLSDPLY-09338=Removing {0} from model deployment because the running application's targets are a superset of \
  the targets in the model.
WLSDPLY-09339=Removing {0} from model deployment because the running application's has no target and \
  also no targets in the model.
WLSDPLY-09340=Cannot create temporary directory for uploading resources for remote deployment; {0}
WLSDPLY-09341=Cannot deploy {0} {1}, SourcePath {2} with '-remote' option because it is in exploded format
WLSDPLY-09345={0} deployment {1} has an effective plan path of {2} which does not start with {3}
WLSDPLY-09346=Structured application {0} SourcePath {1} into archive does not conform to the pattern "{2}/<app-name>/app/*"
WLSDPLY-09347=Model shared library {0} is missing the SourcePath attribute but no existing shared library has the \
  exact same name but one or more possible matches {1} were found.  Please update the model to either use the exact \
  name of shared library or add the SourcePath.
WLSDPLY-09348=Model application {0} is missing the SourcePath attribute but no existing application has the \
  exact same name but one or more possible matches {1} were found.  Please update the model to either use the exact \
  name of application or add the SourcePath.
WLSDPLY-09349=Cannot deploy structured application {0} with installation directory {1} with '-remote' option
WLSDPLY-09350={0} {1} cannot be deployed using the -remote options since the SourcePath {2} and combined PlanDir and PlanPath {3} are not both absolute paths
WLSDPLY-09351={0} {1} has attribute {2} with a relative path that is not referencing an archive file so the absolute path to the file is not well-defined.
WLSDPLY-09352=Structured application {0} plan file {1} does not exist.
WLSDPLY-09353=Structured application {0} plan file {1} is not in the archive so WDT is not going to move it and therefore, does not need to fix the config-root element.

# wlsdeploy/tool/deploy/common_resources_deployer.py
WLSDPLY-09400=ResourceGroup was specified in the test file but are not supported in WebLogic Server version {0}
WLSDPLY-09401=PartitionWorkManager was specified in the test file but are not supported in WebLogic Server version {0}
WLSDPLY-09402=Failed to create directory for FileStore {0} because the location {1} exists but is not a directory
WLSDPLY-09403=Created FileStore {0} directory {1}
WLSDPLY-09404=Failed to create directory for FileStore {0} at location {1}
WLSDPLY-09405={0} resources in the model are not configured in online mode
WLSDPLY-09406=Failed to move coherence cluster custom config file: {0}
WLSDPLY-09407=Found custom Coherence cluster configuration specifying location {0} that must be in directory {1} to be read by the server
WLSDPLY-09408=Creating directory {0} for custom Coherence cluster configuration file
WLSDPLY-09409=Copying custom Coherence cluster configuration file from {0} to the {1} directory
WLSDPLY-09410=Removing custom Coherence cluster configuration file {0} from exploded archive directory after copying it to the {1} directory
WLSDPLY-09411=Found relative model path to custom Coherence cluster config file {0} that is not an WDT archive path so assuming it is relative to the {1} directory
WLSDPLY-09412=Custom Coherence cluster config file model path {0} starts with the domain home target path {1} so skipping the copy operation
WLSDPLY-09413=Custom Coherence cluster config file model path {0} references a file {1} that does not exist
WLSDPLY-09414=Processing Coherence cluster {0} cache config {1}
WLSDPLY-09415=Importing cache configuration file {0} for Coherence cluster {1} cache config {2}
WLSDPLY-09416=Coherence cluster {0} cache config {1} has RuntimeCacheConfigurationUri value {2} so it does not require any additional processing
WLSDPLY-09417=Coherence cluster {0} cache config {1} has no RuntimeCacheConfigurationUri value so using CacheConfigurationFile value {2}
WLSDPLY-09418=Skipping Coherence cluster {0} cache config {1} because no cache configuration file path is provided
WLSDPLY-09419=Coherence cluster {0} cache config {1} CacheConfigurationFile path {2} is absolute so using it to set RuntimeCacheConfigurationUri value
WLSDPLY-09420=Coherence cluster {0} cache config {1} CacheConfigurationFile path {2} refers to an archive file path so setting RuntimeCacheConfigurationUri value to {3}
WLSDPLY-09421=Coherence cluster {0} cache config {1} CacheConfigurationFile path {2} is relative but does not refer to an archive file path so using it to set RuntimeCacheConfigurationUri value
WLSDPLY-09422=Failed to import cache configuration file {0} for Coherence cluster {1} cache config {2}: {3}
WLSDPLY-09423=Folder path {0} has attributes {1} so setting has_runtime_attribute to {2}
WLSDPLY-09424=Uploading custom Coherence cluster configuration file from {0} to the remote directory {1} using SSH
WLSDPLY-09425=Found custom Coherence cluster configuration specifying location {0} that must be in remote SSH server directory {1} to be read by the server

# wlsdeploy/tool/deploy/jms_resources_deployer.py
WLSDPLY-09500=Creating placeholder for Template {0}
WLSDPLY-09501=Skipping {0} for {1} {2}
WLSDPLY-09502=Creating placeholder for Quota {0}

# wlsdeploy/tool/deploy/log_helper.py
WLSDPLY-09600=Adding {0}
WLSDPLY-09601=Adding {0} to {1}
WLSDPLY-09602=Adding {0} to {1} {2}
WLSDPLY-09603=Updating {0} for {1}
WLSDPLY-09604=Updating {0} for {1} {2}
WLSDPLY-09605=Adding {0} {1}
WLSDPLY-09606=Adding {0} {1} to {2}
WLSDPLY-09607=Adding {0} {1} to {2} {3}
WLSDPLY-09608=Updating {0} {1}
WLSDPLY-09609=Updating {0} {1} in {2}
WLSDPLY-09610=Updating {0} {1} in {2} {3}

# wlsdeploy/tool/deploy/model_deployer.py
WLSDPLY-09650=Deployment failed due to WLST exception {0}

# wlsdeploy/tool/deploy/topology_updater.py
WLSDPLY-09700=Update Domain {0} domain level attributes
WLSDPLY-09701=In online WLST, unable to target resources from extension templates to {0}

# wlsdeploy/tool/deploy/applications_deployer.py
WLSDPLY-09800=Server restart is required so skipping the call to start application {0} since restarting the server should start it automatically

###############################################################################
#                     Extract messages (10000 - 10099)                        #
###############################################################################
# wlsdeploy/tool/util/targets/schema_helper.py
WLSDPLY-10010=Failed to load WKO domain resource schema {0}
WLSDPLY-10011=No {0} schema for WKO version {1}, available for version {2}

# model_crd_helper.py
WLSDPLY-10050=The folder {0} was not found in path {1} in schema {2}

###############################################################################
#                    model help messages (10100 - 10199)                      #
###############################################################################
# /model_help.py
WLSDPLY-10100=Only one of these arguments can be specified: {0}
WLSDPLY-10101=Unable to determine model section for folder {0}
WLSDPLY-10102=Recursive sub-folders only for {0}
WLSDPLY-10103=Sub-folders only for {0}
WLSDPLY-10104=Attributes only for {0}
WLSDPLY-10105=Attributes and sub-folders for {0}
WLSDPLY-10106=The {0} argument has been deprecated, model sample is the default format
WLSDPLY-10108={0} does not adhere to [<model_section>[:]][/<section_folder>]... pattern \
  for the path argument. For example: domainInfo, resources:, topology:/Server, \
  topology:/Server/ServerStart, /Server/ServerStart
WLSDPLY-10109={0} is not a recognized top level section name. The recognized top level section names are {1}
WLSDPLY-10110=Model section {0} has no folder {1} beneath it. Valid folders are: {2}
WLSDPLY-10111=Model folder {0} has no folder {1} beneath it. Valid folders are: {2}
WLSDPLY-10112={0} encountered an error: {1}
WLSDPLY-10113=Model section {0} is not valid for the specified target
WLSDPLY-10114=There are {0} options for this section:
WLSDPLY-10115=Model folder {0} has no option matching {1}
WLSDPLY-10116=Relative path '{0}' is not valid at current location '{1}'
WLSDPLY-10117=Syntax error: {0}
WLSDPLY-10118=Model Help running in interactive mode.  Type 'help' for help.
WLSDPLY-10119=Starting at location {0}
WLSDPLY-10120=Unknown command: {0}
WLSDPLY-10121=Bad Path: {0}
WLSDPLY-10122=Failed to change locations to {0}: {1}
WLSDPLY-10123=Failed to list location {0}: {1}
WLSDPLY-10124=Commands
WLSDPLY-10125=List contents of current location
WLSDPLY-10126=List contents of specified location
WLSDPLY-10127=Change to the top-level location
WLSDPLY-10128=Change to the specified location
WLSDPLY-10129=Show the history of visited locations
WLSDPLY-10130=Exit interactive mode and the tool
WLSDPLY-10131=Examples
WLSDPLY-10132=Relative path from the current location
WLSDPLY-10133=Absolute path to section and location, if specified
WLSDPLY-10134=Find the section that contains the specified folder
WLSDPLY-10135=Sections
WLSDPLY-10136=Examples
WLSDPLY-10137=Model section {0} has no element {1} beneath it. Valid folders are: {2}. Valid attributes are {3}.
WLSDPLY-10138=Failed to describe location {0}: {1}
WLSDPLY-10140=Show details for the specified attribute location

###############################################################################
#                    create messages (12000 - 14999)                          #
###############################################################################
# RCURunner.java/PostCreateScriptRunner.java/ValidationUtils.java
WLSDPLY-12000=NOT USED
WLSDPLY-12001={0} failed to drop the RCU schemas: {1}
WLSDPLY-12002={0} failed with exit code {1}, see the RCU stdout file at {2} for more information about what happened
WLSDPLY-12003={0} failed to create the RCU schemas: {1}
WLSDPLY-12004={0} failed to validate the {1} directory at {2}: {3}
WLSDPLY-12005={0} failed to validate the {1} argument since it was null or empty
WLSDPLY-12006={0} failed to validate the {1} argument since the list was null or empty
WLSDPLY-12007={0} failed to validate the {1} argument since the list contained one or more \
  elements that were null or empty
WLSDPLY-12008={0} failed to validate the {1} script at {2}: {3}
WLSDPLY-12009={0} failed to validate the {1} script at {2} because it was not executable
WLSDPLY-12010={0} failed to create the RCU schemas because the schemas with RCU prefix {1} already exists and RCU \
  drop schema was disabled. See the RCU stdout file at {2} for more information about what happened
WLSDPLY-12011={0} failed to validate the {1} value because it was either empty or null
WLSDPLY-12012=Lifecycle hook {0} execution of script file {1} failed with exit code {2}, see the script stdout file \
  at {3} for more information about what happened
WLSDPLY-12013={0} failed to run {1}: {2}

# creator.py
WLSDPLY-12100=Creating {0} with the name {1}
WLSDPLY-12101=Updating {0} with the name {1}
WLSDPLY-12102=Creating {0}
WLSDPLY-12104=Failed to get set method {0} for attribute {1} at model path {2}
WLSDPLY-12105=Unable to find set_method {0} for attribute {1} at model_path {2} in the MBean set method map
WLSDPLY-12106=No WLST attribute name for model attribute {0} at model path {1}
WLSDPLY-12107=No WLST attribute value for model attribute {0} with value {1} at model path {2}
WLSDPLY-12108=Skipping the model definition at {0}: {1}
WLSDPLY-12109=Creating named mbeans for subfolder {0} because location ({1}) supports multiple child MBeans: {2}
WLSDPLY-12110=Creating mbean for subfolder {0} because location ({1}) does not support multiple child MBeans: {2}
WLSDPLY-12111=Setting attributes and subfolders for model location path {0} from WLST path {1}
WLSDPLY-12112=Setting MBean attribute {0} at WLST path {1} based on model path {2}
WLSDPLY-12113=Setting attribute {0} at WLST path {1} based on model path {2}
WLSDPLY-12114=Setting MBean attribute {0} with model value {1} using set method {2}
WLSDPLY-12115=Setting attribute {0} to value {1}
WLSDPLY-12116=Creating named security provider mbeans for subfolder {0} because location ({1}) supports \
  multiple child MBeans using an artificial type subfolder: {2}
WLSDPLY-12117=While creating security {0} with name {1}, found {2} model type subfolders when exactly one was expected
WLSDPLY-12118=Creating {0} of type {1} with name {2} at location {3}
WLSDPLY-12119=Updating {0} of type {1} with name {2} at location {3}
WLSDPLY-12120=Unexpected artificial type folder found in location {0} while creating folder {1} for location {2}
WLSDPLY-12121=The attribute {0} in model location {1} has value {2} that references a file inside the \
  archive file {3} that does not exist
WLSDPLY-12122=The attribute {0} in model location {1} has value {2} that references a file inside the \
  archive file but the archive file was not provided
# The WLSDPLY-12123 resource is used for messages returned from aliases.is_version_valid_location()
WLSDPLY-12123={0}
WLSDPLY-12124=Updating {0} "{1}" ({2}) at location {3}
WLSDPLY-12125=Unable to load bean information for interface {0}
WLSDPLY-12126=Property descriptor {0}
WLSDPLY-12127=Updating attribute {0} to {1}
WLSDPLY-12128=No property descriptor found for attribute {0} at location {1}
WLSDPLY-12129=Skipping read-only attribute {0}
WLSDPLY-12130=The set method for attribute {0} has {1} arguments
WLSDPLY-12131=Unable to invoke method "{0}" with argument {1}: {2}
WLSDPLY-12132=Unrecognized data type {0}
WLSDPLY-12133=NOT USED
WLSDPLY-12134=Unable to remove "{0}" in target domain release {1}. The remove is required to properly configure \
  the Realm Provider Type {2}. Consult the WebLogic Deploy Tool documentation for further information: {3}
WLSDPLY-12135=Removing Security provider {0} with Provider type {1} at location {2}
WLSDPLY-12136=No default providers installed for {0} at {1}
WLSDPLY-12137=Update of security configuration adjudicators is not supported
WLSDPLY-12138=Security configuration adjudicator count is {0}
WLSDPLY-12139=Security configuration adjudicator name is {0}
WLSDPLY-12140=Security configuration adjudicator has {0} subtypes
WLSDPLY-12141=Security configuration adjudicator subtype is {0}
WLSDPLY-12142=Security configuration adjudicator has {0} attributes
WLSDPLY-12143=Setting subfolders, then attributes for model location path {0} from WLST path {1}
WLSDPLY-12144=Unable to create {0} security provider type {1}: {2}

# domain_creator.py
WLSDPLY-12200={0} did not find the required {1} section in the model file {2}
WLSDPLY-12201={0} does not currently support running RCU for WebLogic Server version {1}
WLSDPLY-12202=WLST offline provisioning of MT domains is broken in WebLogic Server version {0}
WLSDPLY-12203=Creating domain of type {0}
WLSDPLY-12204=Reading base template from file {0}
WLSDPLY-12205=Writing base domain {0} to directory {1}
WLSDPLY-12206=Closing templates for domain {0}
WLSDPLY-12207=Reading domain {0} from directory {1}
WLSDPLY-12208=Adding extension template file {0} to domain
WLSDPLY-12209=Updating domain {0}
WLSDPLY-12210=Selecting base template named {0}
WLSDPLY-12211=Selecting extension template named {0}
WLSDPLY-12212=Loading selected templates
WLSDPLY-12213=The model did not specify any domain libraries to install
WLSDPLY-12214=Domain libraries ({0}) specified in the model but the archive file name was not provided
WLSDPLY-12215=Installing domain library {0} from archive to lib directory of {1}
WLSDPLY-12216=The archive file was not provided so there are no classpath libraries to extract
WLSDPLY-12217=Installing {0} classpath library(ies) to domain home {1}
WLSDPLY-12218=The archive file {0} contains no classpath libraries to install
WLSDPLY-12219=Applying base domain configuration
WLSDPLY-12220=Unable to determine the JDBC driver class name for database type {0}
WLSDPLY-12221=Setting FMW infrastructure database JDBC URL to {0}
WLSDPLY-12222=Setting FMW service table schema username to {0}
WLSDPLY-12223=Getting the FMW infrastructure database defaults from the service table
WLSDPLY-12224=Targeting server group {0} to the dynamic cluster or server {1}
WLSDPLY-12225=Found {0}[{1}] in the model so setting domain option {1} to {2}
WLSDPLY-12226=Did not find {0}[{1}] in the model so setting domain option {1} to {2}
WLSDPLY-12227=Changing domain name from {0} to {1}
WLSDPLY-12228=The model does not define the required attribute {0} in the {1} section of the model
WLSDPLY-12229=Changing the administration server name from {0} to {1}
WLSDPLY-12230=Creating placeholder for Coherence cluster {0}
WLSDPLY-12231=Apply Domain {0} domain level attributes
WLSDPLY-12232=Unable to configure the SecurityConfiguration in domain release {0} using weblogic-deploy {1}
WLSDPLY-12233=Target JRF deployments and resources to {0} {1}
WLSDPLY-12234=Unable to copy domain library {0} to directory {1}
WLSDPLY-12235=Installing domain library {0} to lib directory of {1}
WLSDPLY-12236=Target the JRF resources to the clusters with dynamic servers {0}
WLSDPLY-12237=Target the resources for server groups {0} to cluster {1} with dynamic server members
WLSDPLY-12238=Unable to target non-JRF template server groups for domain type {0} to dynamic cluster(s).
WLSDPLY-12239=Found server groups {0} for cluster {1}
WLSDPLY-12240=Server group targeting limits {0} found in model
WLSDPLY-12241=The model did not specify any domain scripts to install
WLSDPLY-12242=The assignment of servers to server groups map is {0}
WLSDPLY-12243=Server group list found for {0} in domainInfo: {1}
WLSDPLY-12244=Targeting JRF resources to a dynamic cluster(s), {0}, for a Restricted JRF domain type is not valid \
  when updating in online mode
WLSDPLY-12245=Selecting custom extension template named {0}
WLSDPLY-12246=Adding custom extension template file {0} to domain
WLSDPLY-12247=WebLogic does not support targeting resources to dynamic servers. JRF product related resources \
  will be targeted to the dynamic cluster using the applyJRF function.
WLSDPLY-12248=The server group(s) {0} will not be targeted to the Admin server or a configured manage server
WLSDPLY-12249=Domain typedef has no RCU schema dependencies, skipping database configuration
WLSDPLY-12250=Domain bin ({0}) specified in the model but the archive file name was not provided
WLSDPLY-12251=Installing domain script {0} from archive to bin directory of {1}
WLSDPLY-12252=Copying domain script {0} to bin directory of {1}
WLSDPLY-12253=Unable to copy domain user script {0} to directory {1}
WLSDPLY-12254=WLST provisioning of MT domains is not supported in WebLogic version {0}
WLSDPLY-12255=Targeting server group {0} to dynamic cluster {1}
WLSDPLY-12256=Attempting to target dynamic cluster {0} to multiple server groups {1}. Versions of \
  WebLogic Server prior to 12.2.1.4 do not support targeting more than one server group to a dynamic cluster.
WLSDPLY-12257=No server group found for dynamic cluster {0}. Versions of WebLogic Server prior to 12.2.1.4 \
  do not support targeting more than one server group to a dynamic cluster. Server group not defined in domain typedef
WLSDPLY-12258=RCU {0} file {1} is invalid: {2}
WLSDPLY-12259=Error creating directory {0} to extract RCU {1} file {2}
WLSDPLY-12560=Dynamic cluster {0} has size of {1}
WLSDPLY-12561=Dynamic cluster {0} set to size of {1}
WLSDPLY-12562=Unable to compute the database connection string from tnsnames.ora because the tnsnames.ora file could not be found.
WLSDPLY-12563=Unable to retrieve database connection info, please make sure the RCUDbInfo.tns.alias - {0} specified \
  exists in the tnsnames.ora file in the ATP wallet.
WLSDPLY-12564=Unable to retrieve database connection string, please make sure it is specified in \
  RCUDbInfo.rcu_db_conn_string field or by using the RCUDbInfo.oracle.net.tns_admin and RCUDbInfo.tns_alias fields to \
  point to the tnsnames.ora file location and tns alias entry to use.
WLSDPLY-12565=The archive file was not provided so there are no custom files to extract
WLSDPLY-12566=Installing {0} user custom files to domain home {1}
WLSDPLY-12567=The archive file {0} contains no user custom files to install
WLSDPLY-12568=Creating empty folder {0}. Folder contains no attributes or sub-folders.
WLSDPLY-12569=Setting the topology profile to {0}
WLSDPLY-12570=Unable to retrieve database connection info: {0}
WLSDPLY-12571=Error in setting up ATP connection string: {0}
WLSDPLY-12572=Failed to create domain because RCUDbinfo is missing rcu_db_conn_string
WLSDPLY-12573=Invalid databaseType specified in RCUDbInfo: {0}.  It must be 'SSL' or 'ATP'
WLSDPLY-12574=Path {0} specified for JDBC driver property {1} does not exist.  Please check your model's RCUDbInfo section.
WLSDPLY-12575=Setting rcu datasource {0} driver params - url: {1}. schema: {2}. properties: {3}.
WLSDPLY-12576=Post Create Domain Script {0} was run successfully
WLSDPLY-12577=Post Create RCU Schemas Script {0} was run successfully
WLSDPLY-12578=Setting RCU DataSource {0} for database type {1} JDBC driver class name to {2}

# domain_typedef.py
WLSDPLY-12300={0} got the domain type {1} but the domain type definition file {2} was not valid: {3}
WLSDPLY-12301={0} failed to load the definition for domain type {1} from {2} due to a parsing error: {3}
WLSDPLY-12302=Domain typedef class not properly initialized with the model context
WLSDPLY-12303=Domain type {0} type definition in file {1} contains type definition {2} that does not \
  define the required baseTemplate element
WLSDPLY-12304=Domain type {0} type definition in file {1} did not contain the required versions mapping section
WLSDPLY-12305=Domain type {0} type definition in file {1} did not contain the required definitions mapping section
WLSDPLY-12306=Domain type {0} type definition in file {1} did not contains a definition for mapped version name {2}
WLSDPLY-12307=Domain type {0} type definition in file {1} contains an empty versions mapping section
WLSDPLY-12308=Domain type {0} type definition in file {1} contained version {2} which most closely \
  matches WebLogic version {3}
WLSDPLY-12309=Domain type {0} type definition in file {1} did not contain a version that matched WebLogic version {2}
WLSDPLY-12310=Version {0} returned from the domain home
WLSDPLY-12311=Targeting type "{0}" in type definition file {1} is not allowed for WebLogic version {2}
WLSDPLY-12312=Targeting type "{0}" in type definition file {1} is not valid
WLSDPLY-12313=Domain type {0} is not supported for WebLogic version {1}
WLSDPLY-12314=Topology profile "{0}" in type definition file {1} is not allowed for WebLogic version {2}
WLSDPLY-12315=Topology profile "{0}" in type definition file {1} is not a known topology profile value
WLSDPLY-12316=Unknown key "{0}" in the system-elements section of the type definition file {1}
WLSDPLY-12317=Found both discover-filters and system-elements sections in the type definition file {0} so ignoring the deprecated system-elements section
WLSDPLY-12318=The type definition file {0} contains a deprecated system-elements section that should be updated to the new discover-filters format
WLSDPLY-12319=Domain type {0} type definition file {1} version {2} contains a postCreateDomainScript section but no {3} element was provided so no post-create-domain script will be executed
WLSDPLY-12320=Domain type {0} type definition file {1} version {2} contains a postCreateDomainScript section
WLSDPLY-12321=Domain type {0} type definition file {1} version {2} does not contain a postCreateDomainScript section
WLSDPLY-12322=Domain type {0} type definition file {1} version {2} contains a postCreateDomainScript section with a {3} element set to {4} that was translated to {5}
WLSDPLY-12323=Post Create RCU Schemas Lifecycle Hook Script
WLSDPLY-12324=Post Create Domain Lifecycle Hook Script
WLSDPLY-12325=Domain type {0} type definition file {1} version {2} contains a postCreateRcuSchemasScript section but no {3} element was provided so no post-create-rcu-schemas script will be executed
WLSDPLY-12326=Domain type {0} type definition file {1} version {2} contains both a postCreateRcuSchemasScript and a non-empty rcuSchemas section
WLSDPLY-12327=Domain type {0} type definition file {1} version {2} contains a postCreateRcuSchemasScript but it has no rcuSchemas so the postCreateRcuSchemasScript will be ignored
WLSDPLY-12328=Domain type {0} type definition file {1} version {2} does not contain a postCreateRcuSchemasScript section
WLSDPLY-12329=Domain type {0} type definition file {1} version {2} contains a postCreateRcuSchemasScript section with a {3} element set to {4} that was translated to {5}
<<<<<<< HEAD
=======
WLSDPLY-12330=Domain type {0} type definition file {1} version {2} contains a discoverExcludedLocationsBinariesToArchive section with {3} entries
WLSDPLY-12331=Domain type {0} type definition file {1} version {2} does not contains any discoverExcludedLocationsBinariesToArchive entries

>>>>>>> 33f66819

# opss_helper.py
WLSDPLY-12350=Initializing OPSS credentials for target store "{0}"

# create.py
WLSDPLY-12400={0} got the JAVA_HOME {1} from the environment variable but it was not a valid location: {2}
# number gap to fill
WLSDPLY-12402={0} was called with the {1} command-line switch but the specified domain type {2} defines \
  no RCU schemas so RCU will not be run
WLSDPLY-12403=<EMPTY>
WLSDPLY-12404=<EMPTY>
WLSDPLY-12405=<EMPTY>
WLSDPLY-12406=<EMPTY>
WLSDPLY-12407=<EMPTY>
WLSDPLY-12408=Domain type {0} definition has RCU schemas defined so the {1}, {2}, {3}, and {4} model attributes are required
WLSDPLY-12409={0} failed to create the domain: {1}
WLSDPLY-12410={0} failed to deploy the resources and applications to the domain: {1}
WLSDPLY-12411=The model file specified ATP database info without oracle.net.tns_admin directory but the archive does \
  not have wallet included
WLSDPLY-12412=The model file specified ATP database info without oracle.net.tns_admin directory and there is no \
  archive specified
WLSDPLY-12413=The model file specified RCUDbInfo section but key {0} is None or missing. Required keys are {1}
WLSDPLY-12414=Domain type {0} definition has RCU schemas defined so the {1} model attribute is required
WLSDPLY-12415=Domain type {0} definition has RCU schemas defined and the {1} argument was specified so the {2} model attribute is required
WLSDPLY-12416=The model file specified RCUDbInfo section but key {0} is None or missing.

# wlsroles_helper.py
WLSDPLY-12500=The WebLogic role mapper will be updated with the roles: {0}
WLSDPLY-12501=The role {0} has no specified expression value and will be ignored
WLSDPLY-12502=The role {0} is not a WebLogic global role and will use the expression as specified
WLSDPLY-12503=The role {0} specifies an invalid update mode and will use the default replace mode
WLSDPLY-12504=The processing of WebLogic roles from the model is not supported with WebLogic Server version {0}
WLSDPLY-12505={0} domain creation precheck failed. {1}: {2}
WLSDPLY-12506={0} domain creation precheck failed. {1}

# wlspolicies_helper.py
WLSDPLY-12600=The policy {0} is invalid because the required {1} attribute is either missing or empty
WLSDPLY-12601=The policy {0} is invalid because the {1} attribute value {2} matches built-in policy {1} field value with a policy of {3}
WLSDPLY-12602=The policy {0} is invalid because the {1} attribute value {2} matches the {1} field value of model policy {3}
WLSDPLY-12603=Unable to add WebLogic Policies from the model to the domain because it is only supported with \
  WebLogic Server version {0} and above but WebLogic Server version {1} was found

###############################################################################
#                   YAML/JSON messages (18000 - 18999)                        #
###############################################################################
WLSDPLY-18000=Detected boolean field {0} had unexpected value {1} so it will be set to false
WLSDPLY-18001=Detected boolean field {0} had an empty value so it will be set to false
WLSDPLY-18002=Detected integer field {0} value {1} that could not be parsed to an integer so it will be set to 0: {2}
WLSDPLY-18003=Detected integer field {0} had an empty value so it will be set to 0
WLSDPLY-18004=Detected float field {0} value {1} that could not be parsed to a floating point number \
  so it will be set to 0: {2}
WLSDPLY-18005=Detected float field {0} had an empty value so it will be set to 0
WLSDPLY-18006=Field {0} value had unexpected type: class name is {1}
WLSDPLY-18007=Failed to parse {0} file {1}: {2}
WLSDPLY-18008=Failed to create YAML translator for YAML file {0}: {1}
WLSDPLY-18009=File {0} does not appear to be a valid file for YAML output: {1}
WLSDPLY-18010=Unable to open file {0} for writing: {1}
WLSDPLY-18011=An error occurred while trying to write file {0}: {1}
WLSDPLY-18012=An error occurred while closing the YAML file output stream...continuing: {0}
WLSDPLY-18013=Expecting a scalar value for field {0} but found a {1} type instead.  Arrays of complex \
  types not implemented so setting to None.
WLSDPLY-18014=Failed to create JSON translator for JSON file {0}: {1}
WLSDPLY-18015=File {0} does not appear to be a valid file for JSON output: {1}
WLSDPLY-18016=An error occurred while closing the JSON file output stream...continuing: {0}
WLSDPLY-18017=The {0} parser encountered {1} error(s) while parsing {2}


# oracle.weblogic.deploy.util.ParsingErrorListener.java
WLSDPLY-18018=Parse error for file {0} at line {1} position {2}: {3}
WLSDPLY-18019=Parser reported ambiguous decision {0} from alternatives {1} while parsing "{2}" from file {3}
WLSDPLY-18020=Parser reported attempting full context decision {0} on input "{1}" while parsing file {2}
WLSDPLY-18021=Parser reported context sensitivity decision {0} on input "{1}" while parsing file {2}

WLSDPLY-18022=An error occurred while closing the json input stream for json file {0}...continuing: {1}
WLSDPLY-18023=An error occurred while closing the yaml input stream for yaml file {0}...continuing: {1}
WLSDPLY-18024=Detected integer value {0} that could not be parsed to an integer so it will be set to 0: {1}
WLSDPLY-18025=Detected float value {0} that could not be parsed to a floating point number so it will be set to 0: {1}
WLSDPLY-18026=Detected number field with an empty value so it will be set to 0
WLSDPLY-18027=Element {0} has an unknown value type {1} so its value will be set to None
WLSDPLY-18028=Unable to parse the model file because it contains a duplicate category entry {0}

# New Snakeyaml parser messages
WLSDPLY-18100=Failed to parse file {0}: {1}
WLSDPLY-18101=An error occurred while parsing file {0} because the file contains {1} documents when only 1 is supported
WLSDPLY-18102=An error occurred while parsing file {0} because the parser returned a scalar value of an unexpected type: {1}
WLSDPLY-18103=An error occurred while parsing file {0} because the parser returned a top-level object that is not a map: {1}
WLSDPLY-18104=An error occurred while parsing file {0} because the parser returned a top-level object that was null
WLSDPLY-18105=An error occurred while parsing file {0} because the parser encountered an unexpected condition where it was asked to translate a null map object
WLSDPLY-18106=An error occurred while parsing file {0} because the parser encountered an unexpected condition where it was asked to translate a null list object
WLSDPLY-18107=An error occurred while writing the YAML output file {0}: {1}
WLSDPLY-18108=An error occurred while creating the input stream for YAML input file {0}: {1}
WLSDPLY-18109=An error occurred while creating the output writer for YAML output file {0}: {1}
WLSDPLY-18110=An error occurred while closing the yaml output writer for yaml file {0}...continuing: {1}
WLSDPLY-18111=The YAML parser received an invalid value "{0}" for the maximum file size so ignoring the value...

# New PythonToJava type conversion code
WLSDPLY-18200=An error occurred because the top-level type to be converted was not a Python dictionary
WLSDPLY-18201=An error occurred during Python to Java type conversion because an unknown Python type was encountered: {0}

###############################################################################
#                  Tool Util Messages (19000 - 19999)                         #
###############################################################################
# wlsdeploy/aliases/aliases.py (continued)
WLSDPLY-19000=Failed to get model subfolders for location ({0}): {1}
WLSDPLY-19001=Failed to get name token for location ({0}): {1}
WLSDPLY-19002=Failed to get model folder path for location ({0}): {1}
WLSDPLY-19003=Failed to get the WLST attributes path for location ({0}): {1}
WLSDPLY-19004=Failed to get the WLST subfolders path for location ({0}): {1}
WLSDPLY-19005=Failed to get the WLST list path for location ({0}): {1}
WLSDPLY-19006=Failed to get the WLST create path for location ({0}): {1}
WLSDPLY-19007=Failed to get the flattened folder WLST create path for location ({0}): {1}
WLSDPLY-19008=Failed to determine if the location ({0}) supports multiple child MBeans: {1}
WLSDPLY-19009=Failed to get the WLST MBean name for location ({0}): {1}
WLSDPLY-19010=Failed to get the WLST MBean type for location ({0}): {1}
WLSDPLY-19011=Failed to determine if the location ({0}) contains a flattened folder: {1}
WLSDPLY-19012=Failed to get the WLST MBean name for the flattened folder for location ({0}): {1}
WLSDPLY-19013=Failed to get the WLST MBean type for the flattened folder for location ({0}): {1}
WLSDPLY-19014=Failed to get the WLST attribute name and value for model attribute {0} and \
  value {1} at location ({2}): {3}
WLSDPLY-19015=Failed to get the WLST attribute name for model attribute {0} at location ({1}): {2}
WLSDPLY-19016=Failed to get the model attributes names that are passwords for location ({0}): {1}
WLSDPLY-19017=Failed to get the model attribute names that require using an MBean value to set in \
  WLST at location ({0}): {1}
WLSDPLY-19018=Failed to determine if the model folder name {0} at location ({1}) is valid: {2}
WLSDPLY-19019=Failed to get the model attribute names and types at location ({0}): {1}
WLSDPLY-19020=Failed to get the model attribute list that require a GET instead of LSA for model folder ({0}) \
  at location ({1}): {2}
WLSDPLY-19021=Failed to determine if the singleton model folder ({0}) at location ({1}) requires name related \
  special handling: {2}
WLSDPLY-19022=Failed to get the model name for wlst name ({0}) at location ({1}): {2}
WLSDPLY-19023=Failed to get the model restart required attribute names at location ({0}): {1}
WLSDPLY-19024=Failed to determine if the location ({0}) requires artificial type subfolder handling of MBeans: {1}
WLSDPLY-19025=Failed to determine if the location ({0}) supports only a single MBean instance \
  of the parent node type: {1}
WLSDPLY-19026=Failed to determine if the location ({0}) is an artificial type folder: {1}
WLSDPLY-19027=Failed to get the model merge required attribute names at location ({0}): {1}
WLSDPLY-19028=Failed to convert the wlst attribute name and value for the model at location ({0}): {1}
WLSDPLY-19029=Failed to get the model attribute names at location ({0}): {1}
WLSDPLY-19030=Failed to get the model attribute list that use path tokens for model folder ({0}) \
  at location ({1}): {2}
WLSDPLY-19031=Failed to determine if the model attribute name {0} at location ({1}) is valid: {2}
WLSDPLY-19032=Failed to get the default value for model attribute {0} at location ({1}): {2}
WLSDPLY-19033=Failed to determine if location ({0}) is valid for this version of WebLogic Server
WLSDPLY-19034=Failed to get the model attribute list that require a special processing via a method for model \
  folder ({0}) at location ({1}): {2}
WLSDPLY-19035=Failed to determine if the location ({0}) allows custom folder types: {1}
WLSDPLY-19036=Failed to determine if the location ({0}) is a security provider: {1}
WLSDPLY-19037=Failed to decrypt password: {0}
WLSDPLY-19038=List of attribute names to ignore for all MBeans {0}
WLSDPLY-19039=Failed to convert the wlst attribute name to the model name at location ({0}): {1}
WLSDPLY-19040=Failed to determine if the model attributes {0} is a password for location ({0}): {1}
WLSDPLY-19041=Failed to get the flattened folder information for location ({0}): {1}
WLSDPLY-19042=Failed to get the preferred model type for attribute {0} at location {1}: {2}
WLSDPLY-19043=Failed to get the read type for attribute {0} at location {1}: {2}
WLSDPLY-19044=Failed to get the ordering of subfolders at parent location {0}: {1}
WLSDPLY-19045=Failed to get the derived default value for attribute {0} at location {1}: {2}
WLSDPLY-19046=Failed to get the model attribute list that have ACCESS type ROD ({0}) \
  at location ({1}): {2}
WLSDPLY-19047=Discovering domain in production mode
WLSDPLY-19048=Discovering domain in secure mode
WLSDPLY-19049=Failed to get the secret suffix value for attribute {0} at location {1}: {2}
WLSDPLY-19050=Failed to get the secret key for attribute {0} at location {1}: {2}
WLSDPLY-19051=Aliases being loaded using the local WebLogic version due to tool property use.server.version.for.online.operations being set to false
WLSDPLY-19052=Aliases loaded using WebLogic version {0} and WLST {1} mode

# wlsdeploy/tool/util/attribute_setter.py
WLSDPLY-19200=No target found with name {0}
WLSDPLY-19201=Unable to locate destination {0} in JMS System Resource {1}
WLSDPLY-19202={0} {1} not found in domain or resource group
WLSDPLY-19203=Unable to locate SAF destination {0} in JMS System Resource {1}
WLSDPLY-19204=Found {0} {1} in {2} {3}
WLSDPLY-19205=Unable to find folder {0} in location {1}
WLSDPLY-19206=Unable to locate partition work manager {0} for partition {1}
WLSDPLY-19207=Unable to locate resource manager {0} for partition {1}
WLSDPLY-19208=Unable to locate log filter {0} for log at location {1}
WLSDPLY-19209=Unable to import custom Coherence cluster configuration file {0} for Coherence cluster {1}: {2} 
WLSDPLY-19210={0} {1} not found in location {2}
WLSDPLY-19211=Setting attribute {0} with model value {1} to value {2} in location {3}
WLSDPLY-19212=Importing custom Coherence cluster configuration file {0} for Coherence cluster {1}
WLSDPLY-19213=Custom Coherence cluster configuration file {0} for Coherence cluster {1} imported as {2}

# wlsdeploy/tool/util/archive_helper.py
WLSDPLY-19300=Failed to open archive file {0}: {1}
WLSDPLY-19301=Unable to determine if a model file was contained in archive file {0}: {1}
WLSDPLY-19302=Unable to determine if file {0} was contained in archive file {1}: {2}
WLSDPLY-19303=Unable to extract {0} from archive file {1}: {2}
WLSDPLY-19304=Unable to compute hash for entry {0} in archive file {1}: {2}
WLSDPLY-19305=Failed to extract domain library {0} because it does not exist in archive file {1}
WLSDPLY-19306=Unable to extract domain library {0} from archive file {1}: {2}
WLSDPLY-19307=Unable to extract classpath libraries from archive file {0} to domain directory {1}: {2}
WLSDPLY-19308=Failed to extract script to domain bin {0} because it does not exist in archive file {1}
WLSDPLY-19309=Unable to extract from domain bin {0} from archive file {1}: {2}
WLSDPLY-19310=Unable to extract user custom files from archive file {0} to domain directory {1}: {2}
WLSDPLY-19311=Unable to remove domain bin scripts from archive file{0}: {1}
WLSDPLY-19312=Unable to copy file {0} to {1}: {2}
WLSDPLY-19313=Attribute {0} in model location {1} references path {2} specified in the model is not suitable for \
  remote domain update, the path cannot be deployed remotely.
WLSDPLY-19314=The size of the custom files extracted from the archive is {0} bytes, which is greater than the \
  configured limit of {1} bytes. This can slow down the initialization of remote managed servers.
WLSDPLY-19315=Extracting WebLogic Remote Console Extension file {0} to {1}
WLSDPLY-19316=Unable to extract WebLogic Remote Console Extension file {0} from archive file {1} to {2} because the directory does not exist and could not be created
WLSDPLY-19317=Unable to extract WebLogic Remote Console Extension file {0} from archive file {1}: {2}

# wlsdeploy/tool/util/topology_helper.py
WLSDPLY-19400=Creating placeholder for server template {0}
WLSDPLY-19401=Creating placeholder for JDBC resource {0}
WLSDPLY-19402=Creating placeholder for Server resource {0}
WLSDPLY-19403=Creating placeholder for {0} {1}
WLSDPLY-19404=Clearing targets for {0} placeholder {1}

# wlsdeploy/tool/util/variable_injector.py
WLSDPLY-19500=Model variable injector values loaded from location {0}
WLSDPLY-19501=Variable replacement using custom file list {0}
WLSDPLY-19502=Unable to read and parse model variables injector json file {0}: {1}
WLSDPLY-19506=Selecting only the entries from the specified mbean name list {0} for attribute {1} at location {2}
WLSDPLY-19507=Exception attempting to write to variables file {0} - discarding model changes with variable insertions: {1}
WLSDPLY-19508=Adding file {0} to injector file list for key {1}
WLSDPLY-19509=Unable to read and load values for property file {0}: {1}
WLSDPLY-19510=Injector file {0} not found
WLSDPLY-19511=Invalid Regular expression pattern {0}: {1}
WLSDPLY-19513=Variables were located and inserted in the model using injector file {0}
WLSDPLY-19514=Located mbean {0} in the model file
WLSDPLY-19515=Invalid mbean {0} found in injector directive {1} at location {2}
WLSDPLY-19516=MBean {0} not found in the model for injector directive {1} at location {2}
WLSDPLY-19517=Attribute {0} not found in the model for injector directive {1} at location {2}
WLSDPLY-19518=Variables were inserted into the model and written to the variables file {0}
WLSDPLY-19519=No variables were inserted into the model during variable replacement
WLSDPLY-19520=Variable injector file was found at location {0} but no variable properties file name was provided
WLSDPLY-19522=Variables property file name {0} was passed as an argument to the variable injector
WLSDPLY-19523=MBean {0} from injector path represents a named MBean folder at location {1}
WLSDPLY-19524=Segment {0} for attribute {1} not found in model value {2} at location {3}
WLSDPLY-19525=Variable {0} inserted into the model {1} for attribute {2} and value \
  {3} inserted into variable properties
WLSDPLY-19526=Variable {0} was already inserted into model for attribute {1} at location {2}
WLSDPLY-19527=Segment found in dictionary for attribute {0}; inserting variable replacement {1} into dictionary value
WLSDPLY-19528=Variable {0} was inserted into the model list for attribute {1} and value {2} has been inserted \
  into the variable file
WLSDPLY-19529=Variable {0} was inserted into the model string {1} for attribute {2} and value {3} has been \
  inserted into the variable file
WLSDPLY-19530=<EMPTY>
WLSDPLY-19531=Invalid location {0} for variable injection into attribute {1}: {2}
WLSDPLY-19532=No model variable injector file {0}
WLSDPLY-19533=Will inject variable replacement strings into model using directions found in file {0}
WLSDPLY-19534=Update existing variable file {0} with injected variables
WLSDPLY-19535=Create new variable file {0} for injected variables
WLSDPLY-19536=Append existing variable file {0} with injected variables
WLSDPLY-19537=Unable to load variables from existing file {0} and will overwrite the file: {1}
WLSDPLY-19538=Found name keyword {0} for mbean {1}
WLSDPLY-19539=Unable to locate and call mbean name keyword {0} method {1}: {2}. Will inject variables using \
  full mbean name list
WLSDPLY-19540=Attribute {0} not in the model at location {1} but the force attribute is present in the injector \
  entry so the attribute will be added to the model with the default value {2}
WLSDPLY-19541=Replacement variable value {0} cannot be formatted for the attribute {1} at location {2}: {3}
WLSDPLY-19542=Variable value has been set to {0} and replaces the model value {1} for attribute {2} at location {3}
WLSDPLY-19543=Split injector value into mbean list {0} and attribute {1}
WLSDPLY-19544=Clearing cache of existing variable properties
WLSDPLY-19545=Remove property with name {0} from the variable cache
WLSDPLY-19546=Folder name at location {0} shortened to {1}
WLSDPLY-19547=Unrecognized key {0} in injector configuration file {1}, valid keys are: {2}

# wlsdeploy/tool/variable_inject.py
WLSDPLY-19600=Use model variable injector file {0} from command line arguments
WLSDPLY-19602=Use variable file {0} from command line arguments
WLSDPLY-19603=Archive file {0} was provided but does not contain a model file
WLSDPLY-19604=Update model with injected variables
WLSDPLY-19605=
WLSDPLY-19606=Directory for {0} argument {1} does not exist

# wlsdeploy/tool/util/credential_injector.py
WLSDPLY-19650=Unused credential variables will not be filtered for target credentials method {0}
WLSDPLY-19651=Removing unused credential variable {0}

# wlsdeploy/tool/util/odl_deployer.py
WLSDPLY-19700=ODL configuration in online mode is not supported, skipping
WLSDPLY-19701=Unable to add handler {0} without specifying its class at location {1}
WLSDPLY-19702=Unable to add handler {0} at location {1}: {2}
WLSDPLY-19703=Unable to set {0} to "{1}" at location {2}: {3}
WLSDPLY-19704=Unable to add logger {0} at location {1}: {2}
WLSDPLY-19705=Unable to assign handler {0} to logger {1} at location {2}: {3}
WLSDPLY-19706=Unable to set property {0} to "{1}" at location {2}: {3}
WLSDPLY-19707=Unable to update ODL configuration for server {0}: {1}
WLSDPLY-19708=Applying {0} {1} to server {2}
WLSDPLY-19709=ODL configuration for non-JRF domains is not supported, skipping
WLSDPLY-19710=Unable to create logging configuration directory {0}

# Common tooling messages used by multiple tools
WLSDPLY-20000={0} encountered an unexpected validation error: {1}
WLSDPLY-20001={0} did not complete the operation because validation failed
WLSDPLY-20002=Enter the encryption passphrase used to encrypt the model passwords
WLSDPLY-20003=Failed to read the encryption passphrase input from the user: {0}
WLSDPLY-20004={0} variable substitution failed: {1}
WLSDPLY-20005={0} invoked with missing required argument: {1}
WLSDPLY-20006={0} requires the model file argument {1} to be an existing file: {2}
WLSDPLY-20007={0} failed to write encrypted variables to file {1}: {2}
WLSDPLY-20008={0} argument processing failed: {1}
WLSDPLY-20009={0} failed to load the model file {1}: {2}
WLSDPLY-20010={0} failed to extract the model file from the archive file {1}: {2}
WLSDPLY-20011=No WLST key for model attribute {0}
WLSDPLY-20012=No WLST value for model attribute {0} value {1}
WLSDPLY-20013=Updating {0}
WLSDPLY-20014={0} requires the archive file argument {1} to be an existing file: {2}
WLSDPLY-20015={0} requires a model file to run but the {1} argument was not provided
WLSDPLY-20016=No filters of type {0} found in filter configuration file {1}
WLSDPLY-20017=No filter configuration file {0}
WLSDPLY-20018=Error applying filter configuration: {0}
WLSDPLY-20019=Filter entry in {0} has neither ID or path
WLSDPLY-20020=Filter ID {0} is invalid
WLSDPLY-20021=Filter path {0} does not exist
WLSDPLY-20022=Error loading filter path {0}:  {1}
WLSDPLY-20023=Remote WebLogic version {0} extracted from "{1}"
WLSDPLY-20024={0} failed to persist the model to the archive file {1}: {2}
WLSDPLY-20025=For {0}, specify the {1} or {2} argument, but not both
WLSDPLY-20026={0} failed to find a model file in archive {1}, and {2} argument not specified
WLSDPLY-20027=Enter the OPSS wallet passphrase
WLSDPLY-20028=Failed to read the OPSS wallet passphrase input from the user: {0}
WLSDPLY-20029=Specified validation method to use was empty or null
WLSDPLY-20030=Specified validation method {0} is invalid, must be one of: {1}
WLSDPLY-20031={0} specified Variable File {1} is not a valid file: {2}
WLSDPLY-20032=No model specified so no validation performed
WLSDPLY-20033=Applying filter with name "{0}"
WLSDPLY-20034=Applying filter with ID "{0}"
WLSDPLY-20035={0} encountered an unexpected runtime exception.  Please file an issue on GitHub and attach the log file and stdout. Exception: {1}
WLSDPLY-20036={0} encountered an unexpected runtime exception.  Stacktrace: {1}
WLSDPLY-20037=Final filter ID {0} is invalid
WLSDPLY-20038=Error applying final filter configuration: {0}
WLSDPLY-20039=Remote WebLogic PSU version "{0}" extracted from "{1}"
WLSDPLY-20040=Remote WebLogic version is {0}
WLSDPLY-20041={0} invoked in online mode with an unused argument {1}, which has been ignored

# Messages for internal filters
WLSDPLY-20201=Unsupported attribute {0} at location {1} removed from model: {2}
WLSDPLY-20202=Changing {0} to false for {1} "{2}"
WLSDPLY-20203={0} entries "{1}" and "{2}" in {3} "{4}" have different {5} values: {6} and {7}
WLSDPLY-20204=Adding {0} "{1}" to dynamic cluster "{2}" for compatibility with {3} target
WLSDPLY-20205=The {0} value "{1}" is used by multiple dynamic clusters, which will cause deployment to fail
WLSDPLY-20206=Adding {0} value "{1}" to model for compatibility with {2} target
WLSDPLY-20207=Adding {0} "{1}" to model for compatibility with {2} target
WLSDPLY-20208=Removing {0} from {1} for domain home source type {2}

# Common messages used for tool exit and clean-up
WLSDPLY-21000={0} Messages:
WLSDPLY-21001=          {0} total : {1}
WLSDPLY-21002=Total: {0}
WLSDPLY-21003=Issue Log for {0} version {1} running WebLogic version {2} in {3} mode:
WLSDPLY-21004=Issue Log for {0} version {1} running WebLogic version {2} in {3} mode against server using WebLogic version {4}:

# RCUDbinfo

WLSDPLY-22000={0} has been deprecated and will be removed in a future release, please use {1} instead

# wlsdeploy/tool/util/saml2_security_helper.py

WLSDPLY-23000=Skipping deployment of SAML2 initialization file {0} because {1} is present in the domain
WLSDPLY-23001=Extracting SAML2 initialization file {0}
WLSDPLY-23002=Extracting SAML2 initialization metadata file {0}
WLSDPLY-23003=Unable to extract SAML2 initialization metadata file {0} specified in properties file {1}
WLSDPLY-23004=Metadata key {0} was not found in SAML2 initialization file {1}
WLSDPLY-23005=Adding SAML2 initialization file {0} to archive
WLSDPLY-23006=Adding SAML2 initialization metadata file {0} to archive
WLSDPLY-23007=SAML2 initialization metadata file {0} specified in properties file {1} was not found
WLSDPLY-23008=Found {0} unresolved variable token(s) in file {1}

####################################################################
#   Message number 30000 - 30999 Archive Helper                    #
####################################################################
WLSDPLY-30000=The -archive_file argument must have a non-empty file name
WLSDPLY-30001=The -archive_file {0} is not a file
WLSDPLY-30002=The -archive_file {0} does not exist
WLSDPLY-30003=The -archive_file argument's parent directory {0} does not exist and could not be created
WLSDPLY-30004=Failed to list all entries in archive file {0}: {1}.
WLSDPLY-30005=Failed to list {0} entries with name {1} in archive file {2}: {3}.
WLSDPLY-30006=Failed to list all {0} entries in archive file {1}: {2}.
WLSDPLY-30007=Failed to list {0} entries in {1} with name {2} in archive file {3}: {4}.
WLSDPLY-30008=Failed to list all {0} entries in {1} in archive file {2}: {3}.
WLSDPLY-30009=The -source {0} location does not exist
WLSDPLY-30010=Failed to add {0} {1} to archive file {2}: {3}.
WLSDPLY-30011=Failed to add {0} {1} with overwrite value {2} to archive file {3}: {4}.
WLSDPLY-30012=Failed to add server keystore {0} for server {1} to archive file {2}: {3}.
WLSDPLY-30013=Failed to add server keystore {0} for server {1} with overwrite value {2} to archive file {3}: {4}.
WLSDPLY-30014=Failed to add Coherence config file {0} for cluster {1} to archive file {2}: {3}.
WLSDPLY-30015=Failed to add Coherence config file {0} for cluster {1} with overwrite value {2} to archive file {3}: {4}.
WLSDPLY-30016=Failed to add Coherence persistence directory type {0} for cluster {1} to archive file {2}: {3}.
WLSDPLY-30017=Failed to add Coherence persistence directory type {0} for cluster {1} with overwrite value {2} to archive file {3}: {4}.
WLSDPLY-30018=Failed to add JMS foreign server binding file {0} for JMS foreign server {1} to archive file {2}: {3}.
WLSDPLY-30019=Failed to add JMS foreign server binding file {0} for JMS foreign server {1} with overwrite value {2} to archive file {3}: {4}.
WLSDPLY-30020=Failed to add file store directory {0} to archive file {1}: {2}.
WLSDPLY-30021=Failed to add file store directory {0} with overwrite value {1} to archive file {2}: {3}.
WLSDPLY-30022=Failed to add {0} name {1} from {2} to archive file {3}: {4}.
WLSDPLY-30023=Failed to add {0} name {1} from {2} with overwrite value {3} to archive file {4}: {5}.
WLSDPLY-30024=Failed to add OPSS wallet from {0} to archive file {1}: {2}.
WLSDPLY-30025=Failed to add OPSS wallet from {0} with overwrite value {1} to archive file {2}: {3}.
WLSDPLY-30026=The archiveHelper remove {0} -name {1} command removed {2} entries from archive file {3}.
WLSDPLY-30027=Failed to remove {0} {1} from archive file {2}: {3}.
WLSDPLY-30028=Failed to remove {0} {1} with force value {2} from archive file {3}: {4}.
WLSDPLY-30029=The archiveHelper remove {0} -server_name {1} -name {2} command removed {3} entries from archive file {4}.
WLSDPLY-30030=Failed to remove server {0} keystore {1} from archive file {2}: {3}.
WLSDPLY-30031=Failed to remove server {0} keystore {1} with force value {2} from archive file {3}: {4}.
WLSDPLY-30032=The archiveHelper remove {0} -cluster_name {1} -name {2} command removed {3} entries from archive file {4}.
WLSDPLY-30033=Failed to remove Coherence cluster {0} config file {1} from archive file {2}: {3}.
WLSDPLY-30034=Failed to remove Coherence cluster {0} config file {1} with force value {2} from archive file {3}: {4}.
WLSDPLY-30035=Failed to remove Coherence cluster {0} persistence directory {1} from archive file {2}: {3}.
WLSDPLY-30036=Failed to remove Coherence cluster {0} persistence directory {1} with force value {2} from archive file {3}: {4}.
WLSDPLY-30037=The archiveHelper remove {0} -foreign_server_name {1} -name {2} command removed {3} entries from archive file {4}.
WLSDPLY-30038=Failed to remove JMS Foreign Server {0} bindings file {1} from archive file {2}: {3}.
WLSDPLY-30039=Failed to remove JMS Foreign Server {0} bindings file {1} with force value {2} from archive file {3}: {4}.
WLSDPLY-30040=The archiveHelper remove {0} command removed {1} entries from archive file {2}.
WLSDPLY-30041=Failed to remove {0} from archive file {1}: {2}.
WLSDPLY-30042=Failed to remove {0} with force value {1} from archive file {2}: {3}.
WLSDPLY-30043=The -target argument must have a non-empty directory name
WLSDPLY-30044=The -target argument {0} is not a directory
WLSDPLY-30045=The -target directory {0} does not exist and could not be created
WLSDPLY-30046=The archiveHelper extract {0} extracted {1} from archive file {2} to target directory {3}.
WLSDPLY-30047=Failed to extract {0} {1} from archive file {2} to target directory {3}: {4}.
WLSDPLY-30048=The archiveHelper extract {0} extracted {1} for cluster {2} from archive file {3} to target directory {4}.
WLSDPLY-30049=Failed to extract {0} {1} for cluster {2} from archive file {3} to target directory {4}: {5}.
WLSDPLY-30050=The archiveHelper extract {0} extracted {1} for JMS Foreign Server {2} from archive file {3} to target directory {4}.
WLSDPLY-30051=Failed to extract {0} {1} for JMS Foreign Server {2} from archive file {3} to target directory {4}: {5}.
WLSDPLY-30052=The archiveHelper extract {0} extracted {1} for server {2} from archive file {3} to target directory {4}.
WLSDPLY-30053=Failed to extract {0} {1} for server {2} from archive file {3} to target directory {4}: {5}.
WLSDPLY-30054=The archiveHelper extract {0} extracted the {1} wallet from archive file {2} to target directory {3}.
WLSDPLY-30055=Failed to extract the {0} wallet from archive file {1} to target directory {2}: {3}.
WLSDPLY-30056=The archiveHelper extract all extracted everything from archive file {0} to target directory {1}.
WLSDPLY-30057=Failed to extract everything from archive file {0} to target directory {1}: {2}.
WLSDPLY-30058=Failed to add the RCU wallet from {0} to archive file {1}: {2}.
WLSDPLY-30059=Failed to add the RCU wallet from {0} with overwrite value {1} to archive file {2}: {3}.
WLSDPLY-30060=The archiveHelper remove rcuWallet command removed {0} entries from archive file {1}.
WLSDPLY-30061=Failed to remove RCU database wallet from archive file {0}: {1}.
WLSDPLY-30062=Failed to remove RCU database wallet with force value {0} from archive file {1}: {2}.

# Overflow for cla_utils.py
# WLSDPLY-31000=

# ssh_context.py
WLSDPLY-32000=Please enter the SSH user's password
WLSDPLY-32001=Failed to read the SSH user's password input from the user: {0}
WLSDPLY-32002=Please enter the SSH private key passphrase
WLSDPLY-32003=Failed to read the SSH private key passphrase input from the user: {0}
WLSDPLY-32004=Failed to authenticate SSH user {0} with password: {1}
WLSDPLY-32005=Failed to authenticate SSH user {0} with public key: {1}
WLSDPLY-32006=Failed to load SSH private key {0}: {1}
WLSDPLY-32007=Skipping SSH initialization since -ssh_host argument was not found
WLSDPLY-32008=Failed to initialize SSH context: {0}
WLSDPLY-32009=Found multiple SSH user password arguments: {0}
WLSDPLY-32010=Found multiple SSH private key passphrase arguments: {0}
WLSDPLY-32011=Multiple authentication types arguments found: {0} and {1}
WLSDPLY-32012=Failed to download from remote server because the remote path was empty or null
WLSDPLY-32013=Failed to download from remote server because the remote path {0} does not appear to be an absolute path
WLSDPLY-32014=Failed to download {0} from remote server because the local path was empty or null
WLSDPLY-32015=Failed to download {0} from remote server to local path {1}: {2}
WLSDPLY-32016=Downloading {0} from remote server {1} to local path {2}
WLSDPLY-32017=Completed downloading {0} from remote server {1} to local path {2}
WLSDPLY-32018=Failed to upload to remote server because the remote path was empty or null
WLSDPLY-32019=Failed to upload to remote server because the remote path {0} does not appear to be an absolute path
WLSDPLY-32020=Failed to upload {0} to remote server because the local path was empty or null
WLSDPLY-32021=Failed to upload {0} to remote server path {1}: {2}
WLSDPLY-32022=Uploading {0} to remote server {1} path {2}
WLSDPLY-32023=Completed uploading {0} to remote server {1} path {2}
WLSDPLY-32024=Failed to get contents of directory path {0} with command "{1}" on remote SSH host {2}: {3}
WLSDPLY-32025=Failed to get contents of directory path on remote SSH host {0} because the path was empty
WLSDPLY-32026=Failed to determine the OS platform for the remote SSH host {0}: {1}
WLSDPLY-32027=Failed to determine the OS platform for the remote SSH host {0} due to an error: {1}
WLSDPLY-32028=Closing the SSH session failed: {0}
WLSDPLY-32029=Remote SSH host {0} is running windows
WLSDPLY-32030=Remote SSH host {0} is not running windows
WLSDPLY-32031=Failed to execute command "{0}" on remote SSH host {1} because executing the remote command failed
WLSDPLY-32032=Failed to execute command "{0}" on remote SSH host {1} because of an error: {2}
WLSDPLY-32033=Failed to remove path {0} with command "{1}" on remote SSH host {2}: {3}
WLSDPLY-32034=Failed to remove path from remote SSH host {0} because the path was empty
WLSDPLY-32035=Failed to create directory path {0} with command "{1}" on remote SSH host {2}: {3}
WLSDPLY-32036=Failed to create directory path on remote SSH host {0} because the path was empty
WLSDPLY-32037=SSH command {0} returned exit code {1} but had no error message: "{2}"
WLSDPLY-32038=Failed to SSH connect to host {0}: {1}
WLSDPLY-32039=The {0} and {1} arguments are mutually exclusive
WLSDPLY-32040=SSH requires using running the tool in online mode

# verify_ssh.py
WLSDPLY-32900=The -remote_test_file {0} argument was specified without the corresponding -local_output_dir argument.
WLSDPLY-32901=The -local_output_dir {0} argument was specified without the corresponding -remote_test_file argument.
WLSDPLY-32902=The -local_test_file {0} argument was specified without the corresponding -remote_output_dir argument.
WLSDPLY-32903=The -remote_output_dir {0} argument was specified without the corresponding -local_test_file argument.
WLSDPLY-32904={0} failed during SCP test: {1}
WLSDPLY-32905=Failed to initialize remote path helper because the path helper was null
WLSDPLY-32906=Failed to initialize remote path helper because the SSH context was null<|MERGE_RESOLUTION|>--- conflicted
+++ resolved
@@ -1767,12 +1767,8 @@
 WLSDPLY-12327=Domain type {0} type definition file {1} version {2} contains a postCreateRcuSchemasScript but it has no rcuSchemas so the postCreateRcuSchemasScript will be ignored
 WLSDPLY-12328=Domain type {0} type definition file {1} version {2} does not contain a postCreateRcuSchemasScript section
 WLSDPLY-12329=Domain type {0} type definition file {1} version {2} contains a postCreateRcuSchemasScript section with a {3} element set to {4} that was translated to {5}
-<<<<<<< HEAD
-=======
 WLSDPLY-12330=Domain type {0} type definition file {1} version {2} contains a discoverExcludedLocationsBinariesToArchive section with {3} entries
 WLSDPLY-12331=Domain type {0} type definition file {1} version {2} does not contains any discoverExcludedLocationsBinariesToArchive entries
-
->>>>>>> 33f66819
 
 # opss_helper.py
 WLSDPLY-12350=Initializing OPSS credentials for target store "{0}"
