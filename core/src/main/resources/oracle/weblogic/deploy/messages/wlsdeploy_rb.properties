# Copyright (c) 2017, 2023, Oracle and/or its affiliates.
# The Universal Permissive License (UPL), Version 1.0
#
#
####################################################################
#   Message number 00001 - 00999 WLST Helper                       #
####################################################################
WLSDPLY-00001=Entering cd({0}) method
WLSDPLY-00002=cd({0}) in {1} mode failed: {2}
WLSDPLY-00003=Exiting cd({0}) method with result {1}
WLSDPLY-00004=Entering get({0}) method
WLSDPLY-00005=get({0}) in {1} mode failed: {2}
WLSDPLY-00006=Exiting get({0}) method with result {1}
WLSDPLY-00007=Entering set({0}, {1}) at location {2}
WLSDPLY-00008=set({0}, {1}) in {2} mode failed : {3}
WLSDPLY-00009=Exiting set({0}, {1}) method
WLSDPLY-00010=Entering set_with_cmo({0}, {1})
WLSDPLY-00011=Computed set method name is {0}
WLSDPLY-00012=Unable to call {0}({1}) on the cmo in {2} mode because the cmo was None
WLSDPLY-00013=Failed to find the cmo method {0} in {1} mode: {2}
WLSDPLY-00014=Call to cmo.{0}({1}) in {2} mode failed: {3}
WLSDPLY-00015=Exiting set_with_cmo({0}, {1})
WLSDPLY-00016=Entering create({0}, {1}, {2}) method
WLSDPLY-00017=Unable to create({0}, {1}, {2}) in {3} mode at location {5} : {4}
WLSDPLY-00018=Exiting create({0}, {1}, {2}) method with result {3}
WLSDPLY-00019=Entering delete({0}, {1}) method
WLSDPLY-00020=Unable to delete({0}, {1}) in {2} mode : {3}
WLSDPLY-00021=Exiting delete({0}, {1}) method
WLSDPLY-00022=Failed to get FMW infrastructure database defaults from the service table : {0}
WLSDPLY-00023=Setting the server groups {0} on server {1} failed : {2}
WLSDPLY-00024=setOption({0}) in {1} mode failed : {2}
WLSDPLY-00025=Entering path_exists({0}) method
WLSDPLY-00026=Path {0} does not exist in the domain : {1}
WLSDPLY-00027=Exiting path_exists({0}) method with result {1}
WLSDPLY-00028=Entering _ls({0}, {1}, {2}) method
WLSDPLY-00029=ls({0}, returnType={1}, returnMap='true') in {2} mode failed: {3}
WLSDPLY-00030=Exiting _ls({0}, {1}, {2}) method with result {3}
WLSDPLY-00031=Path {0} does not represent a singleton MBean. {1} names returned for the MBean : {2}
WLSDPLY-00032=MBean name for location {0} is {1}
WLSDPLY-00033=Entering get_pwd() method
WLSDPLY-00034=pwd() in {0} mode failed : {1}
WLSDPLY-00035=Exiting get_pwd() method with result {0}
WLSDPLY-00036=updateCmo() at location {0} in mode {1} failed : {2}
WLSDPLY-00037=readTemplate({0}) failed : {1}
WLSDPLY-00038=addTemplate({0}) failed : {1}
WLSDPLY-00039=closeTemplate() failed : {0}
WLSDPLY-00040=selectTemplate({0}) failed : {1}
WLSDPLY-00041=loadTemplates() failed : {0}
WLSDPLY-00042=readDomain({0}) failed : {1}
WLSDPLY-00043=Unable to set the overwrite domain option to true while writing domain to {0} : {1}
WLSDPLY-00044=writeDomain({0}) failed : {1}
WLSDPLY-00045=updateDomain() failed : {0}
WLSDPLY-00046=closeDomain() failed : {0}
WLSDPLY-00047=connect({0}, <masked_password>, {1}, timeout={2}) in {3} mode failed : {4}
WLSDPLY-00048=disconnect() failed : {0}
WLSDPLY-00049=edit() failed : {0}
WLSDPLY-00050=startEdit() failed : {0}
WLSDPLY-00051=stopEdit() failed : {0}
WLSDPLY-00052=save() failed : {0}
WLSDPLY-00053=activate() failed : {0}
WLSDPLY-00054=Entering get_exiting_object_list({0}) method
WLSDPLY-00055=Exiting get_object_list_path({0}) method with result {1}
WLSDPLY-00056=startApplication({0}, {1}, {2}) failed: {3}
WLSDPLY-00057=stopApplication({0}, {1}, {2}) failed: {3}
WLSDPLY-00058=deployApplication({0}, {1}, {2} {3}) failed: {4}
WLSDPLY-00059=undeployApplication({0}, {1}, {2} {3}) failed: {4}
WLSDPLY-00060=redeployApplication({0}, {1}, {2} {3}) failed: {4}
WLSDPLY-00061=Getting configuration manager failed: {0}
WLSDPLY-00062=Getting active activation tasks failed: {0}
WLSDPLY-00063=Getting current editor failed: {0}
WLSDPLY-00064=Calling have unactivated tasks failed: {0}
WLSDPLY-00065=Failed to switch to the serverConfig MBean tree: {0}
WLSDPLY-00066=Failed to switch to the domainRuntime MBean tree: {0}
WLSDPLY-00067=Failed to switch to the custom MBean tree: {0}
WLSDPLY-00068=Failed to change directories back to the original location {0}: {1}
WLSDPLY-00069=undo() failed : {0}
WLSDPLY-00070=Unexpected exception: the cmo is not valid in online wlst
WLSDPLY-00071=applyJRF({0}, domainDir={1}, shouldUpdate={2}) failed: {3}
WLSDPLY-00072=WLST method {0} was not loaded in {1} mode when WLST was invoked
WLSDPLY-00073=Target JRF deployments and resources with applyJRF() to {0} in domain {1}
WLSDPLY-00074=Child folder {0} does not exist for MBean at path {1}
WLSDPLY-00075=Child folder {0} exists for MBean at path {1}
WLSDPLY-00076=Deploy is running in online mode, but is not connected. Bypass the update and disconnect.
WLSDPLY-00077=Saving and activating updates to the domain in online mode and disconnecting wlst from the admin server.
WLSDPLY-00078=Saving updates to domain in offline mode and closing the domain.
WLSDPLY-00079=Connection with admin server already established for the domain
WLSDPLY-00080=Re-establish online connection with wlst to refresh with the current domain configuration and start edit \
  session to continue the updates.
WLSDPLY-00081=Re-read domain in offline wlst to refresh the current domain configuration and continue the updates.
WLSDPLY-00082=Start edit session in global WLST context for target {0}
WLSDPLY-00083=NOT USED
WLSDPLY-00085=Save updates and close domain session in global WLST context for target {0}
WLSDPLY-00086=Failure on {0} : {1}
WLSDPLY-00087=WLST function {0} not found in WLST global context
WLSDPLY-00088=No edit session in progress. Disconnect from online wlst session.
WLSDPLY-00089=No changes to save in current edit session. Close the edit session.
WLSDPLY-00090=Unable to save unsaved changes using the Configuration Manager : {0}
WLSDPLY-00091=Unable to return the list of unsaved changes for the edit session : {0}
WLSDPLY-00092=In the wrong state to activate saved changes for the edit session : {0}
WLSDPLY-00093=In the wrong state to change to start an edit session : {0}
WLSDPLY-00094=Checking the editor in online with current configuration manager failed: {0}
WLSDPLY-00095=selectCustomTemplate({0}) failed : {1}
WLSDPLY-00096=Unable to obtain the cmo or MBean proxy for the current location {0}.
WLSDPLY-0097=Look for MBean instance for location {0}.
WLSDPLY-0098=Quoted WebLogic String
WLSDPLY-0100=Failed to set attribute {0} in path {1} to value {2}: {3}
WLSDPLY-00101=Failed to modify the bootstrap credentials : {0}
WLSDPLY-00123=Setting the server group {0} on dynamic cluster {1} failed : {2}
WLSDPLY-00124=Entering is_set({0}) method
WLSDPLY-00125=is_set({0}) in {1} mode failed: {2}
WLSDPLY-00126=Exiting is_set({0}) method
WLSDPLY-00127=Unable to load the DomainRuntimeService from the WLST globals : {0}
WLSDPLY-00128=setTopologyProfile({0}) failed: {1}
WLSDPLY-00129=Error calling isSet() for attribute {0} at location {1}: {2}

###############################################################################
#                      Util messages (1000 - 3999)                            #
###############################################################################

# oracle.weblogic.deploy.util.CLAUtil.java
WLSDPLY-01000=Password was truncated to {0} characters

# oracle.weblogic.deploy.util.XPathUtils.java
WLSDPLY-01050=WebLogic version for aliases is {0}
WLSDPLY-01051=WebLogic PSU description has an unexpected number of matching groups {0}: {1}
WLSDPLY-01052=WebLogic PSU description is an exception but the PSU number {0} length {1} was unexpected: {2}
WLSDPLY-01053=Unable to locate the patch files at {0}: {1}
WLSDPLY-01054=Unable to set feature in DocumentBuilderFactory : {0}
WLSDPLY-01055=Unable to parse the xml file {0}: {1}
WLSDPLY-01056=Unable to apply the expression {0}: {1}

# oracle.weblogic.deploy.util.FileUtils.java
WLSDPLY-01100=Failed to get the canonical file for {0} so falling back to absolute file instead: {1}
WLSDPLY-01101=File {0} does not exist
WLSDPLY-01102=Directory {0} does not exist
WLSDPLY-01103=File {0} either does not exist or is not writable
WLSDPLY-01104=Method {0} on class {1} was called with argument {2} set to null
WLSDPLY-01105=Directory {0} is not a directory
WLSDPLY-01106=Directory {0} is not readable
WLSDPLY-01107=Failed to read directory {0}: {1}
WLSDPLY-01108=File name specified was empty
WLSDPLY-01109=File {0} is a directory
WLSDPLY-01110=Directory name was empty
WLSDPLY-01111=Deleting the directory {0}
WLSDPLY-01112=The directory {0} has {1} directory entry(ies)
WLSDPLY-01113=The directory {0} contains subdirectory entry {1}
WLSDPLY-01114=Deleting the file {1} in directory {0}
WLSDPLY-01115=Unable to delete file {0} from directory {1}
WLSDPLY-01116=Unable to successfully delete the directory {0}
WLSDPLY-01117=Model directory {0} has more than one {1} file, found {2} after previously finding {3}
WLSDPLY-01118=Error extracting zip entry zip file {0}: {1}
WLSDPLY-01119=Zip entry is outside of the target directory: {0}

# oracle.weblogic.deploy.util.ProcessHandler.java
WLSDPLY-01200=Process for command {0} isRunning() unable to get an exit value: {1}
WLSDPLY-01201=ProcessHandler had no registered wait handler when asked to exec() command: {0}
WLSDPLY-01202=Process for command {0} being executed, waiting for completion
WLSDPLY-01203=Process for command {0} failed to start: {1}
WLSDPLY-01204=Process for command {0} failed to write to the child process output stream: {1}
WLSDPLY-01205=Process for command {0} timed out after {1} milliseconds due to the timeout being set to {2}
WLSDPLY-01206=Process for command {0} polling thread interrupted: {1}
WLSDPLY-01207=Process for command {0} said: {1}
WLSDPLY-01208=Process for command {0} drainer thread failed: {1}

# oracle.weblogic.deploy.util.PyOrderedDict.java
WLSDPLY-01250="The memo argument was an instance of class {0} instead of an instance of class {1}"
WLSDPLY-01251=While doing deepcopy of a PyOrderedDict, encountered unexpected type {0} that will not be copied
WLSDPLY-01252=Use PyOrderedDict.getValues() instead of .values() for Jython version portability

# oracle.weblogic.deploy.util.ScriptRunner.java
WLSDPLY-01300=Executing {0}: {1}
WLSDPLY-01301=Check script {0} stdout file {1} for details

# oracle.weblogic.deploy.util.WLSDeployArchive.java
WLSDPLY-01400=An error occurred while looking for the model file in directory {0}: {1}
WLSDPLY-01401=The archive is invalid because it contains multiple files that could be interpreted as the model: {0}
WLSDPLY-01402=Unable to extract file {0} from archive file {1} and remove the leading directories \
  because the path is invalid
WLSDPLY-01403=Unable to extract item {0} from archive {1} because the item was not found in the archive
WLSDPLY-01404=The specified path {0} does not refer to a valid location within the archive so nothing was extracted
WLSDPLY-01405=Unable to compute hash for archive file {0} entry {1} because entry is a directory
WLSDPLY-01406=Unable to compute hash for archive file {0} entry {1} because the entry was not found
WLSDPLY-01407=Unable to compute hash for archive file {0} entry {1}: {2}
WLSDPLY-01408=Preparing to add entries under {0} for directory {1}
WLSDPLY-01409=Added entries under {0} for directory {1}
WLSDPLY-01410=Cannot download the file from the url {0}: {1}
WLSDPLY-01411=Cannot write the file from the url {0} to the archive temporary location: {1}
WLSDPLY-01412=Unexpected exception on close of URL {0} input stream: {1}
WLSDPLY-01413=Unexpected exception on close of archive {0} output stream: {1}
WLSDPLY-01414=WLSDeployArchive {0} unable to create the target directory {1}
WLSDPLY-01415=WLSDeployArchive {0} unable to create the target file {1}: {2}
WLSDPLY-01416=Entry {1} does not exist in archive {0}
WLSDPLY-01417=Unexpected exception on close of archive file item {0} input stream: {1}
WLSDPLY-01418=Preparing to add entry {0} for file {1}
WLSDPLY-01419=Added entry {0} for file {1}
WLSDPLY-01420=Unexpected exception on close of file {0} input stream: {1}
WLSDPLY-01421=WLSDeployArchive {0} unable to add file {1} to the archive because the file does not exist
WLSDPLY-01422=Unable to add file to the archive {0} because the file {1} is a directory
WLSDPLY-01423=WLSDeployArchive {0} unable to add/extract binaries because the directory {1} does not exist
WLSDPLY-01424=WLSDeployArchive {0} unable to add/extract binaries because the directory {1} is not a directory
WLSDPLY-01425=Failed to add entry {2} for file {1} to zip file {0}: {3}
WLSDPLY-01426=Unable to open the manifest for path {0} in archive file {1}: {2}
WLSDPLY-01427=Archive file {0} contains the ATP wallet in a deprecated location {1}.  Please move to the new location {2}.
WLSDPLY-01428=Failed to extract archive file entry {0} due to an error creating a temporary directory: {1}
WLSDPLY-01429=Unable to extract zip entry {0} because the target directory {1} does not exist and could not be created
WLSDPLY-01430=Failed to extract wallet file {0} from archive file {1} because the target directory {2} does not exist and could not be created
WLSDPLY-01431=Zip slip security vulnerability detected in archive file {0} entry {1} because entry extract location {2} is not under the specified extract path {3}
WLSDPLY-01432=Failed to extract zip file {0} originating from archive file entry {1} to directory {2}: {3} 
WLSDPLY-01433=Archive file {0} contains the OPSS wallet in a deprecated location {1}.  Please move to the new location {2}.

# oracle.weblogic.deploy.util.WLSDeployZipFile.java
WLSDPLY-01500=The zip file {0} has the saved entry {1}
WLSDPLY-01501=Zip file {0} returned an input stream for zip entry {1} that was {2}
WLSDPLY-01502=The zip file {0} does not have the entry {1} in its saved entries
WLSDPLY-01503=Unable to read from the zip file {0}: {1}
WLSDPLY-01504=Zip file {0} has {1} saved entry(ies)
WLSDPLY-01505=The zip file {0} has {2} saved entry(ies) matching {1}
WLSDPLY-01506=The zip file {0} does not have any saved entries matching {1}
WLSDPLY-01507=Detected conflicting entry {0} while adding new entry, computing new name for the new entry
WLSDPLY-01508=Detected conflicting entry while adding new entry, renamed new entry from {0} to {1}
WLSDPLY-01509=Entry {1} already exists as a saved entry in zip file {0}...not adding
WLSDPLY-01510=Preparing to add entry {1} to zip file {0}
WLSDPLY-01511=Added entry {1} to zip file {0}
WLSDPLY-01512=Zip file {0} has a saved entry for {1}
WLSDPLY-01513=Found open zip file {0} so closing it
WLSDPLY-01514=Closing the zip file {0} failed: {1}
WLSDPLY-01515=Zip file {0} is not new
WLSDPLY-01516=Zip file {0} has {1} unsaved entry(ies)
WLSDPLY-01517=Removed saved entry {1} from zip file {0} due to finding the same entry in the unsaved entries list
WLSDPLY-01518=No saved entry for {1} in zip file {0}
WLSDPLY-01519=Wrote saved entry {0} from zip file {1} to new zip file {2}
WLSDPLY-01520=Wrote unsaved entry {0} for zip file {1} to new zip file {2}
WLSDPLY-01521=New temporary WLSDeployArchive file {0} was created to replace {1}
WLSDPLY-01522=Unable to save zip file {0}: {1}
WLSDPLY-01523=The underlying zip file is new so the zip file being written will use the specified name of {0}
WLSDPLY-01524=The underlying zip file is not new so the zip file being written will use the temporary name of {0}
WLSDPLY-01525=Created the new file {1} that will be used to replace zip file {0}
WLSDPLY-01526=The WLSDeployArchive {0} encountered an error while trying to create a temporary zip file \
  to use for saving changes: {1}
WLSDPLY-01527=Failed to read input stream for zip entry {0}: {1}
WLSDPLY-01528=Preparing to move the new file {0} to the original file location {1}
WLSDPLY-01529=Successfully moved the new file {0} to the original file location {1}
WLSDPLY-01530=Failed to move the new file {0} to the original file location {1}: {2}
WLSDPLY-01531=Found entry {0} in map
WLSDPLY-01532=Entry {0} in map matches {1} so adding it to the matching entries list
WLSDPLY-01533=Entry {0} in map does not match {1} so not adding it to the matching entries list
WLSDPLY-01534=The saved zip entries already contained the key {0} so a rename is needed
WLSDPLY-01535=Parsing entryName {0} resulted in a entryNameBase of {1} and entryNameExtension of {2}
WLSDPLY-01536=Found matching entry {1} for new entry {0}
WLSDPLY-01537=Entry {0} was stripped to {1}
WLSDPLY-01538=Stripped entry {0} has a key of {1}
WLSDPLY-01539=Unexpected exception closing input stream for entry {0}: {1}
WLSDPLY-01540=Closing the input stream for zip file {0} and zip entry {1} failed: {2}
WLSDPLY-01541=Closing the input stream for file {0} failed: {1}

# wlsdeploy/util/model_config.py
WLSDPLY-01570=WDT Properties file not located or unable to load file at {0}. Internal defaults taken. : {1}
WLSDPLY-01571=Invalid value {0} for property {1} loaded during {2}. Will use default value {3} instead : {4}

# wlsdeploy/util/cla_util.py
WLSDPLY-01600=Processing command-line argument {0}
WLSDPLY-01601={0} does not recognize argument {1}
WLSDPLY-01602=Supplied Oracle Home directory {0} was not valid: {1}
WLSDPLY-01603=Computed WebLogic Home {0} for Oracle Home {1} was not valid: {2}
WLSDPLY-01604=Oracle Home at {0} has WebLogic version {1} installed: The minimum supported version is {2}
WLSDPLY-01605=Supplied Java Home directory {0} was not valid: {1}
WLSDPLY-01606=Supplied Domain Home directory {0} was not valid: {1}
WLSDPLY-01607=Supplied Domain Home {0} did not contain a valid config.xml file at {1}: {2}
WLSDPLY-01608=Directory {0} either does not exist or is not writable
WLSDPLY-01609=Specified Domain Type was empty or null
WLSDPLY-01610=Specified WLST path directory {0} is not valid: {1}
WLSDPLY-01611=Specified Admin URL was empty or null
WLSDPLY-01612=No protocol found in URL {0}
WLSDPLY-01613=Specified Admin URL {0} is not a valid URL: {1}
WLSDPLY-01614=Specified Admin User was empty or null
WLSDPLY-01615=Specified Admin Password was empty or null
WLSDPLY-01616=Specified Archive File {0} is not a valid file: {1}
WLSDPLY-01617=Specified Model File {0} is not a valid file: {1}
WLSDPLY-01618=Specified Previous Model File {0} is not a valid file: {1}
WLSDPLY-01620=Specified Domain Home was empty or null

WLSDPLY-01621=Specified RCU Database was empty or null
WLSDPLY-01622=Specified RCU Prefix was empty or null
WLSDPLY-01623=Specified RCU SYS Password was empty or null
WLSDPLY-01624=Specified RCU Schema Password was empty or null
WLSDPLY-01625=Specified encryption passphrase was empty or null
WLSDPLY-01626=Specified password to encrypt was empty or null
WLSDPLY-01627=Specified target WebLogic version to use was empty or null
WLSDPLY-01628=Specified target WebLogic version {0} is not a version number
WLSDPLY-01629=Specified target WebLogic version {0} is not a supported version
WLSDPLY-01630=Specified target WLST mode to use was empty or null
WLSDPLY-01631=Specified target WLST mode {0} is not a valid WLST mode
WLSDPLY-01632=Unknown command-line argument {0} for {1}
WLSDPLY-01633=NOT USED
WLSDPLY-01634=NOT USED
WLSDPLY-01635=Specified Model Variable Injector File {0} is not a valid file : {1}
WLSDPLY-01636=Specified Model Variable Keywords File {0} is not a valid file : {1}
WLSDPLY-01637=Specified domain resource file {0} is not a valid file: {1}
WLSDPLY-01638=The argument {0} must be followed by a value
WLSDPLY-01639=At least {0} arguments are required
WLSDPLY-01640=NOT USED
WLSDPLY-01641=Value {0} specified for -target argument does not resolve to a directory in WLSDEPLOY_HOME/lib/targets
WLSDPLY-01642={0} is required and must be a directory for {1} {2}
WLSDPLY-01643=-target {0} specified does not have the configuration file {1} in the file system
WLSDPLY-01644=Target configuration file {0} is not formatted properly {1}
WLSDPLY-01646=Supplied OPSS wallet directory {0} was not valid: {1}
WLSDPLY-01647=Supplied output directory {0} was not valid: {1}
WLSDPLY-01648=Target configuration file {0} has invalid value {1} for {2}. Valid values are: {3}
WLSDPLY-01649=Environment variable {0} for password was not found
WLSDPLY-01651=Variable file {0} was not found or unable to be read

# wlsdeploy/util/cla_helper.py
WLSDPLY-01650=Saving the model to file {0}

# wlsdeploy/util/target_configuration_helper.py
# wlsdeploy/util/targets/*.py
WLSDPLY-01660=Unknown additional output type "{0}" specified for target environment {1}, skipping
WLSDPLY-01661=Unable to open file template {0}
WLSDPLY-01662=Creating target configuration file {0}
WLSDPLY-01663=Update {0} for {1}
WLSDPLY-01664=Update {0} and {1} for {2}
WLSDPLY-01665=Edit these values to change the namespace or domain UID
WLSDPLY-01666=Unable to open file template {0}: {1}
WLSDPLY-01667=Warning: These {0} secret names are too long to be mounted in a Kubernetes pod:
WLSDPLY-01668=Secret names to be mounted in a Kubernetes pod should be limited to 63 characters.
WLSDPLY-01669=To correct this, shorten the DOMAIN_UID or the secret key(s) in this generated script and re-execute.
WLSDPLY-01670=Update the corresponding secret references in the WDT model(s) to match these values before deployment.
WLSDPLY-01671=Update {0} used to encrypt model and domain hashes
WLSDPLY-01672=This secret is only required for model-in-image deployments
WLSDPLY-01673=Unable to parse target output file "{0}" for update from model: {1}
WLSDPLY-01674=Unable to write updated target output file "{0}": {1}
WLSDPLY-01675=Updating target output file "{0}" from the {1} section of the model
WLSDPLY-01676=Unable to find section for update in target output file "{0}"
WLSDPLY-01677=Expected a map value for {0} in the target output file {1}, skipping update
WLSDPLY-01678=Expected a list value for {0} in the target output file {1}, skipping update
WLSDPLY-01679=Add any credential secrets that are required to pull the image
WLSDPLY-01680=Set a specific replica count for this cluster
WLSDPLY-01681=Unable to create results file "{0}": {1}

# wlsdeploy/util/enum.py
WLSDPLY-01700=The value {0} is not a valid value of the Enum type {1}

# wlsdeploy/util/model_translator.py
WLSDPLY-01710=Unable to parse model from file {0} : {1}
WLSDPLY-01711=Parse model {0} file from {1}
WLSDPLY-01712=Persist model {0} file to {1}
WLSDPLY-01713=Unable to persist model to file {0} : {1}
WLSDPLY-01714=Skip writing comment line {0} to JSON file

# wlsdeploy/util/string_utils.py
WLSDPLY-01720=to_boolean() method called with non-boolean value {0} so returning False
WLSDPLY-01721=Unable to open properties file {0}

# wlsdeploy/util/path_utils.py
WLSDPLY-01725=Using configuration file {0}

# wlsdeploy/util/variables.py
WLSDPLY-01730=Failed to load variables file {0}: {1}
WLSDPLY-01731=NOT USED
WLSDPLY-01732=Variable "{0}" is not found in properties file
WLSDPLY-01733=Variable file {0} cannot be read: {1}
WLSDPLY-01734=Variable "{0}" is a property and no properties file was provided
WLSDPLY-01735=Assignment in {0} is not formatted as X=Y: {1}
WLSDPLY-01736=Default variable file name {0}
WLSDPLY-01737=Environment variable "{0}" was not found
WLSDPLY-01738=Path in {0} is not a directory: {1}
WLSDPLY-01739=Could not resolve secret token "{0}". Known secrets include: {1}.  Secrets can only be resolved in \
  Kubernetes environment. The secret token's name and keys must have a matching Kubernetes secret name and literals \
  in the same namespace. For WebLogic Kubernetes Operator deployment, you must specify the secret name in \
  "domain.spec.configuration.secrets"
WLSDPLY-01740=Found {0} token substitution errors
WLSDPLY-01745=Invalid token syntax for name "{0}", should match "{1}"
WLSDPLY-01746=Invalid token syntax for {0} value "{1}", should match "{2}"

# oracle.weblogic.deploy.util.WebLogicDeployToolingVersion.java (in src/main/resources/templates)
WLSDPLY-01750=The WebLogic Deploy Tooling {0} version is {1}

# oracle.weblogic.deploy.logging.WLSDeployLoggingConfig.java
WLSDPLY-01755=The {0} program will write its log to directory {1}

# logger_test.py
WLSDPLY-01760=Failed to access key in map: {0}

# wlsdeploy/util/mbean_utils.py
WLSDPLY-01770=More than one MBean interface {0} for MBean proxy {1}
WLSDPLY-01771=Unable to retrieve the lsa attributes for the MBean at location {0}
WLSDPLY-01772=The list of methods for the MBean interface {0} is {1}
WLSDPLY-01773=Working on method name {0}
WLSDPLY-01774=Unable to locate MBeanInfo for interface {0} from the MBean instance {1}
WLSDPLY-01775=Failed to locate the MBean instance for location {0}
WLSDPLY-01776=Unable to find the MBean Interface for the MBean instance {0}
WLSDPLY-01777=Unable to find a valid MBean Interface in the Class list {0} of the MBean instance {1}
WLSDPLY-01779=MBean attributes found in this alias definition list {0} will be ignored.
WLSDPLY-01780=The MBeanInfo PropertyDescriptor indicates attribute {0} is a child MBean
WLSDPLY-01781=The getter method {0} for attribute {1} indicates the attribute is a child MBean
WLSDPLY-01782=Check to see if the child MBean create method {0} is for attribute {1}
WLSDPLY-01783=NOT USED
WLSDPLY-01784=MBean {1} Getter method {0} successfully invoked on the MBean instance for MBean type
WLSDPLY-01785=Failure invoking MBean {0} getter {1} cannot be invoked on the MBean instance : {2}
WLSDPLY-01786=MBean {0} getter {1} is not an attribute on the MBean instance
WLSDPLY-01787=The list of attributes to discover that are not in the LSA map {0}
WLSDPLY-01788=Attribute {0} from {1} not found in {2}

# wlsdeploy/tool/util/credential_map_helper.py
WLSDPLY-01790=Creating default credential mapper initialization file {0}
WLSDPLY-01791=Attribute "{0}" is required for {1} credential mapping {2}

# wlsdeploy/util/weblogic_roles_helper.py
WLSDPLY-01800=Updating role mapper file: {0}
WLSDPLY-01801=Creating backup file: {0}
WLSDPLY-01802=Updating role: {0}
WLSDPLY-01803=Adding roles: {0}
WLSDPLY-01804=Failed to convert role {0} with expression {1} because {2}
WLSDPLY-01805=Unexpected {0} during role mapper processing: {1}

# wlsdeploy/util/weblogic_helper.py
WLSDPLY-01840=Encryption failed: Unable to locate SerializedSystemIni
WLSDPLY-01841=Encryption failed: Unable to initialize encryption service

# wlsdeploy/tool/util/default_authenticator_helper.py
WLSDPLY-01900=Append to default authenticator initialization file {0}
WLSDPLY-01902=Invalid password for user {0}. Must be at least 8 characters and contain one number.
WLSDPLY-01901=Exception encrypting user {0} password : {1}
###############################################################################
#                    Encrypt Messages (04000 - 04999)                         #
###############################################################################

# oracle.weblogic.deploy.encrypt.EncryptionUtils
WLSDPLY-04000=User passphrase was empty or null
WLSDPLY-04001=Decryption failed: {0}
WLSDPLY-04002=Encryption failed: {0}
WLSDPLY-04003=Unable to get the key factory algorithm: {0}
WLSDPLY-04004=Unable to get secret key: {0}
WLSDPLY-04005=Failed to get cipher: {0}
WLSDPLY-04006=Invalid encrypted string format (p={0})

# wlsdeploy/tool/encrypt/encryption_utils.py

WLSDPLY-04103=Encrypted the value of field {0} from folder {1}
WLSDPLY-04104=The field {1} from folder {0} is already encrypted
WLSDPLY-04105=The value for password field {1} from folder {0} unexpectedly had {2} variables \
  defined ({3})...skipping encryption
WLSDPLY-04106=Encrypted the value of variable {1} referenced from field {0} from folder {2}
WLSDPLY-04107=Unable to find variable {0} definition that was used for field {1} from folder {2}
WLSDPLY-04108=The provider {0} at location {1} was not recognized, and will not be encrypted
WLSDPLY-04109=The field {1} from folder {0} is already encrypted for variable property {2}

# encrypt.py
WLSDPLY-04200=Enter the password to encrypt
WLSDPLY-04201=Failed to get the password to encrypt from the user input: {0}
WLSDPLY-04202=The encrypt tool requires either the {0} or {1} argument be specified
WLSDPLY-04203=Enter the encryption passphrase to use
WLSDPLY-04204=Re-enter the encryption passphrase to use
WLSDPLY-04205=Failed to get the encryption passphrase from the user input: {0}
WLSDPLY-04206={0} failed to load the model from {1}: {2}
WLSDPLY-04207={0} failed to load the variables from {1}: {2}
WLSDPLY-04208={0} failed to encrypt the model and variables: {1}
WLSDPLY-04209={0} encrypted {1} variables and wrote them to file {2}
WLSDPLY-04210={0} encrypted {1} model attributes and wrote them to file {2}
WLSDPLY-04211={0} failed to write encrypted model to file {1}: {2}
WLSDPLY-04212={0} failed to encrypt the password: {1}
WLSDPLY-04213="Encryption password does not match"

###############################################################################
#                 Validate Messages (05000 - 05999)                           #
###############################################################################
# wlsdeploy/tool/validate/validator.py

WLSDPLY-05000=Model Root Level
WLSDPLY-05001={0} Section
WLSDPLY-05002=Performing validation in {0} mode for WebLogic Server version {1} and WLST {2} mode
WLSDPLY-05003=Performing model validation on the {0} model file
WLSDPLY-05004=Performing variable validation on the {0} variable file
WLSDPLY-05005=Performing archive validation on the {0} archive file
WLSDPLY-05006=Model file {0} is empty
WLSDPLY-05007=Model file {0} contains an unrecognized section: {1}. The recognized sections are {2}
WLSDPLY-05008=Validating the {0} section of the model file
WLSDPLY-05009=Model file {0} does not contain a {1} section, validation of {1} was skipped.
WLSDPLY-05010=get_model_domain_info_attribute_names_and_types() returned: {0}
WLSDPLY-05011=Section dictionary key {0} is set to value {1}
WLSDPLY-05012=get_model_attribute_names_and_types({0}) returned: {1}
WLSDPLY-05013=get_model_uses_path_tokens_attribute_names({0}) returned: {1}
WLSDPLY-05014=get_name_token({0}) returned: {1}
WLSDPLY-05015=is_artificial_type_folder({0}) returned: {1}
WLSDPLY-05016=Attribute {0} has an expected data type of {1} and an actual data type of {2}
WLSDPLY-05017=Expected value of the {0} attribute at location {1} to be a {2} data type, but it was a {3}
WLSDPLY-05018=Property {0} has an expected data type of {1} and an actual data type of {2}
WLSDPLY-05019=Expected value of the {0} property at location {1} to be a {2} data type, but it was a {3}
WLSDPLY-05020=Attribute {0} is not valid in model location {1}
WLSDPLY-05021=Model location {0} references variable {1}, but no variables file was specified
WLSDPLY-05022=Model location {0} references variable {1} that is not defined in {2}
WLSDPLY-05023=Value of attribute {0} at model location {1} has an unexpected data type: {2}
WLSDPLY-05024=Attribute {0} in model location {1} references entry {2} that is not found in the archive file {3}
WLSDPLY-05025=Attribute {0} in model location {1} references archive entry {2} but the archive file was not provided
WLSDPLY-05026={0} is not one of the {1} names allowed in model location {2}. Valid names are {3}
# The WLSDPLY-05027 resource is used for messages returned from aliases.is_valid_model_folder_name() and aliases.is_valid_model_attribute_name
WLSDPLY-05027={0}
WLSDPLY-05028=Folder instance name {0} is not valid in location {1} of the model
WLSDPLY-05029={0} is not one of the attribute names allowed in model location {1}. Valid names are {2}
WLSDPLY-05030=Model location {0} uses variable {1} to represent the name of a model subfolder or attribute. \
  Substitution variables can only be used for folder instance names and attribute values.
WLSDPLY-05031=Attribute {0} in model location {1} references a relative file location {2}.  This makes the model \
  subject to failure unless the tool invoked from the correct location to resolve the relative path to the file. \
  It is recommended to use a path token if the absolute path is expected to change between systems.
WLSDPLY-05032=Attribute {0} in model location {1} should be a dictionary but was a {2}
WLSDPLY-05033=Attribute {0} in model location {1} should be a string but was a {2}
WLSDPLY-05034=The value for attribute {0} in model location {1} should be a string or a list but was a {2}
WLSDPLY-05035=The {0} attribute with value {1} in model location {2}, should be a string but was a {3}
WLSDPLY-05036=Attribute {0} in model location {1}, uses the {2} macro expression for an integer or references to other another server template configuration element. The Oracle documentation for server templates, cites this as being not supported.
WLSDPLY-05037=Custom folder {0} will not be validated
WLSDPLY-05038=Expected a section with subfolders and attributes in model location {0}
WLSDPLY-05039=Expected a section with named subfolders in model location {0}
WLSDPLY-05040=Expected a list of objects in model location {0}

# wlsdeploy/tool/validate/kubernetes_validator.py
WLSDPLY-05090=Model folder {0} is not supported, will be skipped
WLSDPLY-05091=Model folder {0} uses deprecated "named object list" format, should be a hyphenated object list

# wlsdeploy/tools/validate/validation_utils.py
WLSDPLY-05300=NOT USED

# compare_model.py

WLSDPLY-05701=Model Path: {0} does not exist in new model but exists in previous model
WLSDPLY-05702=NOT USED
WLSDPLY-05703=NOT USED
WLSDPLY-05704=Error in compare model {0}
WLSDPLY-05705=Model {0} is invalid for comparison
WLSDPLY-05706=Comparing Models: new={0} vs old={1}
WLSDPLY-05707=Differences between new model and old model:
WLSDPLY-05708=An error occurred while trying to write file {0}: {1}
WLSDPLY-05709=Fatal compare model error {0}
WLSDPLY-05710=There are no changes to apply between the old and new models
WLSDPLY-05711=The model differences and output is written to the directory {0}
WLSDPLY-05712=Unrecognized token {0} in path {1}
WLSDPLY-05713=Model section {0} will not be compared
WLSDPLY-05714=NOT USED
WLSDPLY-05715=There are {0} attributes that only exist in the previous model, see {1}
WLSDPLY-05716=The Security Configuration Provider at location {0} has a difference and the current \
    provider(s) will replace the previous provider(s) 
WLSDPLY-85717=Model {0} does not exists
WLSDPLY-85718=Model {0} is a directory
WLSDPLY-85719=Model {0} does not have the correct file extension, it must be either .yaml or .json


# prepare_model.py
WLSDPLY-05801=Error in prepare model: {0}
WLSDPLY-05802=Model file name {0} must not be named as one of these names: {1} when -target {2} is specified.
WLSDPLY-05803=Failed to filter original variable file {0}, variable file in output directory may have duplicates.
WLSDPLY-05804=Model {0} is invalid for prepare

###############################################################################
#   Message number 06000 - 07999 Discover                                     #
###############################################################################

# discover.py
WLSDPLY-06000=Internal error while discovering domain {0} from directory {1} for WebLogic version {2} in \
  WLST mode {3}: {4}
WLSDPLY-06001=Connecting to the administration server at {0} as user {1} failed: {2}
WLSDPLY-06002=Reading the domain at {0} using Oracle home version {1} failed: {2}
WLSDPLY-06004=Unexpected exception return from opening archive file at location {0}. Check the contents \
  of the log for more information
WLSDPLY-06005=Unable to clear the existing archive file. Correct the problem before re-attempting discover : {0}
WLSDPLY-06006=Disconnect from the administration server failed: {0}
WLSDPLY-06007=Closing the domain failed: {0}
WLSDPLY-06008=Unable to create temporary file for writing the model: {0}
WLSDPLY-06009=NOT USED
WLSDPLY-06010={0} failed to clear the existing archive file at {1} of binaries: {2}
WLSDPLY-06011={0} failed to discover domain {1} at {2} : {3}
WLSDPLY-06012=NOT USED
WLSDPLY-06013={0} failed to create the archive file at {1}: {2}
WLSDPLY-06014=Filters applied to the model
WLSDPLY-06015=Unable to run validation against the discovered model : {0}
WLSDPLY-06016=Please enter the WebLogic administrator username
WLSDPLY-06017=Failed to read the WebLogic administrator username input from the user: {0}
WLSDPLY-06018=Please enter the WebLogic administrator password
WLSDPLY-06019=Failed to read the WebLogic administrator password input from the user: {0}
WLSDPLY-06020=Unable to get the domain name from the connected domain : {0}
WLSDPLY-06021=The variables file command line argument {0} was used but the model variables injector file \
  {1} does not exist : {2}
WLSDPLY-06022=Discover domain {0}
WLSDPLY-06023=No domain name found in the domain configuration
WLSDPLY-06024=No variable file provided. Model passwords will contain the token '-- FIX ME --'
WLSDPLY-06025=Variable file was provided. Model password attributes will be replaced with tokens and corresponding \
  values put into the variable file.
WLSDPLY-06026=Target directory for archive file argument {0} does not exist
WLSDPLY-06027=JAVA_HOME {0} is not a valid location: {1}
WLSDPLY-06028=Archive file name is required for discover tool unless -skip_archive argument is used.
WLSDPLY-06029=Model file name is required for discover tool when -skip_archive argument is used.
WLSDPLY-06030=Remote discovery was able to create a complete model because no archive entries were required.
WLSDPLY-06031=Remote discovery created a model that references files or directories on the remote machine \
  that could not be collected.  Please collect the items at the paths listed below and add them to the archive \
  file at the specified locations.
WLSDPLY-06032=Model file name was not included in command arguments and either -skip_archive or -remote was included
WLSDPLY-06033=Archive file name was included in command arguments and either -skip_archive or -remote was selected
WLSDPLY-06034=Writing results file {0}
WLSDPLY-06035=Unable to write the results file specified by environment variable {0}: {1}
WLSDPLY-06036=Unable to determine if production mode is enabled for the domain: {0}
<<<<<<< HEAD
WLSDPLY-06037=Unable to determine if secure mode is enabled for the domain: {0}
=======
WLSDPLY-06037=Target directory for model file argument {0} does not exist
>>>>>>> 3e6d9723

# discoverer.py
WLSDPLY-06100=Find attributes at location {0}
WLSDPLY-06102=The attributes found at path {0} are {1}
WLSDPLY-06103=Get required attributes at location {0} are {1}
WLSDPLY-06104=Attribute {0} value must be retrieved using get() instead of lsa()
WLSDPLY-06105=Processing attribute {0} value {1} retrieved from location {2}
WLSDPLY-06106=Unable to add {0} from location {1} to the model : {2}
WLSDPLY-06107=Added attribute {0} value {1} to model
WLSDPLY-06108=Attribute {0} has default value and will not be added to the model
WLSDPLY-06109=Problem with the model folder {0} for the model definition at location {1} : {2}
WLSDPLY-06110=The MBean type {0} is not defined for the model and will not be added to the model
WLSDPLY-06111=Locate WLST MBean names at location {0}
WLSDPLY-06112=The MBean type {0} for {1} is marked as singleton but has {2} name entries
WLSDPLY-06113=Adding entity with name {0} to {1}
WLSDPLY-06114=Discover current location context {0}
WLSDPLY-06115=Discovering {0} at {1}
WLSDPLY-06116=Check to see if the model folder {0} is a named folder while discovering {1}. Returned location token {2}
WLSDPLY-06117=Locate model subfolder name for WLST MBean {0} while discovering {1}
WLSDPLY-06118=Model name {0} returned for WLST name {1}
WLSDPLY-06119=The MBean type {0} is not present in {1} mode for wls version {2}
WLSDPLY-06120=Add artificial folder type {0} with name {1} to {2}
WLSDPLY-06121=Invalid location returned from cd() to {0}
WLSDPLY-06122=Invalid security type MBean interface {0} : {1}
WLSDPLY-06123=Unable to determine the security type for {0}. This security entity will not be added to the model
WLSDPLY-06124=Entity at location {0} is a proxy that does not have a registered MBean interface name : {1}
WLSDPLY-06125=Unable to locate model name for MBean interface name {0} for {1}
WLSDPLY-06126=Locate model name for MBean interface {0} for {1}
WLSDPLY-06127=Unable to discover WLST attribute {0} at location {1} : {2}
WLSDPLY-06130=Unexpected exception attempting to discover MBean entries at {0} will prevent the discovery \
  of attributes at this location : {1}
WLSDPLY-06131=Attribute {0} retrieved from lsa() map
WLSDPLY-06140=Unable to cd to the expected path {0} constructed from location context {1}; the current folder \
  and its sub-folders cannot be discovered : {2}
WLSDPLY-06141=Add online attribute {0} and value to the current attribute lsa() list
WLSDPLY-06142=The online attribute {0} is in the lsa() list but is a folder not an attribute
WLSDPLY-06143=Attribute {0} at location {1} is not writable and is deprecated
WLSDPLY-06144=Folder {0} at location {1} is not an online folder. Removing from online subfolder list
WLSDPLY-06145=Subfolder list {0} at location {1} does not match the MBI containment folder list {2}
WLSDPLY-06146=Discovered WLST MBean names {0} at location {1}
WLSDPLY-06147=Call method {0} to get the value for WLST attribute {1} at wlst path {2}
WLSDPLY-06148=MBean {0} of type {1} at location {2} is a custom MBean
WLSDPLY-06149=Additional attributes that are not in the LSA attributes for location {0} are {1}
WLSDPLY-06150=Unable to determine if additional attributes are available for {0} at location {1} : {2}
WLSDPLY-06151=Additional attribute {0} for model folder at location {1} requires getter on MBean instance
WLSDPLY-06152=Attribute {0} for model folder at location {1} requires the CMO getter to retrieve the attribute value
WLSDPLY-06153=Skipped discovery of attribute {0} for model folder at location {1} because {0} is not defined in the alias definitions
WLSDPLY-06154=Attribute {0} for model folder at location {1} is not in the lsa map and is not defined with get \
   to retrieve the attribute value
WLSDPLY-06155=Attribute {0} value at location {1} replaced by token {2}
WLSDPLY-06156=MBean not defined in alias definitions at location {0}. Will skip discovery of MBean folder.
WLSDPLY-06157=Attribute {0} is not set at location {1}, omitting from model
WLSDPLY-06158=Unable to find attribute {0} at location {1} while checking derived default status : {2}


# mbean_getter.py, attribute_getter.py specific to discover
WLSDPLY-06200=Unable to get the Security Realm Provider location {0} in version {1} with offline WLST. \
  The SecurityConfiguration will not be added to the model. Check that the schematype jar has been generated. \
  The work-around is to \
  manually add the Security Configuration to the model or to discover the domain in online mode : {2}.
WLSDPLY-06201=Invalid Security Provider name "{0}" found for provider type at location {1}. Unable to \
  discover Provider using offline in versions prior to 12C. Run the discover tool in online mode


# resources_discoverer.py
WLSDPLY-06300=Discovering domain model resources

# coherence_resources_discoverer.py
WLSDPLY-06310=Discover Coherence Cluster System Resources
WLSDPLY-06311=Discovering {0} Coherence Cluster System Resources
WLSDPLY-06312=Adding Coherence Cluster System Resource {0}
WLSDPLY-06313=Adding Coherence Cache Config {0} to Coherence Cluster System Resource {1}
WLSDPLY-06314=Coherence Cluster {0} Configuration File {1} does not exist or can not be accessed. The file will \
  not be added to the archive. : {2}
WLSDPLY-06315=Added Coherence Cluster {0} configuration file {1} to archive file
WLSDPLY-06316=Unable to add Coherence Cluster {0} configuration file {1} to archive : {2}
WLSDPLY-06317=Added Coherence Cluster {0} cache configuration file from URL location {1} to archive file with name {2}
WLSDPLY-06318=Unable to add Coherence Cluster {0} persistence directory {1} type {2} to archive file : {3}
WLSDPLY-06319=Added Coherence Cluster {0} cache configuration file from location {1} to archive file with name {2}
WLSDPLY-06320=Added Coherence Cluster {0} persistence directory {1} type {2} to archive file
WLSDPLY-06321=Unable to access {0} file {1} and will not add the file to the archive : {2}
WLSDPLY-06322=Skipping {0} Coherence Cluster System Resource {1}

# common_resources_discoverer.py
WLSDPLY-06340=Discovering {0} JDBC System Resources
WLSDPLY-06341=Adding JDBC System Resource {0}
WLSDPLY-06342=Discovering {0} Foreign JNDI Providers
WLSDPLY-06343=Adding ForeignJndiProvider {0}
WLSDPLY-06344=Discovering {0} Mail Sessions
WLSDPLY-06345=Adding Mail Session {0}
WLSDPLY-06346=Discovering {0} File Stores
WLSDPLY-06347=Adding File Store {0}
WLSDPLY-06348=Unexpected exception occurred adding File Store {0} directory {1} to archive file
WLSDPLY-06349=Add File Store {0} directory {1} to archive file
WLSDPLY-06350=Discovering {0} JDBC Stores
WLSDPLY-06351=Adding JDBC Store {0}
WLSDPLY-06352=Adding JDBC Store {0} create DDL file {0} to archive
WLSDPLY-06353=Unable to locate and add JDBC Store {0} Create DDL file {1} to archive file : {2}
WLSDPLY-06354=Unexpected exception attempting to add JDBC Store {0} Create DDL file {1} to the archive file : {2}
WLSDPLY-06355=Discovering {0} Path Services
WLSDPLY-06356=Adding Path Services {0}
WLSDPLY-06357=Discovering {0} WLDF System Resources
WLSDPLY-06358=Adding WLDF System Resource {0}
WLSDPLY-06359=Collect script from location {0} for WLDF script action {1}
WLSDPLY-06360=Unable to locate and add {0} Script file {1} to archive file : {2}
WLSDPLY-06361=Skipping {0} JDBC System Resource {1}
WLSDPLY-06362=Skipping {0} WLDF System Resource {1}
WLSDPLY-06363=Skipping {0} File Store {1}
WLSDPLY-06364=Discovering {0} {1} elements
WLSDPLY-06365=Adding {0} {1}
WLSDPLY-06366={0} configuration for {1} {2} will not be discovered in online mode

# deployments_discoverer.py
WLSDPLY-06380=Discovering domain model deployments
WLSDPLY-06381=Discovering {0} Shared Libraries
WLSDPLY-06382=Adding Shared Library {0}
WLSDPLY-06383=Will not add shared library {0} from Oracle installation directory to archive
WLSDPLY-06384=Add shared library {0} binary {1} to archive
WLSDPLY-06385=Cannot add shared library binary {3} for shared library {0} to archive file. The shared \
  library was removed from target {1} : {2}
WLSDPLY-06386=Cannot add shared library binary {2} for shared library {0} to the archive file : {1}
WLSDPLY-06387=Unable to add shared library {0} binary {1} to archive : {2}
WLSDPLY-06388=Shared Library {0} has new source path location {1} which will match the archive file \
  deployment location
WLSDPLY-06389=Add shared library {0} deployment plan {1} to archive file
WLSDPLY-06390=Shared Library {0} plan deployment has new source path location {1} which will match the \
  archive file deployment location
WLSDPLY-06391=Discovering {0} Applications
WLSDPLY-06392=Adding Application {0}
WLSDPLY-06393=Will not add application {0} from Oracle installation directory to archive
WLSDPLY-06394=Add application {0} binary {1} to archive
WLSDPLY-06395=Cannot add application binary for application {0} to archive file. The application was \
  removed from target {1} : {2}
WLSDPLY-06396=Cannot add application binary for application {0} to the archive file : {1}
WLSDPLY-06397=Unable to add application {0} binary {1} to archive : {2}
WLSDPLY-06398=Application {0} has new source path location {1} which will match the archive file deployment location
WLSDPLY-06399=Application {0} plan deployment has new source path location {1} which will match the \
  archive file deployment location
WLSDPLY-06400=Skipping {0} application {1}
WLSDPLY-06401=Skipping {0} shared library {1}
WLSDPLY-06402=Add application {0} deployment plan {1} to archive file
WLSDPLY-06403=Unable to add application {0} plan {1} to archive file

# domain_info_discoverer.py
WLSDPLY-06420=Add the java archive files from the domain library {0} to the archive file
WLSDPLY-06421=Unexpected exception occurred writing the domain library file {0} to the archive : {1}
WLSDPLY-06422=Add domain lib file {0} to the archive file and entry {1} to the model domain info section
WLSDPLY-06423=Add the user override environment script files from the domain bin location {0} to the archive file
WLSDPLY-06424=Add user override script {0} to the archive file and entry {1] to the model domain info section
WLSDPLY-06425=Look for user env override scripts using search pattern {0}
WLSDPLY-06426=Unexpected exception occurred writing the domain bin user overrides file {0} to the archive : {1}
WLSDPLY-06427=Will not collect domainBin user override scripts for -target command line options.

# global_resources_discoverer.py
WLSDPLY-06440=Discover Global Resources from the domain
WLSDPLY-06441=Adding Self Tuning
WLSDPLY-06442=Discovering {0} Startup Classes
WLSDPLY-06443=Adding StartupClass {0}
WLSDPLY-06445=Discovering {0} Shutdown Classes
WLSDPLY-06446=Adding ShutdownClass {0}
WLSDPLY-06447=Skipping {0} Startup Class {1}
WLSDPLY-06448=Skipping {0} Shutdown Class {1}
WLSDPLY-06449=Discovering {0} Jolt Connection Pools
WLSDPLY-06450=Adding Jolt Connection Pool {0}
WLSDPLY-06451=Discovering {0} WTC Servers
WLSDPLY-06452=Adding WTC Server {0}

# jms_resources_discoverer.py
WLSDPLY-06460=Discovering JMS Resources
WLSDPLY-06470=Discovering {0} JMS Servers
WLSDPLY-06471=Adding JMS Server {0}
WLSDPLY-06472=Discovering {0} SAF Agents
WLSDPLY-06473=Adding SAF Agent {0}
WLSDPLY-06474=Discovering {0} JMS Bridge Destinations
WLSDPLY-06475=Adding JMS Bridge Destination {0}
WLSDPLY-06476=Discovering {0} JMS Messaging Bridges
WLSDPLY-06477=Adding JMS Messaging Bridge {0}
WLSDPLY-06478=Discovering {0} JMS System Resources
WLSDPLY-06479=Adding JMS System Resource {0}
WLSDPLY-06480=Adding Foreign Server {0} to {1}
WLSDPLY-06481=Adding Template {0} to JMS System Resource {1}
WLSDPLY-06485=Adding {0} to JMS Template {1} JMS System Resource {2}
WLSDPLY-06486=Subdeployment name missing for Group Param {0} at {1}. The Group Param will not be \
  added to the discovered model.
WLSDPLY-06487=Adding Group Param with Sub-Deployment name {0} to {1}
WLSDPLY-06488=Key missing for Foreign JNDI Property Foreign Server {0} to {1}. The JNDI Property \
  will not be added to the discovered model.
WLSDPLY-06489=Adding JNDI Property with name {0} to {1}
WLSDPLY-06490=Skipping {0} JMS Server {1}
WLSDPLY-06491=Skipping {0} JMS System Resource {1}
WLSDPLY-06492=Unable to add Foreign Server {0} bindings file {1} to archive file : {2}
WLSDPLY-06493=Added Foreign Server {0} bindings file from location {1} to archive file with name {2}
WLSDPLY-06494=Check for Foreign Server {0} connection URL binding file
WLSDPLY-06495=Add Connection URL file {1} to archive file for Foreign Server {0}

# topology_discoverer.py
WLSDPLY-06600=Discovering domain model topology
WLSDPLY-06601=Discovering {0} clusters
WLSDPLY-06602=Adding Cluster {0}
WLSDPLY-06603=Discovering {0} servers
WLSDPLY-06604=Adding Server {0}
WLSDPLY-06605=Discovering {0} server templates
WLSDPLY-06606=Adding {0} Server Template
WLSDPLY-06607=Discovering {0} Migratable Targets
WLSDPLY-06608=Adding Migratable Target {0}
WLSDPLY-06609=Discovering {0} Unix machines
WLSDPLY-06610=Adding Unix Machine {0}
WLSDPLY-06611=Discovering {0} machines
WLSDPLY-06612=Adding Machine {0}
WLSDPLY-06613=Dynamic Server {0} discovered in online mode will not be added to the model
WLSDPLY-06614=Server {0} is a configured Server and will be added to the model
WLSDPLY-06615=Cross Domain Security is enabled, do not remove SecurityConfiguration CredentialEncrypted
WLSDPLY-06616=Removing SecurityConfiguration CredentialEncrypted from the model
WLSDPLY-06617=Adding Server {0} Classpath {1}
WLSDPLY-06618=Remove Classpath entry {0} for server {1}. This entry references an oracle home location
WLSDPLY-06619=Add Classpath file or directory {0} for Server {1} to the archive file
WLSDPLY-06620=Unable to locate and add Server {0} Classpath file or directory {1} to the archive file : {2}
WLSDPLY-06621=Unexpected exception attempting to add Server {0} classpath file or directory {1} to the archive : {2}
WLSDPLY-06622=Adding Security Configuration
WLSDPLY-06623=Adding keystore file {0} for server {1} to archive file
WLSDPLY-06624=Unable to locate and add Server {0} keystore file {1} to the archive file : {2}.  The respective \
  attribute has also been removed from the model:  Server/CustomTrustKeyStoreFileName or \
  Server/CustomIdentityStoreFileName.  The Server's SSL configuration in the discovered model will not be valid.
WLSDPLY-06625=Unexpected exception attempting to add Server {0} keystore file {1} to the archive : {2}

WLSDPLY-06627=Discovering NM Properties
WLSDPLY-06628=Discovering {0} Log Filters
WLSDPLY-06629=Adding Log Filter {0}
WLSDPLY-06630=Discovering {0} Reliable Delivery Policies
WLSDPLY-06631=Adding Reliable Delivery Policy {0}
WLSDPLY-06632=Discovering {0} XML Entity Caches
WLSDPLY-06633=Adding XML Entity Cache {0}
WLSDPLY-06634=Discovering {0} XML Registries
WLSDPLY-06635=Adding XML Registry {0}
WLSDPLY-06636=Adding keystore file {0} for node manager to archive file
WLSDPLY-06637=Unable to locate and add node manager keystore file {0} to the archive file : {1}
WLSDPLY-06638=Unexpected exception attempting to add node manager keystore file {0} to the archive : {1}
WLSDPLY-06639=Skipping Embedded LDAP Server Configuration
WLSDPLY-06640=Adding Embedded LDAP Server Configuration
WLSDPLY-06641=Custom Keystore file name at location {0} is {1}
WLSDPLY-06642=Custom Keystore file {0} at location {1} is a kss type which is not currently supported. \
  The Custom Keystore file will not be added to the archive file. Use export / import to \
  add the file to the target domain



WLSDPLY-06644=Adding Domain {0}
WLSDPLY-06645=Machine is not present in domain. Remove SecurityConfiguration NodeManagerPasswordEncrypted default
WLSDPLY-06646=Machine is present in domain so will not remove SecurityConfiguration NodeManagerPasswordEncrypted default
WLSDPLY-06647=Discovering {0} Virtual Hosts
WLSDPLY-06648=Adding Virtual Host {0}
WLSDPLY-06649=Discovering {0} Web Service Securities
WLSDPLY-06650=Adding Web Service Security {0}
WLSDPLY-06651=Discovering {0} Managed Executor Service Template
WLSDPLY-06652=Adding Managed Executor Service Template {0}
WLSDPLY-06653=Discovering {0} Managed Scheduled Executor Service
WLSDPLY-06654=Adding Managed Scheduled Executor Service {0}
WLSDPLY-06655=Discovering {0} Managed Thread Factory Template
WLSDPLY-06656=Adding Managed Thread Factory Template {0}

# multi_tenant_discoverer.py, multi_tenant_resources_dsi
WLSDPLY-06700=Discover Multi-tenant
WLSDPLY-06701=Discovering {0} Resource Group Templates
WLSDPLY-06702=Adding {0} to Resource Group Templates
WLSDPLY-06703=Discovering {0} Resource Groups
WLSDPLY-06704=Adding {0} to Resource Groups at {1}
WLSDPLY-06705=Discovering {0} Partitions
WLSDPLY-06706=Adding {0} to Partitions
WLSDPLY-06707=Discover Multi-tenant Resources
WLSDPLY-06708=Adding Resource Management
WLSDPLY-06709=Discover Multi-tenant Topology
WLSDPLY-06710=Discovering {0} Virtual Targets
WLSDPLY-06711=Adding {0} to Virtual Targets

# custom_folder_helper.py and
WLSDPLY-06750=Unable to determine the provider type for the Custom Security Provider {0} MBean {1}
WLSDPLY-06751=Discover {0} Custom MBean {1}
WLSDPLY-06752=Adding {0} to {1} the Custom MBean {2}
WLSDPLY-06753=Unable to discover {0} Custom MBean {1} with name {2}. The MBean was not loaded \
  into the current WLST session.
WLSDPLY-06754=Attribute {0} for the Custom MBean {1} is read-only
WLSDPLY-06755=Attribute {0} value is default value {2} for the Custom MBean {1}
WLSDPLY-06756={0}={1} for Custom MBean {2}
WLSDPLY-06757=The Custom MBean type is {0}
WLSDPLY-06758=Custom MBean {0} property descriptor attribute {1}
WLSDPLY-06759=Custom MBean {0} attribute {1} does not have a valid getter
WLSDPLY-06760=NOT USED
WLSDPLY-06761=MBean instance for location {0} was not returned from WLST request : {1}
WLSDPLY-06762={0} attribute {1} has default value of {2}
WLSDPLY-06763={0} attribute {1} data type is {2}
WLSDPLY-06764=Clear text password attribute with data type {0} will return None
WLSDPLY-06765=Unable to convert encrypted attribute with data type {0}
WLSDPLY-06766=Data type is {0} which is not supported.
WLSDPLY-06767=Java data type BigInteger with value {0} was converted to data type {1}.
WLSDPLY-06768=Value with data type {0} was converted to data type {0}
WLSDPLY-06769=Problem converting value with data type {0} to data type {1} : {2}
WLSDPLY-06770={0} Attribute {1} converted to model value {3} as data type {2}
WLSDPLY-06771={0} attribute {1} with data type {2} will be skipped
WLSDPLY-06772=Compare model value {0} with data type of {1} to default value {2}
WLSDPLY-06773=Model value equal to default value is {0}
WLSDPLY-06774=Unable to convert value {0} python type {1} to BigInteger : {2}
WLSDPLY-06775=If WLST offline model type {0} has an empty value {0} but the default value {1} \
is not empty, consider the model value a default_value
WLSDPLY-06776={0} attribute {1} read-only and will not be added to the model
WLSDPLY-06777={0} attribute {1} is clear text encrypted and will not be added to the model
WLSDPLY-06778=Unable to locate MBean information for Security Configuration Provider {0}
WLSDPLY-06779=Unable to complete discover of Security Configuration Provider {0}. The mbean type jar and schema jar \
  must be in the correct locations to discover the custom provider MBean. See documentation \
  for more information.

#oracle.weblogic.deploy.discover.CustomBeanUtils
WLSDPLY-06800=Byte buffer for encrypted field contains an invalid multi-string encrypted value

WLSDPLY-06801=Unable to convert encrypted byte array to String value

###############################################################################
#                     Aliases messages (08000 - 08999)                        #
###############################################################################
# wlsdeploy/aliases/alias_utils.py
WLSDPLY-08000=Unable to merge model and existing list because model list was of type {0} instead \
  of a string or a list
WLSDPLY-08001=Unable to merge model and existing list because existing list was of type {0} instead \
  of a string or a list
WLSDPLY-08002=Unable to merge model and existing properties because model properties was of type {0} instead \
  of a string or a java.util.Properties
WLSDPLY-08003=Unable to merge model and existing properties because existing properties was of type {0} instead \
  of a string or a java.util.Properties
WLSDPLY-08004=Unable to find the {0} field for alias dictionary {1}
WLSDPLY-08005=Unable to resolve path index {0} in {1} element of the alias dictionary {2}
WLSDPLY-08006=Unable to locate the {0} element of the alias dictionary {1}
WLSDPLY-08007=Alias folder at {0} is missing the wlst_paths attribute
WLSDPLY-08008=Unable to resolve the paths for folder {0} because the {1} attribute references path {2} which does \
  not exist in the {3} section
WLSDPLY-08009=Unable to resolve the paths for folder {0} because the required {1} attribute was missing
WLSDPLY-08010=Alias for attribute {0} at path {1} references wlst_path key {2} that does not exist.
WLSDPLY-08011=Attribute {0} in alias folder {1} is missing the required wlst_path attribute
WLSDPLY-08012=Unable to compute the WLST path for folder {0} because the {1} attribute references path index {2} \
  that was not found in the {3} list
WLSDPLY-08013=Unable to compute the WLST path for folder {0} because the {1} attribute was missing
WLSDPLY-08014=Unable to fully populate path {0} because location object is missing the {1} name token
WLSDPLY-08015=Unable to get token value because the token name {0} was not included in the location
WLSDPLY-08016=Alias enum ChildFoldersType value {0} is not a valid value: {1}
WLSDPLY-08017=Failed to parse version range {0}: {1}
WLSDPLY-08018=Invalid property string format: {0}
WLSDPLY-08019=Invalid path type {0}
WLSDPLY-08020=Unable to load class object for MBean class {0}: {1}
WLSDPLY-08021=Failed to convert {0} to data type {1} with a delimiter of {2}: {3}
WLSDPLY-08022=Unable to delete element "{0}" from {1} list at location {2}

# wlsdeploy/aliases/alias_entries.py
WLSDPLY-08100=Location contains unknown top-level folder {0}
WLSDPLY-08101=Unable to compute model path for location ({0}) because location is missing name token {1}
WLSDPLY-08102=An alias call was made on location folder {0} to ask if it had a ChildFoldersType \
  value of {1} but the actual value was 'none'
WLSDPLY-08103=Unable to compute the name token for folder {0} because the alias data was missing the {1} field
WLSDPLY-08104=Unable to compute the WLST MBean name for folder {0} because the alias data was missing the {1} \
  and {2} fields
WLSDPLY-08105=Unable to get the WLST MBean name for folder {0} because the token name {1} was not included in \
  the location
WLSDPLY-08106=Unable to get the WLST MBean type for folder {0} because the {1} attribute is missing
WLSDPLY-08107=The alias for attribute {0} in folder {1} is missing the {2} field
WLSDPLY-08108=Unable to get the alias attributes for location {0} because the {1} attribute is missing from the \
  alias folder
WLSDPLY-08109=Unable to get the WLST name for attribute {0} in folder {1} because the {2} attribute is missing \
  from the alias folder entry
WLSDPLY-08110=The alias for the attribute with WLST name {0} in folder {1} is missing the {2} field
WLSDPLY-08111=The wlst attribute {1} is not defined for the model folder {0}
WLSDPLY-08112=Unable to locate the model attribute entry for folder {0} and WLST name {1} because the {2} \
  attribute is missing
WLSDPLY-08113=Unable to get alias information for folder {0} because the location {1} appears to be invalid
WLSDPLY-08114=Unable to get alias information for folder {0} because the location {1} is missing the folders attribute
WLSDPLY-08115=Location object cannot be null
WLSDPLY-08116=Unable to find alias category {0} in the category file map
WLSDPLY-08117=Alias folder {0} does not exist at path {1}
WLSDPLY-08118=Loaded Aliases for model category {0}
WLSDPLY-08119=Loading aliases for category {0} from file {1}
WLSDPLY-08120=Could not load {0} category module as a stream
WLSDPLY-08121=Failed to load aliases from file {0}: {1}
WLSDPLY-08122=Unable to locate contained folder {0} for alias dictionary {1}
WLSDPLY-08123=Testing folder {0} with specified version range {1} to see if it is relevant
WLSDPLY-08124=Folder {0} with version range {1} is not relevant in WebLogic Server version {2}
WLSDPLY-08125=Folder {0} with version range {1} is relevant in WebLogic Server version {2}
WLSDPLY-08126=Unable to resolve the WLST context for folder {0} due to an error while parsing \
  the version range {1}: {2}
WLSDPLY-08127=Alias folder at path {0} is missing the required wlst_paths key
WLSDPLY-08128=Alias attribute {0} in folder {1} is invalid because is does not define a wlst_name attribute
WLSDPLY-08129=Alias entry for model attribute {0} in folder {1} is missing the wlst_mode attribute: {2}
WLSDPLY-08130=Unable to compute the name token for folder {0} because the folder is not valid in \
  WebLogic Server version {1}: {2}
WLSDPLY-08131=Unable to compute the name token for folder {0} because the folder is not valid in \
  WebLogic Server version {1}
WLSDPLY-08132=Folder {0} present only for {1} mode is not relevant for WLST in {2} mode
WLSDPLY-08133=Folder {0} present for {1} mode is relevant in WebLogic Server version {2}
WLSDPLY-08134=Folder parameters for Folder {0} are invalid and cannot be processed
WLSDPLY-08135=Found a valid parameters for Folder {0} in the array of folder parameters
WLSDPLY-08136=No assignment for {0} in the short folder name map
WLSDPLY-08137=Folder {0} has the same order number as folder {1}

#
# Empty slots to fill up...
#
WLSDPLY-08138=Model folder {0} is not valid for WLS version {1}, folder was skipped
WLSDPLY-08139=Alias entry for model attribute {0} in folder {1} is missing the version attribute: {2}
WLSDPLY-08140=Attribute {0} in folder {1} did not find an alias entry for WebLogic version {2} in WLST {3} mode \
  because the supported version range was {4}
WLSDPLY-08141=Alias entry for model attribute {0} in folder {1} has overlapping definitions that match WLS \
  version {2} and WLST mode {3}
WLSDPLY-08142=Unable to locate folder {0} in the alias entry cache
WLSDPLY-08143=Unable to find the valid version range for unresolved folder {0} since the folder \
  was unexpectedly valid for WebLogic version {1}
WLSDPLY-08144=Unable to compute the WLST path for folder {0} because the alias data was missing the {1} field

# oracle.weblogic.deploy.aliases.VersionUtils.java
WLSDPLY-08200=The version number was null or an empty string
WLSDPLY-08201=Version range {0} split into {1}
WLSDPLY-08202=Comparing version {0} with lower range version {1} returned {2}
WLSDPLY-08203=Comparing version {0} with upper range version {1} returned {2}
WLSDPLY-08204=Upper version in version range {0} was unspecified
WLSDPLY-08205=Comparing version {0} with single version {1} returned {2}
WLSDPLY-08206=Invalid version range {0}: {1}
WLSDPLY-08207=Attribute {0} in folder {1} is not supported in WebLogic version {2} but is supported in WebLogic \
  version {3} and higher
WLSDPLY-08208=Attribute {0} in folder {1} is not supported in WebLogic version {2} but is supported in WebLogic \
  versions between {3} and {4}
WLSDPLY-08209=Attribute {0} in folder {1} is not supported in WebLogic version {2} but is supported in WebLogic \
  version {3}
WLSDPLY-08210=Attribute {0} in folder {1} is not supported in WebLogic version {2} or any other WebLogic version \
  in WLST {3} mode
WLSDPLY-08211=Folder {0} in folder {1} is not supported in WebLogic version {2} but is supported in WebLogic \
  version {3} and higher
WLSDPLY-08212=Folder {0} in folder {1} is not supported in WebLogic version {2} but is supported in WebLogic \
  versions between {3} and {4}
WLSDPLY-08213=Folder {0} in folder {1} is not supported in WebLogic version {2} but is supported in WebLogic version {3}
WLSDPLY-08214=Folder {0} in folder {1} is not supported in WebLogic version {2} or any other WebLogic version \
  in WLST {3} mode
WLSDPLY-08215=The version range was null or an empty string
WLSDPLY-08216=Unable to determine if the version is in the version range due to a bad version range: {0}
WLSDPLY-08217=Unable to resolve the WLST context for attribute {0} in folder {1} due to an error while parsing the \
  version range {2}: {3}

# wlsdeploy/aliases/alias_jvmargs.py
WLSDPLY-08300=Adding argument {0} to unsorted arguments list
WLSDPLY-08301=Adding argument {0} to -X size arguments with key {1} and value {2}
WLSDPLY-08302=Adding argument {0} to -X value arguments with key {1} and value {2}
WLSDPLY-08303=Adding argument {0} to -X other arguments with key {1} and value {2}
WLSDPLY-08304=Adding argument {0} to -XX switch arguments with key {1} and value {2}
WLSDPLY-08305=Adding argument {0} to -XX value arguments with key {1} and value {2}
WLSDPLY-08306=Adding argument {0} to -D arguments with key {1} and value {2}
WLSDPLY-08307=Merging the model and the wlst JVM arguments would have resulted in a minimum heap size of {0} and \
  a smaller maximum heap size of {1} so setting the maximum heap size to {0}
WLSDPLY-08308=Unable to parse the {0} argument value {1} as a size

# wlsdeploy/aliases/aliases.py
WLSDPLY-08400={0} model folder has no attributes in the category module file
WLSDPLY-08401={0} is not a model attribute name in the specified model folders location {1}
WLSDPLY-08402=Unable to decryption model_attribute_name {0} in location {1}
WLSDPLY-08403=Folder {0} in folder {1} is supported in WebLogic version {2}
WLSDPLY-08404=Folder {0} in folder {1} is not supported in WebLogic version {2}
WLSDPLY-08405=Unable to determine if attribute {0} in folder {1} is supported in WebLogic version {2} due to \
  an unexpected validation code: {3}
WLSDPLY-08406={0} WLST attribute name is not associated with a model attribute name in the {1} folder
WLSDPLY-08407=Attribute {0} in folder {1} is supported in WebLogic version {2}
WLSDPLY-08408=Attribute {0} in folder {1} is not supported in WebLogic version {2}
WLSDPLY-08409=Access for model attribute {0} in folder {1} is read-only or read-only-discover in WLST {2} mode
WLSDPLY-08410={0} model folder at location {1} is not supported for WLST {2} mode WebLogic version {3}
WLSDPLY-08411=Access for wlst attribute {0} in folder {1} is read-only in WLST {2} mode

# oracle.weblogic.deploy.aliases.TypeUtils.java
WLSDPLY-08500=Unable to convert type due to an unknown type {0}
WLSDPLY-08501=Primitive class types are not supported: {0}
WLSDPLY-08502=Unable to convert {0} to class type {1}
WLSDPLY-08503=Unable to convert type {0} to a properties type
WLSDPLY-08504=Unable to convert type {0} to a PyDictionary type
WLSDPLY-08505=Unable to convert string {0} to a List since the delimiter is null
WLSDPLY-08506=Unable to add property {0} to a PyDictionary type
WLSDPLY-08507=Unable to convert type {0} to a PyObject type
WLSDPLY-08508=Unable to convert String value {0} to numeric type {0}

###############################################################################
#                     Deploy messages (9000 - 9999)                           #
###############################################################################
# deploy.py
WLSDPLY-09001=Please enter the WebLogic administrator username
WLSDPLY-09002=Failed to read the WebLogic administrator username input from the user: {0}
WLSDPLY-09003=Please enter the WebLogic administrator password
WLSDPLY-09004=Failed to read the WebLogic administrator password input from the user: {0}
WLSDPLY-09005=Connecting to domain at {0} with timeout value of {1} ...
WLSDPLY-09006=NOT USED
WLSDPLY-09007=Connected to domain at {0}
WLSDPLY-09008=Failed to save and activate resources deployment changes: {0}
WLSDPLY-09009={0} successfully updated the domain but disconnect failed to close the connection cleanly: {1}
WLSDPLY-09010=Reading domain from {0}...
WLSDPLY-09011={0} successfully updated the domain but failed to close the domain cleanly: {1}
WLSDPLY-09012=While handling an error, failed to stop the current edit session and disconnect: {0}
WLSDPLY-09013=While handling an error, failed to close the domain: {0}
WLSDPLY-09014={0} was unable to load the model from {1} due to a translation error: {2}
WLSDPLY-09015={0} deployment failed: {1}
WLSDPLY-09016=There are outstanding changes but -discard_current_edit has been specified, all changes have been \
  discarded before processing update.
WLSDPLY-09017=NOT USED
WLSDPLY-09018=Online update has been canceled because the flag cancel_changes_if_restart_required is set and the update requires restart: {0}
WLSDPLY-09019=Acquiring online edit lock with acquire timeout value of {0}, release timeout value of {1}, and exclusive value of {2}

# wlsdeploy/tool/deploy/deployer_utils.py
WLSDPLY-09100=Existing object names are {0}
WLSDPLY-09101=Creating MBean type {1} with name {0}
WLSDPLY-09102=Domain has {0} outstanding activation tasks, deploy cannot proceed and will exit
WLSDPLY-09103=Domain has changes that have not been activated, deploy cannot proceed and will exit
WLSDPLY-09104=Domain has outstanding edit session {0}, deploy cannot proceed and will exit
WLSDPLY-09105=Failed to check outstanding deployment tasks and existing WLST edit sessions: {0}
WLSDPLY-09106=Shared library name {0} contained {1} @ signs when only zero or one are allowed
WLSDPLY-09107=Shared library name {0} contained {1} # signs when only zero or one are allowed
WLSDPLY-09108=Model attribute {0} at model location {1} with value {2} references a location inside \
  the archive file but the archive file was not provided
WLSDPLY-09109=Unable to delete {0} {1}, name does not exist
WLSDPLY-09110=Deleting {0} {1}
WLSDPLY-09111=Unable to get delete item name for {0}
WLSDPLY-09112=Failed to discard current edit session: {0}
WLSDPLY-09113=Filenames contains unparseable characters {0} : {1}
WLSDPLY-09114=Removing target {0} from {1} {2}

# wlsdeploy/tool/deploy/deployer.py
WLSDPLY-09200=Error setting attribute {0} for {1} {2}: {3}
WLSDPLY-09201=Failed to get existing WLST value for model attribute {0} at location {1} because the \
  attribute map did not contain the key {2}
WLSDPLY-09202=Set method {0} not implemented for attribute {1} in location {2}
WLSDPLY-09203=The model element {0} is not valid for WLS version {1}, so it will be omitted from deployment
WLSDPLY-09204=Model attribute {0} at model location {1} with value {2} references a location inside \
  the archive file {3} that does not exist
WLSDPLY-09205=Unable to locate the indicated {3} {0} at location {1} : {2}
WLSDPLY-09206=Server {0} ({1}) requires a restart
WLSDPLY-09207=Domain resource {0} ({1}) on server {2} ({3}) requires a restart
WLSDPLY-09208=Formatted restart line : {0}

# wlsdeploy/tool/deploy/application_deployer.py
WLSDPLY-09300=No shared libraries found in {0} with name {1}
WLSDPLY-09301=Adding {0} {1} to {2} {3}
WLSDPLY-09302=The model definition for {0} {1} is invalid because the {2} attribute is missing or empty
WLSDPLY-09303=Unable to deploy {0} {1} because the archive file was not provided
WLSDPLY-09304=No applications found in {0} with name {1}
WLSDPLY-09305=Failed to compute parent from the specified location because the folder {0} was not found in \
  the model location {1}
WLSDPLY-09306=Failed to compute parent from the specified location because the name token {0} required for \
  folder {1} was missing from the location
WLSDPLY-09307=Failed to compute parent from the specified location because the folder {0} was not found in \
  the model folder {1} at the location {2}
WLSDPLY-09308=Unexpected top-level folder {0} in location passed to ApplicationDeployer
WLSDPLY-09309=Failed to compute hash value for file {0}: {1}
WLSDPLY-09310=Failed to get hash for file {0} because the entry did not point into the archive and \
  was not an absolute path
WLSDPLY-09311={0} has already been deployed, it will not be redeployed since the binary file has not changed
WLSDPLY-09312=Stopping application {0} for update
WLSDPLY-09313=Starting application {0}
WLSDPLY-09314=Undeploying {0} {1} for update
WLSDPLY-09315=Redeploying application {0} because a shared library referenced has been updated
WLSDPLY-09316=Deploying {0} {1}
WLSDPLY-09317={0} {1} cannot be deployed because the {2} attribute is not specified
WLSDPLY-09318={0} {1} Source Path {2} does not exists
WLSDPLY-09319={0} {1} specified Plan Path {2} that does not exist
WLSDPLY-09320=Deploying {0} {1} with arguments {2}
WLSDPLY-09321=Invalid Manifest found in processing shared library {0} at {1}: Extension-Name attribute \
  specified with no value: {2}
WLSDPLY-09322=Invalid Manifest found in processing shared library {0} at {1}: Implementation-Version attribute \
  specified with no value: {2}
WLSDPLY-09323=Invalid Manifest found in processing shared library {0} at {1}: Specification-Version attribute \
  specified with no value: {2}
WLSDPLY-09324=Shared library {0} name has been updated to {1} to match the \
  implementation version in the MANIFEST.MF file
WLSDPLY-09325=Failed to compute name for shared library {0} from archive at {1}: {2}
WLSDPLY-09326=Deployment order is {0}
WLSDPLY-09327=Failed to stop application {0}: {1}
WLSDPLY-09328=Application {0} name has been updated to {1} to match the application version in the MANIFEST.MF file
WLSDPLY-09329=Failed to compute name for application {0} from archive at {1}: {2}
WLSDPLY-09330=Source path for {0} {1} not found in any archive: {2}
WLSDPLY-09331=Library {0} not found, found similar names {1}.  For deleting library, specify the exact name
WLSDPLY-09332=Application {0} not found, found similar names {1}.  For deleting application, specify the exact name
WLSDPLY-09333=Library {0} not found. Please specify a valid library for deletion
WLSDPLY-09334=Application {0} not found. Please specify a valid application for deletion
WLSDPLY-09335=Undeploying {0} {1} from targets: {2}
WLSDPLY-09336=Redeployed application {0} because the old and the new binary have the same path.
WLSDPLY-09337=Removing {0} from model deployment because it is started with a delete notation. It will be undeployed.
WLSDPLY-09338=Removing {0} from model deployment because the running application's targets are a superset of \
  the targets in the model. 
WLSDPLY-09339=Removing {0} from model deployment because the running application's has no target and \
  also no targets in the model. 

# wlsdeploy/tool/deploy/common_resources_deployer.py
WLSDPLY-09400=ResourceGroup was specified in the test file but are not supported in WebLogic Server version {0}
WLSDPLY-09401=PartitionWorkManager was specified in the test file but are not supported in WebLogic Server version {0}
WLSDPLY-09402=Failed to create directory for FileStore {0} because the location {1} exists but is not a directory
WLSDPLY-09403=Created FileStore {0} directory {1}
WLSDPLY-09404=Failed to create directory for FileStore {0} at location {1}
WLSDPLY-09405={0} resources in the model are not configured in online mode

# wlsdeploy/tool/deploy/jms_resources_deployer.py
WLSDPLY-09500=Creating placeholder for Template {0}
WLSDPLY-09501=Skipping {0} for {1} {2}
WLSDPLY-09502=Creating placeholder for Quota {0}

# wlsdeploy/tool/deploy/log_helper.py
WLSDPLY-09600=Adding {0}
WLSDPLY-09601=Adding {0} to {1}
WLSDPLY-09602=Adding {0} to {1} {2}
WLSDPLY-09603=Updating {0} for {1}
WLSDPLY-09604=Updating {0} for {1} {2}
WLSDPLY-09605=Adding {0} {1}
WLSDPLY-09606=Adding {0} {1} to {2}
WLSDPLY-09607=Adding {0} {1} to {2} {3}
WLSDPLY-09608=Updating {0} {1}
WLSDPLY-09609=Updating {0} {1} in {2}
WLSDPLY-09610=Updating {0} {1} in {2} {3}

# wlsdeploy/tool/deploy/model_deployer.py
WLSDPLY-09650=Deployment failed due to WLST exception {0}

# wlsdeploy/tool/deploy/topology_updater.py
WLSDPLY-09700=Update Domain {0} domain level attributes
WLSDPLY-09701=In online WLST, unable to target resources from extension templates to {0}

###############################################################################
#                     Extract messages (10000 - 10099)                        #
###############################################################################
# wlsdeploy/tool/util/targets/schema_helper.py
WLSDPLY-10010=Failed to load WKO domain resource schema {0}
WLSDPLY-10011=No {0} schema for WKO version {1}, available for version {2}

# extract_resource.py
WLSDPLY-10040=The {0} argument has been deprecated, use {1} to specify output directory

###############################################################################
#                    model help messages (10100 - 10199)                      #
###############################################################################
# /model_help.py
WLSDPLY-10100=Only one of these arguments can be specified: {0}
WLSDPLY-10101=Unable to determine model section for folder {0}
WLSDPLY-10102=Recursive sub-folders only for {0}
WLSDPLY-10103=Sub-folders only for {0}
WLSDPLY-10104=Attributes only for {0}
WLSDPLY-10105=Attributes and sub-folders for {0}
WLSDPLY-10106=The {0} argument has been deprecated, model sample is the default format
WLSDPLY-10108={0} does not adhere to [<model_section>[:]][/<section_folder>]... pattern \
  for the path argument. For example: domainInfo, resources:, topology:/Server, \
  topology:/Server/ServerStart, /Server/ServerStart
WLSDPLY-10109={0} is not a recognized top level section name. The recognized top level section names are {1}
WLSDPLY-10110=Model section {0} has no folder {1} beneath it. Valid folders are: {2}
WLSDPLY-10111=Model folder {0} has no folder {1} beneath it. Valid folders are: {2}
WLSDPLY-10112={0} encountered an error: {1}

###############################################################################
#                    create messages (12000 - 14999)                          #
###############################################################################
# RCURunner.java
WLSDPLY-12000=NOT USED
WLSDPLY-12001={0} failed to drop the RCU schemas: {1}
WLSDPLY-12002={0} failed with exit code {1}, see the RCU stdout file at {2} for more information about what happened
WLSDPLY-12003={0} failed to create the RCU schemas: {1}
WLSDPLY-12004={0} failed to validate the {1} directory at {2}: {3}
WLSDPLY-12005={0} failed to validate the {1} argument since it was null or empty
WLSDPLY-12006={0} failed to validate the {1} argument since the list was null or empty
WLSDPLY-12007={0} failed to validate the {1} argument since the list contained one or more \
  elements that were null or empty
WLSDPLY-12008={0} failed to validate the {1} script at {2}: {3}
WLSDPLY-12009={0} failed to validate the {1} script at {2} because it was not executable

# creator.py
WLSDPLY-12100=Creating {0} with the name {1}
WLSDPLY-12101=Updating {0} with the name {1}
WLSDPLY-12102=Creating {0}
WLSDPLY-12104=Failed to get set method {0} for attribute {1} at model path {2}
WLSDPLY-12105=Unable to find set_method {0} for attribute {1} at model_path {2} in the MBean set method map
WLSDPLY-12106=No WLST attribute name for model attribute {0} at model path {1}
WLSDPLY-12107=No WLST attribute value for model attribute {0} with value {1} at model path {2}
WLSDPLY-12108=Skipping the model definition at {0}: {1}
WLSDPLY-12109=Creating named mbeans for subfolder {0} because location ({1}) supports multiple child MBeans: {2}
WLSDPLY-12110=Creating mbean for subfolder {0} because location ({1}) does not support multiple child MBeans: {2}
WLSDPLY-12111=Setting attributes and subfolders for model location path {0} from WLST path {1}
WLSDPLY-12112=Setting MBean attribute {0} at WLST path {1} based on model path {2}
WLSDPLY-12113=Setting attribute {0} at WLST path {1} based on model path {2}
WLSDPLY-12114=Setting MBean attribute {0} with model value {1} using set method {2}
WLSDPLY-12115=Setting attribute {0} to value {1}
WLSDPLY-12116=Creating named security provider mbeans for subfolder {0} because location ({1}) supports \
  multiple child MBeans using an artificial type subfolder: {2}
WLSDPLY-12117=While creating security {0} with name {1}, found {2} model type subfolders when exactly one was expected
WLSDPLY-12118=Creating {0} of type {1} with name {2} at location {3}
WLSDPLY-12119=Updating {0} of type {1} with name {2} at location {3}
WLSDPLY-12120=Unexpected artificial type folder found in location {0} while creating folder {1} for location {2}
WLSDPLY-12121=The attribute {0} in model location {1} has value {2} that references a file inside the \
  archive file {3} that does not exist
WLSDPLY-12122=The attribute {0} in model location {1} has value {2} that references a file inside the \
  archive file but the archive file was not provided
# The WLSDPLY-12123 resource is used for messages returned from aliases.is_version_valid_location()
WLSDPLY-12123={0}
WLSDPLY-12124=Updating {0} "{1}" ({2}) at location {3}
WLSDPLY-12125=Unable to load bean information for interface {0}
WLSDPLY-12126=Property descriptor {0}
WLSDPLY-12127=Updating attribute {0} to {1}
WLSDPLY-12128=No property descriptor found for attribute {0} at location {1}
WLSDPLY-12129=Skipping read-only attribute {0}
WLSDPLY-12130=The set method for attribute {0} has {1} arguments
WLSDPLY-12131=Unable to invoke method "{0}" with argument {1}: {2}
WLSDPLY-12132=Unrecognized data type {0}
WLSDPLY-12133=NOT USED
WLSDPLY-12134=Unable to remove "{0}" in target domain release {1}. The remove is required to properly configure \
  the Realm Provider Type {2}. Consult the WebLogic Deploy Tool documentation for further information. : {3}
WLSDPLY-12135=Removing Security provider {0} with Provider type {1} at location {2}
WLSDPLY-12136=No default providers installed for {0} at {1}
WLSDPLY-12137=Update of security configuration adjudicators is not supported
WLSDPLY-12138=Security configuration adjudicator count is {0}
WLSDPLY-12139=Security configuration adjudicator name is {0}
WLSDPLY-12140=Security configuration adjudicator has {0} subtypes
WLSDPLY-12141=Security configuration adjudicator subtype is {0}
WLSDPLY-12142=Security configuration adjudicator has {0} attributes
WLSDPLY-12143=Setting subfolders, then attributes for model location path {0} from WLST path {1}

# domain_creator.py
WLSDPLY-12200={0} did not find the required {1} section in the model file {2}
WLSDPLY-12201={0} does not currently support running RCU for WebLogic Server version {1}
WLSDPLY-12202=WLST offline provisioning of MT domains is broken in WebLogic Server version {0}
WLSDPLY-12203=Creating domain of type {0}
WLSDPLY-12204=Reading base template from file {0}
WLSDPLY-12205=Writing base domain {0} to directory {1}
WLSDPLY-12206=Closing templates for domain {0}
WLSDPLY-12207=Reading domain {0} from directory {1}
WLSDPLY-12208=Adding extension template file {0} to domain
WLSDPLY-12209=Updating domain {0}
WLSDPLY-12210=Selecting base template named {0}
WLSDPLY-12211=Selecting extension template named {0}
WLSDPLY-12212=Loading selected templates
WLSDPLY-12213=The model did not specify any domain libraries to install
WLSDPLY-12214=Domain libraries ({0}) specified in the model but the archive file name was not provided
WLSDPLY-12215=Installing domain library {0} from archive to lib directory of {1}
WLSDPLY-12216=The archive file was not provided so there are no classpath libraries to extract
WLSDPLY-12217=Installing {0} classpath library(ies) to domain home {1}
WLSDPLY-12218=The archive file {0} contains no classpath libraries to install
WLSDPLY-12219=Applying base domain configuration
WLSDPLY-12220=NOT USED
WLSDPLY-12221=Setting FMW infrastructure database JDBC URL to {0}
WLSDPLY-12222=Setting FMW service table schema username to {0}
WLSDPLY-12223=Getting the FMW infrastructure database defaults from the service table
WLSDPLY-12224=Targeting server group {0} to the dynamic cluster or server {1}
WLSDPLY-12225=Found {0}[{1}] in the model so setting domain option {1} to {2}
WLSDPLY-12226=Did not find {0}[{1}] in the model so setting domain option {1} to {2}
WLSDPLY-12227=Changing domain name from {0} to {1}
WLSDPLY-12228=The model does not define the required attribute {0} in the {1} section of the model
WLSDPLY-12229=Changing the administration server name from {0} to {1}
WLSDPLY-12230=Creating placeholder for Coherence cluster {0}
WLSDPLY-12231=Apply Domain {0} domain level attributes
WLSDPLY-12232=Unable to configure the SecurityConfiguration in domain release {0} using weblogic-deploy {1}
WLSDPLY-12233=Target JRF deployments and resources to {0} {1}
WLSDPLY-12234=Unable to copy domain library {0} to directory {1}
WLSDPLY-12235=Installing domain library {0} to lib directory of {1}
WLSDPLY-12236=Target the JRF resources to the clusters with dynamic servers {0}
WLSDPLY-12237=Target the resources for server groups {0} to cluster {1} with dynamic server members
WLSDPLY-12238=Unable to target non-JRF template server groups for domain type {0} to dynamic cluster(s).
WLSDPLY-12239=Found server groups {0} for cluster {1}
WLSDPLY-12240=Server group targeting limits {0} found in model
WLSDPLY-12241=The model did not specify any domain scripts to install
WLSDPLY-12242=The assignment of servers to server groups map is {0}
WLSDPLY-12243=Server group list found for {0} in domainInfo : {1}
WLSDPLY-12244=Targeting JRF resources to a dynamic cluster(s), {0}, for a Restricted JRF domain type is not valid \
  when updating in online mode
WLSDPLY-12245=Selecting custom extension template named {0}
WLSDPLY-12246=Adding custom extension template file {0} to domain
WLSDPLY-12247=WebLogic does not support targeting resources to dynamic servers. JRF product related resources \
  will be targeted to the dynamic cluster using the applyJRF function.
WLSDPLY-12248=The server group(s) {0} will not be targeted to the Admin server or a configured manage server
WLSDPLY-12249=Domain typedef has no RCU schema dependencies, skipping database configuration
WLSDPLY-12250=Domain bin ({0}) specified in the model but the archive file name was not provided
WLSDPLY-12251=Installing domain script {0} from archive to bin directory of {1}
WLSDPLY-12252=Copying domain script {0} to bin directory of {1}
WLSDPLY-12253=Unable to copy domain user script {0} to directory {1}
WLSDPLY-12254=WLST provisioning of MT domains is not supported in WebLogic version {0}
WLSDPLY-12255=Targeting server group {0} to dynamic cluster {1}
WLSDPLY-12256=Attempting to target dynamic cluster {0} to multiple server groups {1}. Versions of \
  WebLogic Server prior to 12.2.1.4 do not support targeting more than one server group to a dynamic cluster.
WLSDPLY-12257=No server group found for dynamic cluster {0}. Versions of WebLogic Server prior to 12.2.1.4 \
  do not support targeting more than one server group to a dynamic cluster. Server group not defined in domain typedef
WLSDPLY-12258=RCU {0} file {1} is invalid : {2}
WLSDPLY-12259=Error creating directory {0} to extract RCU {1} file {2}
WLSDPLY-12560=Dynamic cluster {0} has size of {1}
WLSDPLY-12561=Dynamic cluster {0} set to size of {1}
WLSDPLY-12562=Unable to get ATP database connection info: cannot find ATP tnsnames.ora file. Please make sure \
  you have the correct ATP wallet in the archive file or RCUDbInfo.oracle.net.tns_admin is pointing to an unzipped \
  ATP wallet root directory that contains the tnsnames.ora file.
WLSDPLY-12563=Unable to retrieve database connection info, please make sure the RCUDbInfo.tns.alias - {0} specified \
  exists in the tnsnames.ora file in the ATP wallet.
WLSDPLY-12564=Unable to retrieve database connection string, please make sure it is specified in \
  RCUDbInfo.rcu_db_conn_string field or in command line argument '-rcu_database'.
WLSDPLY-12565=The archive file was not provided so there are no custom files to extract
WLSDPLY-12566=Installing {0} user custom files to domain home {1}
WLSDPLY-12567=The archive file {0} contains no user custom files to install
WLSDPLY-12568=Creating empty folder {0}. Folder contains no attributes or sub-folders.
WLSDPLY-12569=Setting the topology profile to {0}
WLSDPLY-12570=Unable to retrieve database connection info: {0}
WLSDPLY-12571=Error in setting up ATP connection string: {0}

# domain_typedef.py
WLSDPLY-12300={0} got the domain type {1} but the domain type definition file {2} was not valid: {3}
WLSDPLY-12301={0} failed to load the definition for domain type {1} from {2} due to a parsing error: {3}
WLSDPLY-12302=Domain typedef class not properly initialized with the model context
WLSDPLY-12303=Domain type {0} type definition in file {1} contains type definition {2} that does not \
  define the required baseTemplate element
WLSDPLY-12304=Domain type {0} type definition in file {1} did not contain the required versions mapping section
WLSDPLY-12305=Domain type {0} type definition in file {1} did not contain the required definitions mapping section
WLSDPLY-12306=Domain type {0} type definition in file {1} did not contains a definition for mapped version name {2}
WLSDPLY-12307=Domain type {0} type definition in file {1} contains an empty versions mapping section
WLSDPLY-12308=Domain type {0} type definition in file {1} contained version {2} which most closely \
  matches WebLogic version {3}
WLSDPLY-12309=Domain type {0} type definition in file {1} did not contain a version that matched WebLogic version {2}
WLSDPLY-12310=Version {0} returned from the domain home
WLSDPLY-12311=Targeting type "{0}" in type definition file {1} is not allowed for WebLogic version {2}
WLSDPLY-12312=Targeting type "{0}" in type definition file {1} is not valid
WLSDPLY-12313=Domain type {0} is not supported for WebLogic version {1}
WLSDDPL-12314=Topology profile "{0}" is typedef file {1} is not allowed for WebLogic version {2}
WLSDPLY-12315=Topology profile "{0}" in type definition file {1} is not a known topology profile value

# create.py
WLSDPLY-12400={0} got the JAVA_HOME {1} from the environment variable but it was not a valid location: {2}
# number gap to fill
WLSDPLY-12402={0} was called with the {1} command-line switch but the specified domain type {2} defines \
  no RCU schemas so RCU will not be run
WLSDPLY-12403=Enter the RCU database SYS user password
WLSDPLY-12404=Failed to read the RCU SYS password input from the user: {0}
WLSDPLY-12405=Please enter the RCU Schema password
WLSDPLY-12406=Failed to read the RCU Schema password input from the user: {0}
WLSDPLY-12407={0} invoked with {1} argument but was missing the {2} argument
WLSDPLY-12408=Domain type {0} definition has RCU schemas defined so the {1} and {2} arguments are required
WLSDPLY-12409={0} failed to create the domain: {1}
WLSDPLY-12410={0} failed to deploy the resources and applications to the domain: {1}
WLSDPLY-12411=The model file specified ATP database info without oracle.net.tns_admin directory but the archive does \
  not have wallet included
WLSDPLY-12412=The model file specified ATP database info without oracle.net.tns_admin directory and there is no \
  archive specified
WLSDPLY-12413=The model file specified RCUDbInfo section but key {0} is None or missing. Required keys are {1}

# wlsroles_helper.py
WLSDPLY-12500=The WebLogic role mapper will be updated with the roles: {0}
WLSDPLY-12501=The role {0} has no specified expression value and will be ignored
WLSDPLY-12502=The role {0} is not a WebLogic global role and will use the expression as specified
WLSDPLY-12503=The role {0} specifies an invalid update mode and will use the default replace mode
WLSDPLY-12504=The processing of WebLogic roles from the model is not support with WebLogic Server version {0}

###############################################################################
#                   YAML/JSON messages (18000 - 18999)                        #
###############################################################################
WLSDPLY-18000=Detected boolean field {0} had unexpected value {1} so it will be set to false
WLSDPLY-18001=Detected boolean field {0} had an empty value so it will be set to false
WLSDPLY-18002=Detected integer field {0} value {1} that could not be parsed to an integer so it will be set to 0: {2}
WLSDPLY-18003=Detected integer field {0} had an empty value so it will be set to 0
WLSDPLY-18004=Detected float field {0} value {1} that could not be parsed to a floating point number \
  so it will be set to 0: {2}
WLSDPLY-18005=Detected float field {0} had an empty value so it will be set to 0
WLSDPLY-18006=Field {0} value had unexpected type: class name is {1}
WLSDPLY-18007=Failed to parse {0} file {1}: {2}
WLSDPLY-18008=Failed to create YAML translator for YAML file {0}: {1}
WLSDPLY-18009=File {0} does not appear to be a valid file for YAML output: {1}
WLSDPLY-18010=Unable to open file {0} for writing: {1}
WLSDPLY-18011=An error occurred while trying to write file {0}: {1}
WLSDPLY-18012=An error occurred while closing the YAML file output stream...continuing: {0}
WLSDPLY-18013=Expecting a scalar value for field {0} but found a {1} type instead.  Arrays of complex \
  types not implemented so setting to None.
WLSDPLY-18014=Failed to create JSON translator for JSON file {0}: {1}
WLSDPLY-18015=File {0} does not appear to be a valid file for JSON output: {1}
WLSDPLY-18016=An error occurred while closing the JSON file output stream...continuing: {0}
WLSDPLY-18017=The {0} parser encountered {1} error(s) while parsing {2}


# oracle.weblogic.deploy.util.ParsingErrorListener.java
WLSDPLY-18018=Parse error for file {0} at line {1} position {2}: {3}
WLSDPLY-18019=Parser reported ambiguous decision {0} from alternatives {1} while parsing "{2}" from file {3}
WLSDPLY-18020=Parser reported attempting full context decision {0} on input "{1}" while parsing file {2}
WLSDPLY-18021=Parser reported context sensitivity decision {0} on input "{1}" while parsing file {2}

WLSDPLY-18022=An error occurred while closing the json input stream for json file {0}...continuing: {1}
WLSDPLY-18023=An error occurred while closing the yaml input stream for yaml file {0}...continuing: {1}
WLSDPLY-18024=Detected integer value {0} that could not be parsed to an integer so it will be set to 0: {1}
WLSDPLY-18025=Detected float value {0} that could not be parsed to a floating point number so it will be set to 0: {1}
WLSDPLY-18026=Detected number field with an empty value so it will be set to 0
WLSDPLY-18027=Element {0} has an unknown value type {1} so its value will be set to None
WLSDPLY-18028=Unable to parse the model file because it contains a duplicate category entry {0}

# New Snakeyaml parser messages
WLSDPLY-18100=Failed to parse file {0}: {1}
WLSDPLY-18101=An error occurred while parsing file {0} because the file contains {1} documents when only 1 is supported
WLSDPLY-18102=An error occurred while parsing file {0} because the parser returned a scalar value of an unexpected type: {1}
WLSDPLY-18103=An error occurred while parsing file {0} because the parser returned a top-level object that is not a map: {1}
WLSDPLY-18104=An error occurred while parsing file {0} because the parser returned a top-level object that was null
WLSDPLY-18105=An error occurred while parsing file {0} because the parser encountered an unexpected condition where it was asked to translate a null map object
WLSDPLY-18106=An error occurred while parsing file {0} because the parser encountered an unexpected condition where it was asked to translate a null list object
WLSDPLY-18107=An error occurred while writing the YAML output file {0}: {1}
WLSDPLY-18108=An error occurred while creating the input stream for YAML input file {0}: {1}
WLSDPLY-18109=An error occurred while creating the output writer for YAML output file {0}: {1}
WLSDPLY-18110=An error occurred while closing the yaml output writer for yaml file {0}...continuing: {1}
WLSDPLY-18111=The YAML parser received an invalid value "{0}" for the maximum file size so ignoring the value...

# New PythonToJava type conversion code
WLSDPLY-18200=An error occurred because the top-level type to be converted was not a Python dictionary
WLSDPLY-18201=An error occurred during Python to Java type conversion because an unknown Python type was encountered: {0}

###############################################################################
#                  Tool Util Messages (19000 - 19999)                         #
###############################################################################
# wlsdeploy/aliases/aliases.py (continued)
WLSDPLY-19000=Failed to get model subfolders for location ({0}): {1}
WLSDPLY-19001=Failed to get name token for location ({0}): {1}
WLSDPLY-19002=Failed to get model folder path for location ({0}): {1}
WLSDPLY-19003=Failed to get the WLST attributes path for location ({0}): {1}
WLSDPLY-19004=Failed to get the WLST subfolders path for location ({0}): {1}
WLSDPLY-19005=Failed to get the WLST list path for location ({0}): {1}
WLSDPLY-19006=Failed to get the WLST create path for location ({0}): {1}
WLSDPLY-19007=Failed to get the flattened folder WLST create path for location ({0}): {1}
WLSDPLY-19008=Failed to determine if the location ({0}) supports multiple child MBeans: {1}
WLSDPLY-19009=Failed to get the WLST MBean name for location ({0}): {1}
WLSDPLY-19010=Failed to get the WLST MBean type for location ({0}): {1}
WLSDPLY-19011=Failed to determine if the location ({0}) contains a flattened folder: {1}
WLSDPLY-19012=Failed to get the WLST MBean name for the flattened folder for location ({0}): {1}
WLSDPLY-19013=Failed to get the WLST MBean type for the flattened folder for location ({0}): {1}
WLSDPLY-19014=Failed to get the WLST attribute name and value for model attribute {0} and \
  value {1} at location ({2}): {3}
WLSDPLY-19015=Failed to get the WLST attribute name for model attribute {0} at location ({1}): {2}
WLSDPLY-19016=Failed to get the model attributes names that are passwords for location ({0}): {1}
WLSDPLY-19017=Failed to get the model attribute names that require using an MBean value to set in \
  WLST at location ({0}): {1}
WLSDPLY-19018=Failed to determine if the model folder name {0} at location ({1}) is valid: {2}
WLSDPLY-19019=Failed to get the model attribute names and types at location ({0}): {1}
WLSDPLY-19020=Failed to get the model attribute list that require a GET instead of LSA for model folder ({0}) \
  at location ({1}): {2}
WLSDPLY-19021=Failed to determine if the singleton model folder ({0}) at location ({1}) requires name related \
  special handling: {2}
WLSDPLY-19022=Failed to get the model name for wlst name ({0}) at location ({1}): {2}
WLSDPLY-19023=Failed to get the model restart required attribute names at location ({0}): {1}
WLSDPLY-19024=Failed to determine if the location ({0}) requires artificial type subfolder handling of MBeans: {1}
WLSDPLY-19025=Failed to determine if the location ({0}) supports only a single MBean instance \
  of the parent node type: {1}
WLSDPLY-19026=Failed to determine if the location ({0}) is an artificial type folder: {1}
WLSDPLY-19027=Failed to get the model merge required attribute names at location ({0}): {1}
WLSDPLY-19028=Failed to convert the wlst attribute name and value for the model at location ({0}) : {1}
WLSDPLY-19029=Failed to get the model attribute names at location ({0}): {1}
WLSDPLY-19030=Failed to get the model attribute list that use path tokens for model folder ({0}) \
  at location ({1}): {2}
WLSDPLY-19031=Failed to determine if the model attribute name {0} at location ({1}) is valid: {2}
WLSDPLY-19032=Failed to get the default value for model attribute {0} at location ({1}): {2}
WLSDPLY-19033=Failed to determine if location ({0}) is version valid, or not
WLSDPLY-19034=Failed to get the model attribute list that require a special processing via a method for model \
  folder ({0}) at location ({1}): {2}
WLSDPLY-19035=Failed to determine if the location ({0}) allows custom folder types: {1}
WLSDPLY-19036=Failed to determine if the location ({0}) is a security provider: {1}
WLSDPLY-19037=Failed to decrypt password: {0}
WLSDPLY-19038=List of attribute names to ignore for all MBeans {0}
WLSDPLY-19039=Failed to convert the wlst attribute name to the model name at location ({0}) : {1}
WLSDPLY-19040=Failed to determine if the model attributes {0} is a password for location ({0}): {1}
WLSDPLY-19041=Failed to get the flattened folder information for location ({0}): {1}
WLSDPLY-19042=Failed to get the preferred model type for attribute {0} at location {1} : {2}
WLSDPLY-19043=Failed to get the read type for attribute {0} at location {1} : {2}
WLSDPLY-19044=Failed to get the ordering of subfolders at parent location {0} : {1}
WLSDPLY-19045=Failed to get the derived default value for attribute {0} at location {1} : {2}
WLSDPLY-19046=Failed to get the model attribute list that have ACCESS type ROD ({0}) \
  at location ({1}): {2}
WLSDPLY-19047=Discovering domain in production mode
WLSDPLY-19048=Discovering domain in secure mode

# wlsdeploy/tool/util/attribute_setter.py
WLSDPLY-19200=No target found with name {0}
WLSDPLY-19201=Unable to locate destination {0} in JMS System Resource {1}
WLSDPLY-19202={0} {1} not found in domain or resource group
WLSDPLY-19203=Unable to locate SAF destination {0} in JMS System Resource {1}
WLSDPLY-19204=Found {0} {1} in {2} {3}
WLSDPLY-19205=Unable to find folder {0} in location {1}
WLSDPLY-19206=Unable to locate partition work manager {0} for partition {1}
WLSDPLY-19207=Unable to locate resource manager {0} for partition {1}
WLSDPLY-19208=Unable to locate log filter {0} for log at location {1}
WLSDPLY-19209=Assign {0} {1} to {2} {3}
WLSDPLY-19210={0} {1} not found in location {2}
WLSDPLY-19211=Setting attribute {0} with model value {1} to value {2} in location {3}

# wlsdeploy/tool/util/archive_helper.py
WLSDPLY-19300=Failed to open archive file {0}: {1}
WLSDPLY-19301=Unable to determine if a model file was contained in archive file {0}: {1}
WLSDPLY-19302=Unable to determine if file {0} was contained in archive file {1}: {2}
WLSDPLY-19303=Unable to extract {0} from archive file {1}: {2}
WLSDPLY-19304=Unable to compute hash for entry {0} in archive file {1}: {2}
WLSDPLY-19305=Failed to extract domain library {0} because it does not exist in archive file {1}
WLSDPLY-19306=Unable to extract domain library {0} from archive file {1}: {2}
WLSDPLY-19307=Unable to extract classpath libraries from archive file {0} to domain directory {1}: {2}
WLSDPLY-19308=Failed to extract script to domain bin {0} because it does not exist in archive file {1}
WLSDPLY-19309=Unable to extract from domain bin {0} from archive file {1}: {2}
WLSDPLY-19310=Unable to extract user custom files from archive file {0} to domain directory {1}: {2}
WLSDPLY-19311=Unable to remove domain bin scripts from archive file{0}: {1}
WLSDPLY-19312=Unable to copy file {0} to {1}: {2}

# wlsdeploy/tool/util/topology_helper.py
WLSDPLY-19400=Creating placeholder for server template {0}
WLSDPLY-19401=Creating placeholder for JDBC resource {0}
WLSDPLY-19402=Creating placeholder for Server resource {0}
WLSDPLY-19403=Creating placeholder for {0} {1}
WLSDPLY-19404=Clearing targets for {0} placeholder {1}

# wlsdeploy/tool/util/variable_injector.py
WLSDPLY-19500=Model variable injector values loaded from location {0}
WLSDPLY-19501=Variable replacement using custom file list {0}
WLSDPLY-19502=Unable to read and parse model variables injector json file {0} : {1}
WLSDPLY-19503=Ignoring unknown keyword {0} found in model variable injector file
WLSDPLY-19504=Variable keywords file loaded from location {0}
WLSDPLY-19505=Unable to read and parse variable keywords file {0} : {1}
WLSDPLY-19506=Selecting only the entries from the specified mbean name list {0} for attribute {1} at location {2}
WLSDPLY-19507=Exception attempting to write to variables file {0} - discarding model changes with variable insertions \
  : {1}
WLSDPLY-19508=Adding file {0} to injector file list for keyword {1}
WLSDPLY-19509=Unable to read and load values for property file {0} : {1}
WLSDPLY-19510=Invalid property file name {0}
WLSDPLY-19511=Invalid Regular expression pattern {0} : {1}
WLSDPLY-19512=CUSTOM keyword was found in variables injector list but no files were included. Skipping the CUSTOM \
  keyword
WLSDPLY-19513=Variables were located and inserted in the model using injector file {0}
WLSDPLY-19514=Located mbean {0} in the model file
WLSDPLY-19515=Invalid mbean {0} found in injector directive {1} at location {2}
WLSDPLY-19516=MBean {0} not found in the model for injector directive {1} at location {2}
WLSDPLY-19517=Attribute {0} not found in the model for injector directive {1} at location {2}
WLSDPLY-19518=Variables were inserted into the model and written to the variables file {0}
WLSDPLY-19519=No variables were inserted into the model during variable replacement
WLSDPLY-19520=Variable injector file was found at location {0} but no variable properties file name was provided
WLSDPLY-19522=Variables property file name {0} was passed as an argument to the variable injector
WLSDPLY-19523=MBean {0} from injector path represents a named MBean folder at location {1}
WLSDPLY-19524=Segment {0} for attribute {1} not found in model value {2} at location {3}
WLSDPLY-19525=Variable {0} inserted into the model {1} for attribute {2} and value \
  {3} inserted into variable properties
WLSDPLY-19526=Variable {0} was already inserted into model for attribute {1} at location {2}
WLSDPLY-19527=Segment found in dictionary for attribute {0}; inserting variable replacement {1} into dictionary value
WLSDPLY-19528=Variable {0} was inserted into the model list for attribute {1} and value {2} has been inserted \
  into the variable file
WLSDPLY-19529=Variable {0} was inserted into the model string {1} for attribute {2} and value {3} has been \
  inserted into the variable file
WLSDPLY-19530=Segment was not found in attribute {0} value so entire variable value was replaced by {1}
WLSDPLY-19531=Invalid location {0} for variable injection into attribute {1} : {2}
WLSDPLY-19532=No model variable injector file {0}
WLSDPLY-19533=Will inject variable replacement strings into model using keyword directions found in file {0}
WLSDPLY-19534=Update existing variable file {0} with injected variables
WLSDPLY-19535=Create new variable file {0} for injected variables
WLSDPLY-19536=Append existing variable file {0} with injected variables
WLSDPLY-19537=Unable to load variables from existing file {0} and will overwrite the file : {1}
WLSDPLY-19538=Found name keyword {0} for mbean {1}
WLSDPLY-19539=Unable to locate and call mbean name keyword {0} method {1} : {2}. Will inject variables using \
  full mbean name list
WLSDPLY-19540=Attribute {0} not in the model at location {1} but the force attribute is present in the injector \
  keyword so the attribute will be added to the model with the default value {2}
WLSDPLY-19541=Replacement variable value {0} cannot be formatted for the attribute {1} at location {2} : {3}
WLSDPLY-19542=Variable value has been set to {0} and replaces the model value {1} for attribute {2} at location {3}
WLSDPLY-19543=Split injector value into mbean list {0} and attribute {1}
WLSDPLY-19544=Clearing cache of existing variable properties
WLSDPLY-19545=Remove property with name {0} from the variable cache
WLSDPLY-19546=Folder name at location {0} shortened to {1}

# wlsdeploy/tool/variable_inject.py
WLSDPLY-19600=Use model variable injector file {0} from command line arguments
WLSDPLY-19601=Use variable injector keywords file {0} from command line arguments
WLSDPLY-19602=Use variable properties file {0} from command line arguments
WLSDPLY-19603=Archive file {0} was provided but does not contain a model file
WLSDPLY-19604=Update model with injected variables

# wlsdeploy/tool/util/credential_injector.py
WLSDPLY-19650=Unused credential variables will not be filtered for target credentials method {0}
WLSDPLY-19651=Removing unused credential variable {0}

# wlsdeploy/tool/util/odl_deployer.py
WLSDPLY-19700=ODL configuration in online mode is not supported, skipping
WLSDPLY-19701=Unable to add handler {0} without specifying its class at location {1}
WLSDPLY-19702=Unable to add handler {0} at location {1}: {2}
WLSDPLY-19703=Unable to set {0} to "{1}" at location {2}: {3}
WLSDPLY-19704=Unable to add logger {0} at location {1}: {2}
WLSDPLY-19705=Unable to assign handler {0} to logger {1} at location {2}: {3}
WLSDPLY-19706=Unable to set property {0} to "{1}" at location {2}: {3}
WLSDPLY-19707=Unable to update ODL configuration for server {0}: {1}
WLSDPLY-19708=Applying {0} {1} to server {2}
WLSDPLY-19709=ODL configuration for non-JRF domains is not supported, skipping
WLSDPLY-19710=Unable to create logging configuration directory {0}

# Common tooling messages used by multiple tools
WLSDPLY-20000={0} encountered an unexpected validation error: {1}
WLSDPLY-20001={0} did not complete the operation because validation failed
WLSDPLY-20002=Enter the encryption passphrase used to encrypt the model passwords
WLSDPLY-20003=Failed to read the encryption passphrase input from the user: {0}
WLSDPLY-20004={0} variable substitution failed: {1}
WLSDPLY-20005={0} invoked with missing required argument: {1}
WLSDPLY-20006={0} requires the model file argument {1} to be an existing file: {2}
WLSDPLY-20007={0} failed to write encrypted variables to file {1}: {2}
WLSDPLY-20008={0} argument processing failed: {1}
WLSDPLY-20009={0} failed to load the model file {1}: {2}
WLSDPLY-20010={0} failed to extract the model file from the archive file {1}: {2}
WLSDPLY-20011=No WLST key for model attribute {0}
WLSDPLY-20012=No WLST value for model attribute {0} value {1}
WLSDPLY-20013=Updating {0}
WLSDPLY-20014={0} requires the archive file argument {1} to be an existing file: {2}
WLSDPLY-20015={0} requires a model file to run but the {1} argument was not provided
WLSDPLY-20016=No filters of type {0} found in filter configuration file {1}
WLSDPLY-20017=No filter configuration file {0}
WLSDPLY-20018=Error applying filter configuration: {0}
WLSDPLY-20019=Filter entry in {0} has neither ID or path
WLSDPLY-20020=Filter ID {0} is invalid
WLSDPLY-20021=Filter path {0} does not exist
WLSDPLY-20022=Error loading filter path {0}:  {1}
WLSDPLY-20023={0} unable to add model file {1} to archive as {2}: {3}
WLSDPLY-20024={0} failed to persist the model to the archive file {1}: {2}
WLSDPLY-20025=For {0}, specify the {1} or {2} argument, but not both
WLSDPLY-20026={0} failed to find a model file in archive {1}, and {2} argument not specified
WLSDPLY-20027=Enter the OPSS wallet passphrase
WLSDPLY-20028=Failed to read the OPSS wallet passphrase input from the user: {0}
WLSDPLY-20029=Specified validation method to use was empty or null
WLSDPLY-20030=Specified validation method {0} is invalid, must be one of: {1}
WLSDPLY-20031={0} specified Variable File {1} is not a valid file: {2}
WLSDPLY-20032=No model specified so no validation performed
WLSDPLY-20033=Applying filter with name "{0}"
WLSDPLY-20034=Applying filter with ID "{0}"
WLSDPLY-20035={0} encountered an unexpected runtime exception.  Please file an issue on GitHub and attach the log file and stdout. Exception: {1}
WLSDPLY-20036={0} encountered an unexpected runtime exception.  Stacktrace: {1}

# Messages for internal filters
WLSDPLY-20201=Unsupported attribute {0} at location {1} removed from model
WLSDPLY-20202=Changing {0} to false for {1} "{2}"
WLSDPLY-20203={0} entries "{1}" and "{2}" in {3} "{4}" have different {5} values: {6} and {7}

# Common messages used for tool exit and clean-up
WLSDPLY-21000={0} Messages:
WLSDPLY-21001=          {0} total : {1}
WLSDPLY-21002= Total:   {0}
WLSDPLY-21003=Issue Log for {0} version {1} running WebLogic version {2} {3} mode:

# RCUDbinfo

WLSDPLY-22000={0} has been deprecated and will be removed in a future release, please use {1} instead<|MERGE_RESOLUTION|>--- conflicted
+++ resolved
@@ -596,11 +596,8 @@
 WLSDPLY-06034=Writing results file {0}
 WLSDPLY-06035=Unable to write the results file specified by environment variable {0}: {1}
 WLSDPLY-06036=Unable to determine if production mode is enabled for the domain: {0}
-<<<<<<< HEAD
-WLSDPLY-06037=Unable to determine if secure mode is enabled for the domain: {0}
-=======
 WLSDPLY-06037=Target directory for model file argument {0} does not exist
->>>>>>> 3e6d9723
+WLSDPLY-06038=Unable to determine if secure mode is enabled for the domain: {0}
 
 # discoverer.py
 WLSDPLY-06100=Find attributes at location {0}
