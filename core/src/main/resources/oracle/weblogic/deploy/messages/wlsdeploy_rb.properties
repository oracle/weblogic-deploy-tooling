--- conflicted
+++ resolved
@@ -599,10 +599,7 @@
 WLSDPLY-05205=Password validation encountered validation errors
 WLSDPLY-05206=Found model attribute {0} of type {1} with value {2}
 WLSDPLY-05207=Found alias attribute {0} of type {1} with default value {2}
-<<<<<<< HEAD
-=======
 WLSDPLY-05208=Skipping password validation for user {0} because the password appears to be tokenized
->>>>>>> 46232409
 
 # wlsdeploy/tools/validate/validation_utils.py
 WLSDPLY-05300=NOT USED
@@ -763,10 +760,7 @@
 WLSDPLY-06158=Unable to find attribute {0} at location {1} while checking derived default status : {2}
 WLSDPLY-06159=Skipping {0} {1} {2}
 WLSDPLY-06160=Failed to get {0} from url {1} due to an unexpected URI scheme {2}
-<<<<<<< HEAD
 WLSDPLY-06161=Cannot create temporary directory for downloading resources from remote deployment; {0}
-=======
->>>>>>> 46232409
 
 # mbean_getter.py, attribute_getter.py specific to discover
 WLSDPLY-06200=Unable to get the Security Realm Provider location {0} in version {1} with offline WLST. \
@@ -1363,10 +1357,7 @@
 WLSDPLY-09421=Coherence cluster {0} cache config {1} CacheConfigurationFile path {2} is relative but does not refer to an archive file path so using it to set RuntimeCacheConfigurationUri value
 WLSDPLY-09422=Failed to import cache configuration file {0} for Coherence cluster {1} cache config {2}: {3}
 WLSDPLY-09423=Folder path {0} has attributes {1} so setting has_runtime_attribute to {2}
-<<<<<<< HEAD
 WLSDPLY-09424=Copying custom Coherence cluster configuration file from {0} to the remote directory {1} using SSH
-=======
->>>>>>> 46232409
 
 # wlsdeploy/tool/deploy/jms_resources_deployer.py
 WLSDPLY-09500=Creating placeholder for Template {0}
