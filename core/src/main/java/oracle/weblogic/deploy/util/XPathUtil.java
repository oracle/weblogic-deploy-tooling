/*
 * Copyright (c) 2021, 2022, Oracle Corporation and/or its affiliates.
 * Licensed under the Universal Permissive License v 1.0 as shown at https://oss.oracle.com/licenses/upl.
 */
package oracle.weblogic.deploy.util;
import org.w3c.dom.Document;
import org.w3c.dom.Node;
import org.xml.sax.SAXException;

import javax.xml.XMLConstants;
import javax.xml.parsers.DocumentBuilder;
import javax.xml.parsers.DocumentBuilderFactory;
import javax.xml.parsers.ParserConfigurationException;
import javax.xml.xpath.XPath;
import javax.xml.xpath.XPathConstants;
import javax.xml.xpath.XPathExpressionException;
import javax.xml.xpath.XPathFactory;
import java.io.File;
import java.io.IOException;
import java.nio.file.DirectoryStream;
import java.nio.file.Files;
import java.nio.file.Path;
import java.nio.file.Paths;
import java.util.*;

import oracle.weblogic.deploy.logging.PlatformLogger;
import oracle.weblogic.deploy.logging.WLSDeployLogFactory;

/*
 * Parse the xml file at the designated location for the PSU value
 */
public class XPathUtil {
    private static final PlatformLogger LOGGER = WLSDeployLogFactory.getLogger("wlsdeploy.util");
    String  oracle_home;
    String patches_home;
    public XPathUtil(String oracle_home){
        this.oracle_home = oracle_home;
        patches_home = Paths.get(oracle_home, "inventory", "patches").toString();
    }
<<<<<<< HEAD

    public XPathUtil() {
        // for testing only
    }

=======
    public XPathUtil() {
        // for testing only
    }
>>>>>>> 1d0de57b
    private static XPathFactory factory = null;

    private static synchronized XPathFactory factory() {
        if (factory == null) {
            factory = XPathFactory.newInstance();
        }
        return factory;
    }

    /*
     * Get the PSU if one exists at the inventory/patches files. Look at the description
     * for the PSU wording.
     */
    public String getPSU() {
        // find the names in the directory first
        if (!(new File(patches_home)).exists()) {
            LOGGER.info("No patches home at {0}", patches_home);
            return null;
        }
        List<String> patch_files = findPatchFiles();
        List<String> list = new ArrayList<>();
        for (String patch_file : patch_files){
            Document doc = readXmlFile(patch_file);
            String descrip = description(doc, "//@description");
            LOGGER.fine("Description {0}", descrip);
            if (descrip != null && descrip.startsWith("WLS PATCH SET UPDATE")) {
<<<<<<< HEAD
                String psu = extractPsu(descrip);
=======
                int idx = descrip.lastIndexOf('.');
                String psu  = descrip.substring(idx+1).split("[\\d]+")[0];
>>>>>>> 1d0de57b
                list.add(psu);
                Collections.sort(list);
                return list.get(list.size() -1);
            }
        }
        return null;
    }

    public String extractPsu(String descrip) {
        int idx = descrip.lastIndexOf('.') + 1;
        int endIdx = descrip.length() - 1;
        if (descrip.charAt(endIdx) == ')') {
            endIdx--;
        }
        return descrip.substring(idx, endIdx+1);
    }
<<<<<<< HEAD
=======

>>>>>>> 1d0de57b
    /**
     * Locate the patch files in the Oracle home
     * @return list of patch file names.
     */
    public List<String> findPatchFiles() {
        List<String> patch_files = new ArrayList<String>();
        try (DirectoryStream<Path> stream = Files.newDirectoryStream(new File(patches_home).toPath())){
            for (Path path : stream) {
                patch_files.add(path.toString());
            }
        } catch (IOException ieo) {
            LOGGER.info("Unable to locate the patch files at {0}", patches_home);
        }
        return patch_files;
    }

    /**
     * Read the xml file at the indicated path.
     * @param path to the xml file
     * @return Document from the parsed xml file
     */
    public Document readXmlFile(String path) {
        DocumentBuilderFactory dbf = DocumentBuilderFactory.newInstance();
        try {
            dbf.setXIncludeAware(false);
            dbf.setExpandEntityReferences(false);
            dbf.setFeature("http://apache.org/xml/features/disallow-doctype-decl", true);
            dbf.setAttribute(XMLConstants.ACCESS_EXTERNAL_DTD, "");
            dbf.setAttribute(XMLConstants.ACCESS_EXTERNAL_SCHEMA, "");
            dbf.setFeature(XMLConstants.FEATURE_SECURE_PROCESSING, true);
        } catch (ParserConfigurationException pce) {
            LOGGER.warning("Unable to set feature in DocumentBuilderFactory : {0}");
        }

        Document doc = null;
        try {
            // parse XML file
            DocumentBuilder db = dbf.newDocumentBuilder();

            doc = db.parse(new File(path));

        } catch (ParserConfigurationException | SAXException | IOException ioe) {
            LOGGER.info("Unable to parse the xml file {0}", path);
        }
        return doc;
    }

    /**
     * Apply the expression against the Node and return a String.
     * @param node parsed xml file Node to search
     * @param expression to evaluate on the Node
     * @return the String value if located in the Node
     */
    private String description(Node node, String expression) {
        XPath xpath = factory().newXPath();
        try {
            return (String) xpath.evaluate(expression, node, XPathConstants.STRING);
        } catch (XPathExpressionException xpe) {
            LOGGER.info("Unable to apply the expression {0}", expression);
        }
        return null;
    }
}<|MERGE_RESOLUTION|>--- conflicted
+++ resolved
@@ -37,17 +37,11 @@
         this.oracle_home = oracle_home;
         patches_home = Paths.get(oracle_home, "inventory", "patches").toString();
     }
-<<<<<<< HEAD
 
     public XPathUtil() {
         // for testing only
     }
 
-=======
-    public XPathUtil() {
-        // for testing only
-    }
->>>>>>> 1d0de57b
     private static XPathFactory factory = null;
 
     private static synchronized XPathFactory factory() {
@@ -74,12 +68,7 @@
             String descrip = description(doc, "//@description");
             LOGGER.fine("Description {0}", descrip);
             if (descrip != null && descrip.startsWith("WLS PATCH SET UPDATE")) {
-<<<<<<< HEAD
                 String psu = extractPsu(descrip);
-=======
-                int idx = descrip.lastIndexOf('.');
-                String psu  = descrip.substring(idx+1).split("[\\d]+")[0];
->>>>>>> 1d0de57b
                 list.add(psu);
                 Collections.sort(list);
                 return list.get(list.size() -1);
@@ -96,10 +85,8 @@
         }
         return descrip.substring(idx, endIdx+1);
     }
-<<<<<<< HEAD
-=======
 
->>>>>>> 1d0de57b
+
     /**
      * Locate the patch files in the Oracle home
      * @return list of patch file names.
