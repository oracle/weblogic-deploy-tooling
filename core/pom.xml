<?xml version="1.0" encoding="UTF-8"?>
<!--
    Copyright (c) 2017, 2020, Oracle Corporation and/or its affiliates.
    The Universal Permissive License (UPL), Version 1.0
-->
<project xmlns="http://maven.apache.org/POM/4.0.0" xmlns:xsi="http://www.w3.org/2001/XMLSchema-instance" xsi:schemaLocation="http://maven.apache.org/POM/4.0.0 http://maven.apache.org/xsd/maven-4.0.0.xsd">
    <modelVersion>4.0.0</modelVersion>

    <artifactId>weblogic-deploy-core</artifactId>

    <parent>
        <artifactId>weblogic-deploy</artifactId>
        <groupId>com.oracle.weblogic.lifecycle</groupId>
<<<<<<< HEAD
        <version>1.9.20-SNAPSHOT</version>
=======
        <version>2.0.0-SNAPSHOT</version>
>>>>>>> 3578ee90
        <relativePath>../pom.xml</relativePath>
    </parent>

    <properties>
        <!--
            Hack to get around Maven bug so that we can inject the build timestamp into the version class
         -->
        <weblogic.deploy.build.timestamp>${maven.build.timestamp}</weblogic.deploy.build.timestamp>
        <maven.build.timestamp.format>MMM dd, yyyy HH:mm z</maven.build.timestamp.format>
    </properties>

    <dependencies>
        <dependency>
            <groupId>org.antlr</groupId>
            <artifactId>antlr4-runtime</artifactId>
        </dependency>
        <dependency>
            <groupId>org.yaml</groupId>
            <artifactId>snakeyaml</artifactId>
        </dependency>
        <dependency>
            <groupId>javax.xml.bind</groupId>
            <artifactId>jaxb-api</artifactId>
            <scope>provided</scope>
        </dependency>
        <!-- Need to resolve Jython classes at compile time.  At runtime, WLST will provide the classes. -->
        <dependency>
            <groupId>org.python</groupId>
            <artifactId>jython</artifactId>
            <scope>provided</scope>
        </dependency>
        <dependency>
            <groupId>org.junit.jupiter</groupId>
            <artifactId>junit-jupiter-engine</artifactId>
            <scope>test</scope>
        </dependency>
        <dependency>
            <groupId>org.easymock</groupId>
            <artifactId>easymock</artifactId>
            <scope>test</scope>
        </dependency>
    </dependencies>

    <build>
        <resources>
            <!--
                This is filling in the version and build info in the Java class.
                The build-helper plugin will pull get the Java class into the
                project for compilation and Javadoc generation.
             -->
            <resource>
                <directory>src/main/resources/templates</directory>
                <includes>
                    <include>*.java</include>
                </includes>
                <filtering>true</filtering>
                <targetPath>${project.build.directory}/generated-sources/weblogic-deploy</targetPath>
            </resource>
            <!--
                We need to explicitly list things in src/main/resources that go into the JAR
                since we are specifying this resources section, which causes the default
                behavior to be disabled.
             -->
            <resource>
                <directory>src/main/resources</directory>
                <includes>
                    <include>oracle/**/*.json</include>
                    <include>oracle/**/*.ldift</include>
                    <include>oracle/**/*.properties</include>
                    <include>oracle/**/*.sh</include>
                    <include>oracle/**/*.yaml</include>
                </includes>
                <filtering>false</filtering>
            </resource>
        </resources>
        <plugins>
            <plugin>
                <groupId>org.apache.maven.plugins</groupId>
                <artifactId>maven-jar-plugin</artifactId>
                <configuration>
                    <archive>
                        <manifestEntries>
                            <Class-Path>antlr4-runtime-${antlr.version}.jar snakeyaml-${snakeyaml.version}.jar</Class-Path>
                        </manifestEntries>
                    </archive>
                </configuration>
            </plugin>
            <plugin>
                <groupId>org.apache.maven.plugins</groupId>
                <artifactId>maven-surefire-plugin</artifactId>
            </plugin>
            <plugin>
                <groupId>org.antlr</groupId>
                <artifactId>antlr4-maven-plugin</artifactId>
                <executions>
                    <execution>
                        <id>parser-generation</id>
                        <goals>
                            <goal>antlr4</goal>
                        </goals>
                    </execution>
                </executions>
            </plugin>
            <plugin>
                <groupId>io.rhpatrick.mojo</groupId>
                <artifactId>wlst-test-maven-plugin</artifactId>
                <executions>
                    <execution>
                        <id>python-tests</id>
                        <goals>
                            <goal>test</goal>
                        </goals>
                        <configuration>
                            <skipTests>${skipTests}</skipTests>
                            <wlstScriptDirectory>${unit-test-wlst-dir}</wlstScriptDirectory>
                            <wlstExtClasspath>
                                <element>org.antlr:antlr4-runtime:jar</element>
                                <element>org.yaml:snakeyaml:jar</element>
                            </wlstExtClasspath>
                            <systemProperties>
                                <unit-test-wlst-dir>${unit-test-wlst-dir}</unit-test-wlst-dir>
                            </systemProperties>
                        </configuration>
                    </execution>
                </executions>
            </plugin>
            <plugin>
                <groupId>ru.concerteza.buildnumber</groupId>
                <artifactId>maven-jgit-buildnumber-plugin</artifactId>
            </plugin>
            <plugin>
                <groupId>org.codehaus.mojo</groupId>
                <artifactId>build-helper-maven-plugin</artifactId>
                <executions>
                    <execution>
                        <id>add-weblogic-deploy-version-dir</id>
                        <goals>
                            <goal>add-source</goal>
                        </goals>
                        <configuration>
                            <sources>
                                <source>${project.build.directory}/generated-sources/weblogic-deploy</source>
                            </sources>
                        </configuration>
                    </execution>
                </executions>
            </plugin>
            <plugin>
                <groupId>org.codehaus.mojo</groupId>
                <artifactId>flatten-maven-plugin</artifactId>
            </plugin>
            <plugin>
                <groupId>org.jacoco</groupId>
                <artifactId>jacoco-maven-plugin</artifactId>
            </plugin>
        </plugins>
    </build>
</project><|MERGE_RESOLUTION|>--- conflicted
+++ resolved
@@ -11,11 +11,7 @@
     <parent>
         <artifactId>weblogic-deploy</artifactId>
         <groupId>com.oracle.weblogic.lifecycle</groupId>
-<<<<<<< HEAD
-        <version>1.9.20-SNAPSHOT</version>
-=======
         <version>2.0.0-SNAPSHOT</version>
->>>>>>> 3578ee90
         <relativePath>../pom.xml</relativePath>
     </parent>
 
