---
title: "Model Help Tool"
date: 2019-02-23T17:19:24-05:00
draft: false
weight: 11
description: "Provides information about the folders and attributes that are valid for sections and folders of a domain model."
---


The Model Help Tool provides information about the folders and attributes that are valid for sections and folders of a domain model. This is useful when creating a new domain model, or expanding an existing model, including discovered models.

{{% notice note %}} The Model Help Tool is new in WebLogic Deploy Tooling 1.8.
The `-model_sample` argument is deprecated starting with WebLogic Deploy Tooling 1.9.2, when model sample became the default output format.
{{% /notice %}}

Here is a simple example using the Model Help Tool:
```yaml
$ <wls-deploy-home>/bin/modelHelp.sh -oracle_home /tmp/oracle resources:/JDBCSystemResource
```
This will result in the following output:
```yaml
Attributes and sub-folders for resources:/JDBCSystemResource

resources:
    JDBCSystemResource:
        'JDBC-1':
            CompatibilityName:       # string
            DeploymentOrder:         # integer
            DeploymentPrincipalName: # string
            DescriptorFileName:      # string
            ModuleType:              # string
            Notes:                   # string
            SourcePath:              # string
            Target:                  # delimited_string

            JdbcResource:
                # see /JDBCSystemResource/JdbcResource

            SubDeployment:
                'SubDeployment-1':
                    # see /JDBCSystemResource/SubDeployment
```
This output shows the eight attributes and two sub-folders available for the `JDBCSystemResource` folder in the `resources` section of the model. Each attribute includes a comment describing the type of the value to be added.

Folders that support multiple instances, such as `JDBCSystemResource` in this example, are shown with a derived name, such as `'JDBC-1'`.

Each sub-folder includes a comment with a model path that can be used to display additional information about that sub-folder. For example, to determine the attributes and sub-folders for `'SubDeployment-1'`, the Model Help Tool could be re-invoked with the model path from the comment:
```yaml
$ <wls-deploy-home>/bin/modelHelp.sh -oracle_home /tmp/oracle -model_sample /JDBCSystemResource/SubDeployment
```
You can use the information above to construct this model section:
```yaml
resources:
    JDBCSystemResource:
        CompatibilityName: 'myName'
        DeploymentOrder: 5
        Target: 'ms1,ms2'
        'JDBC-1':
            # JdbcSystemResource attributes and folders
        SubDeployment:
            deployment1:
                # SubDeployment attributes and folders
            deployment2:
                # SubDeployment attributes and folders
```
If you are copying elements from the sample model to create a full domain model, you should exclude any attributes or sub-folders that you do not intend to declare or override.

#### Path patterns
There are a number of ways to specify model location in the path argument. Here are some examples:

List all the top-level model sections, such as `topology`, `resources`, and such:
```yaml
top
```

List the attributes and folders within a section, such as `topology`, `resources`, and such:
```yaml
topology
```

List all the attributes and folders within a folder:
```yaml
resources:/JDBCSystemResource/JdbcResource
```

If the section is not provided for a folder, then it will be derived and included in the output text:
```yaml
/JDBCSystemResource/JdbcResource
```

#### Output options
There are several command-line options that you can use to control the output text for the model path. Use only one of these options at a time. If no output options are specified, then the attributes and immediate sub-folders for the specified path are listed.

{{% notice note %}}
When the top sections are listed using the path ```top```, any output options are ignored.  
{{% /notice %}}

##### ```-attributes_only```
This option will list only the attributes for the specified path.

##### ```-folders_only```
This option will list only the immediate sub-folders for the specified path.

##### ```-recursive```
This option will recursively list all the sub-folders within the specified path. No attributes are listed.

Here is an example using the `-recursive` option:
```yaml
$ <wls-deploy-home>/bin/modelHelp.sh -oracle_home /tmp/oracle -recursive resources:/JDBCSystemResource
```
The output is:
```yaml
Recursive sub-folders only for resources:/JDBCSystemResource

resources:
    JDBCSystemResource:
        JDBC-1:
            JdbcResource:
                JDBCConnectionPoolParams:
                JDBCDataSourceParams:
                JDBCDriverParams:
                    Properties:
<<<<<<< HEAD
                        Properties-1:
                JDBCOracleParams:
                JDBCXAParams:
            SubDeployment:
                SubDeployment-1:
```
=======
                        'Properties-1'
                JDBCOracleParams:
                JDBCXAParams:
            SubDeployment:
                'SubDeployment-1':
```

### Parameter table for `model_help`
| Parameter | Definition | Default |
| ---- | ---- | ---- |
| `-attributes_only` | List only the attributes for the specified model path. |    |
| `-folders_only` | List only the folders for the specified model path. |    |
| `-oracle_home` | Home directory of the Oracle WebLogic installation. Required if the `ORACLE_HOME` environment variable is not set. |    |
| `-recursive` | List only the folders for the specified model path, and recursively include the folders below that path. |    |
| `<model_path>` | The path to the model element to be examined. The format is `[^<section^>:][/^<folder^>]...` |    |
>>>>>>> 8cd6b424
<|MERGE_RESOLUTION|>--- conflicted
+++ resolved
@@ -120,19 +120,11 @@
                 JDBCDataSourceParams:
                 JDBCDriverParams:
                     Properties:
-<<<<<<< HEAD
                         Properties-1:
                 JDBCOracleParams:
                 JDBCXAParams:
             SubDeployment:
                 SubDeployment-1:
-```
-=======
-                        'Properties-1'
-                JDBCOracleParams:
-                JDBCXAParams:
-            SubDeployment:
-                'SubDeployment-1':
 ```
 
 ### Parameter table for `model_help`
@@ -142,5 +134,4 @@
 | `-folders_only` | List only the folders for the specified model path. |    |
 | `-oracle_home` | Home directory of the Oracle WebLogic installation. Required if the `ORACLE_HOME` environment variable is not set. |    |
 | `-recursive` | List only the folders for the specified model path, and recursively include the folders below that path. |    |
-| `<model_path>` | The path to the model element to be examined. The format is `[^<section^>:][/^<folder^>]...` |    |
->>>>>>> 8cd6b424
+| `<model_path>` | The path to the model element to be examined. The format is `[^<section^>:][/^<folder^>]...` |    |