<?xml version="1.0" encoding="UTF-8"?>
<!--
    Copyright (c) 2017, 2019, Oracle and/or its affiliates. All rights reserved.
    Licensed under the Universal Permissive License v 1.0 as shown at http://oss.oracle.com/licenses/upl.
-->
<project xmlns="http://maven.apache.org/POM/4.0.0" xmlns:xsi="http://www.w3.org/2001/XMLSchema-instance" xsi:schemaLocation="http://maven.apache.org/POM/4.0.0 http://maven.apache.org/xsd/maven-4.0.0.xsd">
    <modelVersion>4.0.0</modelVersion>

    <groupId>com.oracle.weblogic.lifecycle</groupId>
    <artifactId>weblogic-deploy</artifactId>
    <version>1.3.1-SNAPSHOT</version>
    <packaging>pom</packaging>

    <name>Oracle WebLogic Server Deploy Tooling</name>
    <description>A framework and set of tools to perform domain creation/changes.</description>
    <url>https://github.com/oracle/weblogic-deploy-tooling</url>
    <inceptionYear>2017</inceptionYear>
    <licenses>
        <license>
            <name>The Universal Permissive License (UPL), Version 1.0</name>
            <url>https://oss.oracle.com/licenses/upl/</url>
            <distribution>repo</distribution>
        </license>
        <license>
            <name>The 3-Clause BSD License</name>
            <url>https://opensource.org/licenses/BSD-3-Clause</url>
            <distribution>repo</distribution>
            <comments>The Antlr Project license</comments>
        </license>
    </licenses>

    <scm>
        <url>https://github.com/oracle/weblogic-deploy-tooling</url>
        <connection>scm:git:git@github.com:oracle/weblogic-deploy-tooling.git</connection>
        <developerConnection>scm:git:git@github.com:oracle/weblogic-deploy-tooling.git</developerConnection>
        <tag>HEAD</tag>
  </scm>

    <properties>
        <project.build.sourceEncoding>UTF-8</project.build.sourceEncoding>
        <maven.compiler.source>1.7</maven.compiler.source>
        <maven.compiler.target>1.7</maven.compiler.target>
        <weblogic-deploy-installer-name>weblogic-deploy</weblogic-deploy-installer-name>
        <skipTests>false</skipTests>
        <antlr.version>4.7.1</antlr.version>

        <sonar.sources>src/main</sonar.sources>
        <sonar.java.source>7</sonar.java.source>
        <sonar.exclusions>.flattened-pom.xml,target/**</sonar.exclusions>
        <sonar.test.exclusions>src/test/**</sonar.test.exclusions>
        <unit-test-wlst-dir>${env.WLST_DIR}</unit-test-wlst-dir>
    </properties>

<<<<<<< HEAD
    <modules>
        <module>core</module>
        <module>installer</module>
        <module>system-test</module>
    </modules>

=======
>>>>>>> 9a7cc6c3
    <dependencyManagement>
        <dependencies>
            <dependency>
                <groupId>org.antlr</groupId>
                <artifactId>antlr4-runtime</artifactId>
                <version>${antlr.version}</version>
            </dependency>
            <dependency>
                <groupId>org.python</groupId>
                <artifactId>jython</artifactId>
                <version>2.2.1</version>
            </dependency>
            <dependency>
                <groupId>junit</groupId>
                <artifactId>junit</artifactId>
                <version>4.12</version>
            </dependency>
            <dependency>
                <groupId>com.google.guava</groupId>
                <artifactId>guava</artifactId>
                <version>19.0</version>
            </dependency>
        </dependencies>
    </dependencyManagement>

    <build>
        <pluginManagement>
            <plugins>
                <plugin>
                    <groupId>org.apache.maven.plugins</groupId>
                    <artifactId>maven-assembly-plugin</artifactId>
                    <version>3.1.0</version>
                </plugin>
                <plugin>
                    <groupId>org.apache.maven.plugins</groupId>
                    <artifactId>maven-enforcer-plugin</artifactId>
                    <version>3.0.0-M1</version>
                </plugin>
                <plugin>
                    <groupId>org.apache.maven.plugins</groupId>
                    <artifactId>maven-jar-plugin</artifactId>
                    <version>3.0.2</version>
                    <configuration>
                        <archive>
                            <manifestEntries>
                                <Implementation-Title>${project.groupId}:${project.artifactId}</Implementation-Title>
                                <Implementation-Version>${project.version}</Implementation-Version>
                                <Implementation-Build>${git.branch}.${git.shortRevision}</Implementation-Build>
                                <Implementation-Build-Date>${maven.build.timestamp}</Implementation-Build-Date>
                                <Implementation-Vendor-Id>Oracle</Implementation-Vendor-Id>
                                <Specification-Title>${project.artifactId}.${project.packaging}</Specification-Title>
                                <Built-By>Oracle</Built-By>
                            </manifestEntries>
                        </archive>
                    </configuration>
                </plugin>
                <plugin>
                    <groupId>org.apache.maven.plugins</groupId>
                    <artifactId>maven-surefire-plugin</artifactId>
                    <version>2.20.1</version>
                    <configuration>
                        <!-- Created by jacoco plugin (inherited configuration) -->
                        <argLine>${surefireArgLine}</argLine>
                    </configuration>
                </plugin>
                <plugin>
                    <groupId>io.rhpatrick.mojo</groupId>
                    <artifactId>wlst-test-maven-plugin</artifactId>
                    <version>1.0.2</version>
                </plugin>
                <plugin>
                    <groupId>org.antlr</groupId>
                    <artifactId>antlr4-maven-plugin</artifactId>
                    <version>${antlr.version}</version>
                </plugin>
                <plugin>
                    <groupId>org.codehaus.mojo</groupId>
                    <artifactId>build-helper-maven-plugin</artifactId>
                    <version>3.0.0</version>
                </plugin>
                <plugin>
                    <groupId>org.codehaus.mojo</groupId>
                    <artifactId>flatten-maven-plugin</artifactId>
                    <version>1.0.1</version>
                </plugin>
                <plugin>
                    <groupId>org.jacoco</groupId>
                    <artifactId>jacoco-maven-plugin</artifactId>
                    <version>0.7.9</version>
                    <executions>
                        <execution>
                            <id>pre-unit-test</id>
                            <goals>
                                <goal>prepare-agent</goal>
                            </goals>
                            <configuration>
                                <destFile>${sonar.jacoco.reportPath}</destFile>
                                <propertyName>surefireArgLine</propertyName>
                            </configuration>
                        </execution>
                        <execution>
                            <id>post-unit-test</id>
                            <phase>site</phase>
                            <goals>
                                <goal>report</goal>
                            </goals>
                            <configuration>
                                <outputDirectory>${project.reporting.outputDirectory}/jacoco-ut</outputDirectory>
                                <dataFile>${sonar.jacoco.reportPath}</dataFile>
                            </configuration>
                        </execution>
                    </executions>
                </plugin>
                <plugin>
                    <groupId>org.sonarsource.scanner.maven</groupId>
                    <artifactId>sonar-maven-plugin</artifactId>
                    <version>3.4.0.905</version>
                </plugin>
                <plugin>
                    <groupId>ru.concerteza.buildnumber</groupId>
                    <artifactId>maven-jgit-buildnumber-plugin</artifactId>
                    <version>1.2.10</version>
                    <configuration>
                        <runOnlyAtExecutionRoot>false</runOnlyAtExecutionRoot>
                    </configuration>
                    <executions>
                        <execution>
                            <id>git-buildnumber</id>
                            <phase>initialize</phase>
                            <goals>
                                <goal>extract-buildnumber</goal>
                            </goals>
                        </execution>
                    </executions>
                </plugin>
                <plugin>
                    <groupId>org.apache.maven.plugins</groupId>
                    <artifactId>maven-resources-plugin</artifactId>
                    <version>2.6</version>
                </plugin>
                <plugin>
                    <groupId>org.apache.maven.plugins</groupId>
                    <artifactId>maven-compiler-plugin</artifactId>
                    <version>3.7.0</version>
                </plugin>
            </plugins>
        </pluginManagement>
        <plugins>
            <plugin>
                <groupId>org.apache.maven.plugins</groupId>
                <artifactId>maven-compiler-plugin</artifactId>
                <configuration>
                    <compilerArgs>
                        <arg>-Xlint:all</arg>
                    </compilerArgs>
                </configuration>
            </plugin>
            <plugin>
                <groupId>org.apache.maven.plugins</groupId>
                <artifactId>maven-enforcer-plugin</artifactId>
                <executions>
                    <execution>
                        <id>enforce-build-environment</id>
                        <goals>
                            <goal>enforce</goal>
                        </goals>
                        <configuration>
                            <rules>
                                <requireJavaVersion>
                                    <version>1.8.0</version>
                                    <message>
                                        You must use JDK 8 to build the project since the encryption utilities
                                        unit test requires JDK 8 due to the encryption algorithms used
                                    </message>
                                </requireJavaVersion>
                                <requireProperty>
                                    <property>unit-test-wlst-dir</property>
                                    <message>
                                        You must set the unit-test-wlst-dir System property to point
                                        the directory where the WLST shell script lives.
                                    </message>
                                </requireProperty>
                            </rules>
                        </configuration>
                    </execution>
                </executions>
            </plugin>
            <plugin>
                <groupId>org.codehaus.mojo</groupId>
                <artifactId>flatten-maven-plugin</artifactId>
                <configuration>
                    <embedBuildProfileDependencies>true</embedBuildProfileDependencies>
                    <pomElements>
                        <repositories>flatten</repositories>
                    </pomElements>
                </configuration>
                <executions>
                    <!-- enable flattening -->
                    <execution>
                        <id>flatten</id>
                        <phase>process-resources</phase>
                        <goals>
                            <goal>flatten</goal>
                        </goals>
                    </execution>
                    <!-- ensure proper cleanup -->
                    <execution>
                        <id>flatten.clean</id>
                        <phase>clean</phase>
                        <goals>
                            <goal>clean</goal>
                        </goals>
                    </execution>
                </executions>
            </plugin>
        </plugins>
    </build>

    <profiles>
        <profile>
            <id>dev</id>
            <activation>
                <activeByDefault>true</activeByDefault>
            </activation>
            <modules>
                <module>core</module>
                <module>installer</module>
            </modules>
        </profile>
        <profile>
            <id>system-test</id>
            <activation>
                <activeByDefault>false</activeByDefault>
            </activation>
            <modules>
                <module>core</module>
                <module>installer</module>
                <module>system-test</module>
            </modules>
        </profile>
    </profiles>
</project><|MERGE_RESOLUTION|>--- conflicted
+++ resolved
@@ -51,15 +51,6 @@
         <unit-test-wlst-dir>${env.WLST_DIR}</unit-test-wlst-dir>
     </properties>
 
-<<<<<<< HEAD
-    <modules>
-        <module>core</module>
-        <module>installer</module>
-        <module>system-test</module>
-    </modules>
-
-=======
->>>>>>> 9a7cc6c3
     <dependencyManagement>
         <dependencies>
             <dependency>
