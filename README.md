--- conflicted
+++ resolved
@@ -45,19 +45,6 @@
 - The differences between WLST online and WLST offline for working with folders and attributes
 
 ### Supported WebLogic Server Versions
-<<<<<<< HEAD
-The following table specifies the supported WebLogic Server versions, along with the JDK versions that must be used to run the WDT tool. You must set the `JAVA_HOME` environment variable to specify a JDK version different than the system default version. 
-
- To create a domain with the proper JDK (particularly if the `JAVA_HOME` is different than the one which will be used by the target domain), set the domain `JavaHome` attribute in the domain model.
- 
- Note that the WDT Encryption tool used to encrypt and decrypt clear text passwords in the model and variable file, requires WDT to run with a minimum JDK version of 1.8. 
-
-  | WebLogic Server Versions | Tool JDK Versions |
-  |--------------------------|-------------------|
-  | 10.3.6                   | 1.7               |
-  | 12.1.1                   | 1.7, 1.8          |
-  | 12.1.2 <sup>[1]</sup> <sup>[2]</sup>         | 1.7, 1.8          |
-=======
 The following table specifies the supported WebLogic Server versions, along with the JDK versions, that must be used to run the WDT tool. You must set the `JAVA_HOME` environment variable to specify a JDK version different from the system default version.
 
  To create a domain with the proper JDK (particularly if the `JAVA_HOME` is different from the one which will be used by the target domain), set the domain `JavaHome` attribute in the domain model.
@@ -69,7 +56,6 @@
   | 10.3.6                   | 1.7               |
   | 12.1.1                   | 1.7, 1.8          |
   | 12.1.2 <sup>[1]</sup><sup>[2]</sup>         | 1.7, 1.8          |
->>>>>>> da8913bd
   | 12.1.3                   | 1.7, 1.8          |
   | 12.2.1 <sup>[3]</sup>               | 1.8               |
   | 12.2.1.1 <sup>[4]</sup>             | 1.8               |
@@ -77,21 +63,13 @@
   | 12.2.1.3                 | 1.8               |
   | 12.2.1.4 <sup>[5]</sup>  | 1.8               |
   | 14.1.1                   | 1.8, 1.11         |    
-<<<<<<< HEAD
-  
-=======
-
->>>>>>> da8913bd
+
 ***1*** First release dynamic clusters are supported  
 ***2*** First release Coherence clusters are supported  
 ***3*** First release WLS roles are supported  
 ***4*** First release multitenancy is supported  
 ***5*** Last release multitenancy is supported
-<<<<<<< HEAD
-             
-=======
-
->>>>>>> da8913bd
+
 ### Metadata model
 The metadata model, described in detail in the next section, is WebLogic Server version and WLST mode independent.  As such, a metadata model written for an earlier version of WebLogic Server is designed to work with a newer version.  There is no need to port your metadata model as part of the upgrade process.  Of course, you may wish to add data to your metadata model to take advantage of new features in newer versions of WebLogic Server.
 
@@ -235,7 +213,7 @@
 ```yaml
 password#123
 ```
-As the model is processed, the value for the `PasswordEncrypted` would resolve to `password#123`. It is also possible to combine file placeholders with other types of tokens, to allow for variations in the name and location of the file, such as:
+As the model is processed, the value for the `PasswordEncrypted` would resolve to `password#123`. It is also possible to combine file placeholders with other types of tokens, to allow for variations in the name and location of the file, such as: 
 ```yaml
 PasswordEncrypted: '@@FILE:/dir/@@PROP:name@@.txt@@'
 ```
@@ -253,14 +231,14 @@
 ```
 /etc/my-secrets/secrets/the-secret
 /etc/your-secrets/secrets/the-secret
-```
+``` 
 If either of these files is found, the secret is read from that file and substituted in the model.
 
-The second method for locating the Kubernetes secret file is to use the environment variable `WDT_MODEL_SECRETS_NAME_DIR_PAIRS` to map `<name>` values to specific directory locations. For example, if `WDT_MODEL_SECRETS_NAME_DIR_PAIRS` is set to `my-root=/etc/my-secrets,your-root=/etc/your-secrets`, then the token `@@SECRET:your-root:the-secret@@` will look for the secrets file at:
+The second method for locating the Kubernetes secret file is to use the environment variable `WDT_MODEL_SECRETS_NAME_DIR_PAIRS` to map `<name>` values to specific directory locations. For example, if `WDT_MODEL_SECRETS_NAME_DIR_PAIRS` is set to `my-root=/etc/my-secrets,your-root=/etc/your-secrets`, then the token `@@SECRET:your-root:the-secret@@` will look for the secrets file at: 
 ```
 /etc/your-secrets/the-secret
 ```
-If the `<name>` value has a corresponding mapped directory in `WDT_MODEL_SECRETS_NAME_DIR_PAIRS`, then that directory will take precedence over any roots specified in `WDT_MODEL_SECRETS_DIRS`.
+If the `<name>` value has a corresponding mapped directory in `WDT_MODEL_SECRETS_NAME_DIR_PAIRS`, then that directory will take precedence over any roots specified in `WDT_MODEL_SECRETS_DIRS`. 
 
 NOTE: It is important that the secrets directories contain only secrets files, because those files are examined to create a list of available name/key pairs.  
 
@@ -363,7 +341,7 @@
 topology:
     Server:
         m1:
-            ListenPort: 7000
+            ListenPort: 7000 
             Notes: "Server 1"
         m2:
             ListenPort: 9000
@@ -401,7 +379,7 @@
 topology:
     Server:
         m1:
-            ListenPort: 7000
+            ListenPort: 7000 
             Notes: "Server 1"
         m2:
             ListenPort: 9000
@@ -417,7 +395,7 @@
 topology:
     Server:
         m1:
-            ListenPort: 7000
+            ListenPort: 7000 
             Notes: "Server 1"
 ```
 
@@ -432,7 +410,7 @@
 topology:
     Server:
         m1:
-            ListenPort: 7000
+            ListenPort: 7000 
             Notes: "Server 1"
 ```
 The resulting model would be:
@@ -440,7 +418,7 @@
 topology:
     Server:
         m1:
-            ListenPort: 7000
+            ListenPort: 7000 
             Notes: "Server 1"
 ```
 
