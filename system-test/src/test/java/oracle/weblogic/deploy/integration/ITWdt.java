--- conflicted
+++ resolved
@@ -822,51 +822,7 @@
             verifyResult(result2, "createDomain.sh completed successfully");
         }
     }
-    /**
-     * test discoverDomain.sh with -model_file argument
-     * @throws Exception - if any error occurs
-     */
-    @DisplayName("Test 30: Discover domain restrictedJRFD1 using model_file arg")
-    @Order(30)
-    @Tag("gate")
-    @Test
-    void test30DiscoverDomainWithModelFile(TestInfo testInfo) throws Exception {
-        Path discoveredArchive = getTestOutputPath(testInfo).resolve("discoveredArchive.zip");
-        Path discoveredModelFile = getTestOutputPath(testInfo).resolve("discoveredRestrictedJRFD1.yaml");
-        Path discoveredVariableFile = getTestOutputPath(testInfo).resolve("discoveredRestrictedJRFD1.properties");
-        String cmd = discoverDomainScript + " -oracle_home " + mwhome_12213 + " -domain_home " +
-                domainParentDir + FS + "restrictedJRFD1 -archive_file " + discoveredArchive +
-                " -model_file " + discoveredModelFile + " -variable file " + discoveredVariableFile;
-        try (PrintWriter out = getTestMethodWriter(testInfo)) {
-            CommandResult result = Runner.run(cmd, getTestMethodEnvironment(testInfo), out);
-
-            verifyResult(result, "discoverDomain.sh completed successfully");
-
-            // verify model file
-            verifyModelFile(discoveredModelFile.toString());
-
-<<<<<<< HEAD
-
-        }
-        cmd = createDomainScript + " -oracle_home " + mwhome_12213 + " -domain_home " +
-                " -archive_file " + discoveredArchive +
-                " -model_file " + discoveredModelFile + " -variableFile " + getSampleVariableFile();
-        String domainHome = domainParentDir + FS + "fromDiscoverModel";
-        try (PrintWriter out = getTestMethodWriter(testInfo)) {
-            CommandResult result = Runner.run(cmd, getTestMethodEnvironment(testInfo), out);
-
-            verifyResult(result, "createDomain.sh completed successfully");
-            Path adminServerOut = getTestOutputPath(testInfo).resolve("admin-server.out");
-            boolean isServerUp = startAdminServer(domainHome, adminServerOut );
-            if (!isServerUp) {
-                throw new Exception("Admin server did not come up after createDomain from discoverDomain");
-            }
-            stopAdminServer(domainHome);
-            assertEquals(104, result.exitValue(), "Test30 is expecting return code of 104");
-        }
-
-    }
-=======
+
     /**
      * test updateDomain.sh online with untargeting, deploy, and app update
      * @throws Exception - if any error occurs
@@ -970,9 +926,49 @@
 
 
     }
-
-
->>>>>>> dd45fefd
+    /**
+     * test discoverDomain.sh with -model_file argument
+     * @throws Exception - if any error occurs
+     */
+    @DisplayName("Test 31: Discover domain restrictedJRFD1 using model_file arg")
+    @Order(31)
+    @Tag("gate")
+    @Test
+    void test30DiscoverDomainWithModelFile(TestInfo testInfo) throws Exception {
+        Path discoveredArchive = getTestOutputPath(testInfo).resolve("discoveredArchive.zip");
+        Path discoveredModelFile = getTestOutputPath(testInfo).resolve("discoveredRestrictedJRFD1.yaml");
+        Path discoveredVariableFile = getTestOutputPath(testInfo).resolve("discoveredRestrictedJRFD1.properties");
+        String cmd = discoverDomainScript + " -oracle_home " + mwhome_12213 + " -domain_home " +
+                domainParentDir + FS + "restrictedJRFD1 -archive_file " + discoveredArchive +
+                " -model_file " + discoveredModelFile + " -variable file " + discoveredVariableFile;
+        try (PrintWriter out = getTestMethodWriter(testInfo)) {
+            CommandResult result = Runner.run(cmd, getTestMethodEnvironment(testInfo), out);
+
+            verifyResult(result, "discoverDomain.sh completed successfully");
+
+            // verify model file
+            verifyModelFile(discoveredModelFile.toString());
+
+        }
+        cmd = createDomainScript + " -oracle_home " + mwhome_12213 + " -domain_home " +
+                " -archive_file " + discoveredArchive +
+                " -model_file " + discoveredModelFile + " -variableFile " + getSampleVariableFile();
+        String domainHome = domainParentDir + FS + "fromDiscoverModel";
+        try (PrintWriter out = getTestMethodWriter(testInfo)) {
+            CommandResult result = Runner.run(cmd, getTestMethodEnvironment(testInfo), out);
+
+            verifyResult(result, "createDomain.sh completed successfully");
+            Path adminServerOut = getTestOutputPath(testInfo).resolve("admin-server.out");
+            boolean isServerUp = startAdminServer(domainHome, adminServerOut );
+            if (!isServerUp) {
+                throw new Exception("Admin server did not come up after createDomain from discoverDomain");
+            }
+            stopAdminServer(domainHome);
+            assertEquals(104, result.exitValue(), "Test30 is expecting return code of 104");
+        }
+
+    }
+
     private boolean startAdminServer(String domainHome, Path outputFile) throws Exception {
         boolean isServerUp = false;
         String cmd = "nohup " + domainHome + "/bin/startWebLogic.sh > " + outputFile + " 2>&1 &";
