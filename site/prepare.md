--- conflicted
+++ resolved
@@ -1,14 +1,6 @@
 ## The Prepare Model Tool
 
-<<<<<<< HEAD
-The prepare model tool prepares WDT model files for deploying to the WebLogic Kubernetes Operator environment. It removes sections
-from the model that are not compatible with the WebLogic Kubernetes Operator, replaces credential, endpoints fields with WDT macros, and generates
 
-1. A UNIX shell script that will creates the necessary kubernetes secrets. The script can then be updated to provide the actual credentials.
-2. A variable property file. The file can be updated to customize the different end points.
-3. Updated model files
-
-=======
 The Prepare Model Tool prepares WDT model files for deploying to specific target environments. These customizations include:
 - Removing sections from the model that are not compatible with the environment
 - Replacing credential and attribute values with WDT macros
@@ -16,7 +8,7 @@
 - Generating a variable properties file to customize attribute values
 - Updating the model file(s)
      
->>>>>>> cd7baa4b
+
 To use the Prepare Model Tool, simply run the `prepareModel` shell script with the correct arguments.  To see the list of valid arguments, simply run the shell script with the `-help` option (or with no arguments) for usage information.
 
 For example, to prepare model files for use with Oracle Weblogic Server Kubernetes Operator, run the tool with `-target k8s` as follows:
@@ -32,49 +24,8 @@
 k8s_variable.properties
 ```
 
-<<<<<<< HEAD
-You can then customize the `k8s_variable.properties` and `create_k8s_secrets.sh` to provide environment specific values.
 
-## Customizing target
-
-The '-target' parameter is referring to a file on the file system '$WLSDEPLOY_HOME/lib/target/<target value>/target.json'
-
-You also can configure a target in a [Custom Configuration](tool_configuration.md#custom-configuration) directory, in `$WDT_CUSTOM_CONFIG/target/<target name>/target.json`.
-
-It has the format:
-```
-{
-  "model_filters" : {
-        "discover": [
-          { "name": "k8s_prep", "path": "@@TARGET_CONFIG_DIR@@/k8s_operator_filter.py" }
-        ]
-      },
-  "variable_injectors" : {"PORT": {},"HOST": {},"URL": {}},
-  "validation_method" : "lax",
-  "credentials_method" : "secrets"
-}
-```
-
-The JSON file has several attributes that can be customized
-
-| Name | Description |
-| --- | --- |
-| model_filters | Specify the filters JSON configuration for the target configuration.  This follows the same schema of [Model Filters](tool_filters.md). Note only discover is valid |
-| variable_injectors | Specify the variable injector JSON configuration for the target configuration.  This follows the same schema of [Model Filters](tool_filters.md)|
-| validation method | lax only |
-| credentials_method | "secrets" or "config_override_secrets" |
-
-`"@@TARGET_CONFIG_DIR@@` resolves to the '$WDT_INSTALL/lib/target/<target value>' directory.  
-
-If there is a need to customize your own filters or injectors, you can
-
-1. ```mkdir $WDT_INSTALL/lib/target/mytarget```
-2. Create a file named `target.json` following the schema above in $WLSDEPLOY_HOME/lib/target/mytarget
-3. Run the prepareModel command using the parameter -target mytarget
-
-Another option is to configure a new target in a [Custom Configuration](tool_configuration.md#custom-configuration) directory. Create the `target/<target name>/target.json` file in the `$WDT_CUSTOM_CONFIG` directory.
-=======
 You can then customize the `k8s_variable.properties` and `create_k8s_secrets.sh` to provide environment-specific values.
 
+
 For more information about additional target environments and options, see [Target Environments](config/target_env.md).
->>>>>>> cd7baa4b
